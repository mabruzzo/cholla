--- conflicted
+++ resolved
@@ -31,32 +31,14 @@
 static const Real FINAL_MOMENTUM = 2.8e5 / LENGTH_UNIT * 1e5 * TIME_UNIT;
 // 30.2 pc * n_0^{-0.46} -> eq.(31) Kim & Ostriker (2015)
 static const Real R_SH = 0.0302;
-<<<<<<< HEAD
 
 /* construct the feedback function (or not based on the specified parameters & compilation mode)
  *
  * \note
  * we could probably define the following function regardless of the defined compiler flags */
-std::function<void(Grid3D&)> configure_feedback_callback(struct parameters& P,
+std::function<void(Grid3D&)> configure_feedback_callback(struct Parameters& P,
                                                          FeedbackAnalysis& analysis);
 
-=======
-// default value for when SNe stop (40 Myr)
-static const Real DEFAULT_SN_END = 40000;
-// default value for when SNe start (4 Myr)
-static const Real DEFAULT_SN_START = 4000;
-
-extern Real *dev_snr, snr_dt, time_sn_end, time_sn_start;
-extern Real *dev_sw_p, *dev_sw_e, sw_dt, time_sw_start, time_sw_end;
-
-  #ifndef NO_SN_FEEDBACK
-void Init_State(Parameters* P);
-  #endif
-  #ifndef NO_WIND_FEEDBACK
-void Init_Wind_State(Parameters* P);
-  #endif
-Real Cluster_Feedback(Grid3D& G, FeedbackAnalysis& sn_analysis);
->>>>>>> 0ad13822
 }  // namespace feedback
 
 // The following is only here to simplify testing. In the future it may make sense to move it to a different header
