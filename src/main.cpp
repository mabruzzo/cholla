/*! \file main.cpp
 *  \brief Program to run the grid code. */

#ifdef MPI_CHOLLA
#include <mpi.h>
#include "mpi_routines.h"
#endif
#include <stdio.h>
#include <stdlib.h>
#include <math.h>
#include <string.h>
#include "global.h"
#include "grid3D.h"
#include "io.h"
#include "error_handling.h"


int main(int argc, char *argv[])
{
  // timing variables
  double start_total, stop_total, start_step, stop_step;
  #ifdef CPU_TIME
  double stop_init, init_min, init_max, init_avg;
  double start_bound, stop_bound, bound_min, bound_max, bound_avg;
  double start_hydro, stop_hydro, hydro_min, hydro_max, hydro_avg;
  double init, bound, hydro;
  init = bound = hydro = 0;
  #endif //CPU_TIME

  // start the total time
  start_total = get_time();

  /* Initialize MPI communication */
  #ifdef MPI_CHOLLA
  InitializeChollaMPI(&argc, &argv);
  #endif /*MPI_CHOLLA*/

  Real dti = 0; // inverse time step, 1.0 / dt

  // input parameter variables
  char *param_file;
  struct parameters P;
  int nfile = 0; // number of output files
  Real outtime = 0; // current output time


  // read in command line arguments
  if (argc != 2)
  {
    chprintf("usage: %s <parameter_file>\n", argv[0]);
    chexit(-1);
  } else {
    param_file = argv[1];
  }

  // create the grid
  Grid3D G;

  // read in the parameters
  parse_params (param_file, &P);
  // and output to screen
  chprintf ("Parameter values:  nx = %d, ny = %d, nz = %d, tout = %f, init = %s, boundaries = %d %d %d %d %d %d\n", 
    P.nx, P.ny, P.nz, P.tout, P.init, P.xl_bcnd, P.xu_bcnd, P.yl_bcnd, P.yu_bcnd, P.zl_bcnd, P.zu_bcnd);
  if (strcmp(P.init, "Read_Grid") == 0  ) chprintf ("Input directory:  %s\n", P.indir);
  chprintf ("Output directory:  %s\n", P.outdir);
  
  //Create a Log file to output run-time messages
  Create_Log_File(P);

  // initialize the grid
  G.Initialize(&P);
  chprintf("Local number of grid cells: %d %d %d %d\n", G.H.nx_real, G.H.ny_real, G.H.nz_real, G.H.n_cells);


  // Set initial conditions and calculate first dt
  chprintf("Setting initial conditions...\n");
  G.Set_Initial_Conditions(P);
  chprintf("Initial conditions set.\n");
  // set main variables for Read_Grid initial conditions
  if (strcmp(P.init, "Read_Grid") == 0) {
    dti = C_cfl / G.H.dt;
    outtime += G.H.t;
    nfile = P.nfile;
  }
  
  #ifdef DE
  chprintf("\nUsing Dual Energy Formalism:\n eta_1: %0.3f   eta_2: %0.4f\n", DE_ETA_1, DE_ETA_2 );
  char *message = (char*)malloc(50 * sizeof(char));
  sprintf(message, " eta_1: %0.3f   eta_2: %0.3f  ", DE_ETA_1, DE_ETA_2 );
  Write_Message_To_Log_File( message );
  #endif
  
  
  #ifdef CPU_TIME
  G.Timer.Initialize();
  #endif
  
  #ifdef GRAVITY
  G.Initialize_Gravity(&P);
  #endif
  
  #ifdef PARTICLES
  G.Initialize_Particles(&P);
  #endif
  
  #ifdef COSMOLOGY
  G.Initialize_Cosmology(&P);
  #endif
  
  #ifdef COOLING_GRACKLE
  G.Initialize_Grackle(&P);
  #endif

  #ifdef GRAVITY
  // Get the gravitaional potential for the first timestep
  G.Compute_Gravitational_Potential( &P);
  #endif

  // Set boundary conditions (assign appropriate values to ghost cells) for hydro and potential
  chprintf("Setting boundary conditions...\n");
  G.Set_Boundary_Conditions_Grid(P);
  chprintf("Boundary conditions set.\n");  

  #ifdef GRAVITY_ANALYTIC_COMP
  // add analytic component to gravity potential.
  G.Add_Analytic_Potential(&P); 
  #endif 
  
  #ifdef PARTICLES
  // Get the particles acceleration for the first timestep
  G.Get_Particles_Acceleration();
  #endif

  chprintf("Dimensions of each cell: dx = %f dy = %f dz = %f\n", G.H.dx, G.H.dy, G.H.dz);
  chprintf("Ratio of specific heats gamma = %f\n",gama);
  chprintf("Nstep = %d  Timestep = %f  Simulation time = %f\n", G.H.n_step, G.H.dt, G.H.t);


  #ifdef OUTPUT
  if (strcmp(P.init, "Read_Grid") != 0 || G.H.Output_Now ) {
<<<<<<< HEAD
    // write the initial conditions to file
    chprintf("Writing initial conditions to file...\n");
    WriteData(G, P, nfile);
=======
  // write the initial conditions to file
  chprintf("Writing initial conditions to file...\n");
  #ifdef GPU_MPI
  cudaMemcpy(G.C.density, G.C.device, 
             G.H.n_fields*G.H.n_cells*sizeof(Real), cudaMemcpyDeviceToHost);
  #endif
  WriteData(G, P, nfile);
>>>>>>> a7ebd097
  }
  // add one to the output file count
  nfile++;
  #endif //OUTPUT
  // increment the next output time
  outtime += P.outstep;

  #ifdef CPU_TIME
  stop_init = get_time();
  init = stop_init - start_total;
  #ifdef MPI_CHOLLA
  init_min = ReduceRealMin(init);
  init_max = ReduceRealMax(init);
  init_avg = ReduceRealAvg(init);
  chprintf("Init  min: %9.4f  max: %9.4f  avg: %9.4f\n", init_min, init_max, init_avg);
  #else
  printf("Init %9.4f\n", init);
  #endif //MPI_CHOLLA
  #endif //CPU_TIME
  
  // Evolve the grid, one timestep at a time
  chprintf("Starting calculations.\n");
  while (G.H.t < P.tout)
  {
    // get the start time
    start_step = get_time();
    
    // calculate the timestep
    G.set_dt(dti);

    if (G.H.t + G.H.dt > outtime) G.H.dt = outtime - G.H.t;
    
    #ifdef PARTICLES
    //Advance the particles KDK( first step ): Velocities are updated by 0.5*dt and positions are updated by dt
    G.Advance_Particles( 1 );   
    //Transfer the particles that moved outside the local domain  
    G.Transfer_Particles_Boundaries(P); 
    #endif
    
    // Advance the grid by one timestep
    dti = G.Update_Hydro_Grid();
    
    // update the simulation time ( t += dt )
    G.Update_Time();
    
        
    #ifdef GRAVITY
    //Compute Gravitational potential for next step
    G.Compute_Gravitational_Potential( &P);
    #endif

    // add one to the timestep count
    G.H.n_step++;

    //Set the Grid boundary conditions for next time step 
    G.Set_Boundary_Conditions_Grid(P);
    
    #ifdef GRAVITY_ANALYTIC_COMP
    // add analytic component to gravity potential.
    G.Add_Analytic_Potential(&P); 
    #endif 

    #ifdef PARTICLES
    ///Advance the particles KDK( second step ): Velocities are updated by 0.5*dt using the Accelerations at the new positions
    G.Advance_Particles( 2 );
    #endif
    
    #ifdef PARTICLE_AGE
    //G.Cluster_Feedback();
    #endif

    #ifdef CPU_TIME
    G.Timer.Print_Times();
    #endif

    // get the time to compute the total timestep
    stop_step = get_time();
    stop_total = get_time();
    G.H.t_wall = stop_total-start_total;
    #ifdef MPI_CHOLLA
    G.H.t_wall = ReduceRealMax(G.H.t_wall);
    #endif 
    chprintf("n_step: %d   sim time: %10.7f   sim timestep: %7.4e  timestep time = %9.3f ms   total time = %9.4f s\n\n", 
      G.H.n_step, G.H.t, G.H.dt, (stop_step-start_step)*1000, G.H.t_wall);
    
    #ifdef OUTPUT_ALWAYS
    G.H.Output_Now = true;
    #endif
    
    // if ( P.n_steps_output > 0 && G.H.n_step % P.n_steps_output == 0) G.H.Output_Now = true;
    
    if (G.H.t == outtime || G.H.Output_Now )
    {
      #ifdef OUTPUT
      /*output the grid data*/
      #ifdef GPU_MPI
      cudaMemcpy(G.C.density, G.C.device, 
                 G.H.n_fields*G.H.n_cells*sizeof(Real), cudaMemcpyDeviceToHost);
      #endif
      WriteData(G, P, nfile);
      // add one to the output file count
      nfile++;
      #endif //OUTPUT
      // update to the next output time
      outtime += P.outstep;      
    }
    
    #ifdef CPU_TIME
    G.Timer.n_steps += 1;
    #endif
    
    #ifdef N_STEPS_LIMIT
    // Exit the loop when reached the limit number of steps (optional)
    if ( G.H.n_step == N_STEPS_LIMIT) {
      #ifdef GPU_MPI
      cudaMemcpy(G.C.density, G.C.device, 
                 G.H.n_fields*G.H.n_cells*sizeof(Real), cudaMemcpyDeviceToHost);
      #endif
      WriteData(G, P, nfile);
      break;
    }
    #endif

    #ifdef COSMOLOGY
    // Exit the loop when reached the last scale_factor output 
    if ( G.Cosmo.current_a >= G.Cosmo.scale_outputs[G.Cosmo.n_outputs-1] ) {
      chprintf( "\nReached Last Cosmological Output: Ending Simulation\n");
      break;
    }
    #endif

  } /*end loop over timesteps*/
  
  
  #ifdef CPU_TIME
  // Print timing statistics
  G.Timer.Get_Average_Times();
  G.Timer.Print_Average_Times( P );
  #endif
  
  Write_Message_To_Log_File( "Run completed successfully!");

  // free the grid
  G.Reset();

  #ifdef MPI_CHOLLA
  MPI_Finalize();
  #endif /*MPI_CHOLLA*/

  return 0;

}<|MERGE_RESOLUTION|>--- conflicted
+++ resolved
@@ -138,19 +138,13 @@
 
   #ifdef OUTPUT
   if (strcmp(P.init, "Read_Grid") != 0 || G.H.Output_Now ) {
-<<<<<<< HEAD
     // write the initial conditions to file
     chprintf("Writing initial conditions to file...\n");
+    #ifdef GPU_MPI
+    cudaMemcpy(G.C.density, G.C.device, 
+             G.H.n_fields*G.H.n_cells*sizeof(Real), cudaMemcpyDeviceToHost);
+    #endif
     WriteData(G, P, nfile);
-=======
-  // write the initial conditions to file
-  chprintf("Writing initial conditions to file...\n");
-  #ifdef GPU_MPI
-  cudaMemcpy(G.C.density, G.C.device, 
-             G.H.n_fields*G.H.n_cells*sizeof(Real), cudaMemcpyDeviceToHost);
-  #endif
-  WriteData(G, P, nfile);
->>>>>>> a7ebd097
   }
   // add one to the output file count
   nfile++;
