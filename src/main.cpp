/*! \file main.cpp
 *  \brief Program to run the grid code. */

#ifdef MPI_CHOLLA
  #include <mpi.h>

  #include "mpi/mpi_routines.h"
#endif
#include <math.h>
#include <stdio.h>
#include <stdlib.h>
#include <string.h>

#include "cooling/chemistry.h"
#include "global/global.h"
#include "grid/grid3D.h"
#include "io/ParameterMap.h"
#include "io/io.h"
#include "utils/cuda_utilities.h"
#include "utils/error_handling.h"
#ifdef FEEDBACK
  #include "feedback/feedback.h"
  #ifdef ANALYSIS
    #include "analysis/feedback_analysis.h"
  #endif
#endif  // FEEDBACK
#ifdef STAR_FORMATION
  #include "particles/star_formation.h"
#endif
#ifdef MHD
  #include "mhd/magnetic_divergence.h"
#endif  // MHD

#include "grid/grid_enum.h"

int main(int argc, char *argv[])
{
  // timing variables
  double start_total, stop_total, start_step, stop_step;
#ifdef CPU_TIME
  double stop_init, init_min, init_max, init_avg;
  double start_bound, stop_bound, bound_min, bound_max, bound_avg;
  double start_hydro, stop_hydro, hydro_min, hydro_max, hydro_avg;
  double init, bound, hydro;
  init = bound = hydro = 0;
#endif  // CPU_TIME

  // start the total time
  start_total = Get_Time();

#ifdef MPI_CHOLLA
  /* Initialize MPI communication */
  InitializeChollaMPI(&argc, &argv);
#else
  // Initialize subset of global parallelism variables usually managed by MPI
  Init_Global_Parallel_Vars_No_MPI();
#endif /*MPI_CHOLLA*/

  Real dti = 0;  // inverse time step, 1.0 / dt

  // input parameter variables
  char *param_file;
  struct Parameters P;
  int nfile    = 0;  // number of output files
  Real outtime = 0;  // current output time

  // read in command line arguments
  if (argc < 2) {
    chprintf("usage: %s <parameter_file>\n", argv[0]);
    chprintf("Git Commit Hash = %s\n", GIT_HASH);
    chprintf("Macro Flags     = %s\n", MACRO_FLAGS);
    chexit(-1);
  } else {
    param_file = argv[1];
  }

  // create the grid
  Grid3D G;

  // read in contents from the parameter file
  ParameterMap pmap(param_file, argc, argv);

  // use this parameter information to populate the Parameter object
  Parse_Params(pmap, &P);
  // and output to screen
  chprintf("Git Commit Hash = %s\n", GIT_HASH);
  chprintf("Macro Flags     = %s\n", MACRO_FLAGS);
  chprintf(
      "Parameter values:  nx = %d, ny = %d, nz = %d, tout = %f, init = %s, "
      "boundaries = %d %d %d %d %d %d\n",
      P.nx, P.ny, P.nz, P.tout, P.init, P.xl_bcnd, P.xu_bcnd, P.yl_bcnd, P.yu_bcnd, P.zl_bcnd, P.zu_bcnd);

  bool is_restart = false;
  if (strcmp(P.init, "Read_Grid") == 0) {
    is_restart = true;
  }
  if (strcmp(P.init, "Read_Grid_Cat") == 0) {
    is_restart = true;
  }

  if (is_restart) {
    chprintf("Input directory:  %s\n", P.indir);
  }
  chprintf("Output directory:  %s\n", P.outdir);

  // Check the configuration
  Check_Configuration(P);

  // Create a Log file to output run-time messages and output the git hash and
  // macro flags used
  Create_Log_File(P);
  std::string message = "Git Commit Hash = " + std::string(GIT_HASH);
  Write_Message_To_Log_File(message.c_str());
  message = "Macro Flags     = " + std::string(MACRO_FLAGS);
  Write_Message_To_Log_File(message.c_str());

  // initialize the grid
  G.Initialize(&P);
  chprintf("Local number of grid cells: %d %d %d %d\n", G.H.nx_real, G.H.ny_real, G.H.nz_real, G.H.n_cells);

  message = "Initializing Simulation";
  Write_Message_To_Log_File(message.c_str());

  // Set initial conditions
  chprintf("Setting initial conditions...\n");
  G.Set_Initial_Conditions(P);
  chprintf("Initial conditions set.\n");
  // set main variables for Read_Grid and Read_Grid_Cat initial conditions
  if (is_restart) {
    outtime += G.H.t;
    nfile = P.nfile;
  }

#ifdef DE
  chprintf("\nUsing Dual Energy Formalism:\n eta_1: %0.3f   eta_2: %0.4f\n", DE_ETA_1, DE_ETA_2);
  message = " eta_1: " + std::to_string(DE_ETA_1) + "   eta_2: " + std::to_string(DE_ETA_2);
  Write_Message_To_Log_File(message.c_str());
#endif

#ifdef CPU_TIME
  G.Timer.Initialize();
#endif

#ifdef GRAVITY
  G.Initialize_Gravity(&P);
#endif

#ifdef PARTICLES
  G.Initialize_Particles(&P);
#endif

#ifdef COSMOLOGY
  G.Initialize_Cosmology(&P);
#endif

  // in the future, we plan to consolidate COOLING_GRACKLE and CHEMISTRY_GPU
  // within chemistry_callback
  std::function<void(Grid3D &)> chemistry_callback = configure_chemistry_callback(pmap);

#ifdef COOLING_GRACKLE
  G.Initialize_Grackle(&P);
#endif

#ifdef CHEMISTRY_GPU
  G.Initialize_Chemistry(&P);
#endif

#ifdef ANALYSIS
  G.Initialize_AnalysisModule(&P);
  if (G.Analysis.Output_Now) {
    G.Compute_and_Output_Analysis(&P);
  }
#endif

std::function<void(Grid3D&)> feedback_callback;

#if defined(FEEDBACK) && defined(PARTICLE_AGE)
  FeedbackAnalysis sn_analysis(G, &P);
  feedback_callback = feedback::configure_feedback_callback(P, sn_analysis);
#endif  // FEEDBACK && PARTICLE_AGE

#ifdef STAR_FORMATION
  star_formation::Initialize(G);
#endif

#ifdef GRAVITY_ANALYTIC_COMP
  G.Setup_Analytic_Potential(&P);
#endif

  // now that we are done with initializing various modules, let's check for unused parameters
  Warn_Unused_Params(pmap);

  // do work in anticipation of the first timestep

#ifdef GRAVITY
  // Get the gravitational potential for the first timestep
  G.Compute_Gravitational_Potential(&P);
#endif

  // Set boundary conditions (assign appropriate values to ghost cells) for
  // hydro and potential
  chprintf("Setting boundary conditions...\n");
  G.Set_Boundary_Conditions_Grid(P);
  chprintf("Boundary conditions set.\n");

#ifdef GRAVITY_ANALYTIC_COMP
  G.Add_Analytic_Potential();
#endif

#ifdef PARTICLES
  // Get the particles acceleration for the first timestep
  G.Get_Particles_Acceleration();
#endif

  chprintf("Dimensions of each cell: dx = %f dy = %f dz = %f\n", G.H.dx, G.H.dy, G.H.dz);
  chprintf("Ratio of specific heats gamma = %f\n", gama);
  chprintf("Nstep = %d  Simulation time = %f\n", G.H.n_step, G.H.t);

#ifdef OUTPUT
  if (!is_restart || G.H.Output_Now) {
    // write the initial conditions to file
    chprintf("Writing initial conditions to file...\n");
    Write_Data(G, P, nfile);
  }
  // add one to the output file count
  nfile++;
#endif  // OUTPUT

#ifdef MHD
  // Check that the initial magnetic field has zero divergence
  mhd::checkMagneticDivergence(G);
#endif  // MHD

  // increment the next output time
  outtime += P.outstep;

#ifdef CPU_TIME
  stop_init = Get_Time();
  init      = stop_init - start_total;
  #ifdef MPI_CHOLLA
  init_min = ReduceRealMin(init);
  init_max = ReduceRealMax(init);
  init_avg = ReduceRealAvg(init);
  chprintf("Init  min: %9.4f  max: %9.4f  avg: %9.4f\n", init_min, init_max, init_avg);
  #else
  printf("Init %9.4f\n", init);
  #endif  // MPI_CHOLLA
#endif    // CPU_TIME

  // Evolve the grid, one timestep at a time
  chprintf("Starting calculations.\n");
  message = "Starting calculations.";
  Write_Message_To_Log_File(message.c_str());

  // Compute inverse timestep for the first time
  dti = G.Calc_Inverse_Timestep();

  while (G.H.t < P.tout) {
// get the start time
#ifdef CPU_TIME
    G.Timer.Total.Start();
#endif  // CPU_TIME
    start_step = Get_Time();

    // calculate the timestep by calling MPI_Allreduce
    G.set_dt(dti);

    // adjust timestep based on the next available scheduled time
    const Real next_scheduled_time = fmin(outtime, P.tout);
    if (G.H.t + G.H.dt > next_scheduled_time) {
      G.H.dt = next_scheduled_time - G.H.t;
    }

#ifdef PARTICLES
    // Advance the particles KDK( first step ): Velocities are updated by 0.5*dt
    // and positions are updated by dt
    G.Advance_Particles(1);
    // Transfer the particles that moved outside the local domain
    G.Transfer_Particles_Boundaries(P);
#endif

    // Advance the grid by one timestep
<<<<<<< HEAD
    dti = G.Update_Hydro_Grid(feedback_callback);
=======
    dti = G.Update_Hydro_Grid(chemistry_callback);
>>>>>>> e22f16f9

    // update the simulation time ( t += dt )
    G.Update_Time();

#ifdef GRAVITY
    // Compute Gravitational potential for next step
    G.Compute_Gravitational_Potential(&P);
#endif

    // add one to the timestep count
    G.H.n_step++;

    // Set the Grid boundary conditions for next time step
    G.Set_Boundary_Conditions_Grid(P);

#ifdef GRAVITY_ANALYTIC_COMP
    G.Add_Analytic_Potential();
#endif

#ifdef PARTICLES
    /// Advance the particles KDK( second step ): Velocities are updated by
    /// 0.5*dt using the Accelerations at the new positions
    G.Advance_Particles(2);
#endif

#ifdef STAR_FORMATION
    star_formation::Star_Formation(G);
#endif

#ifdef CPU_TIME
    cuda_utilities::Print_GPU_Memory_Usage();
    G.Timer.Total.End();
#endif  // CPU_TIME

#ifdef CPU_TIME
    G.Timer.Print_Times();
#endif

    // get the time to compute the total timestep
    stop_step  = Get_Time();
    stop_total = Get_Time();
    G.H.t_wall = stop_total - start_total;
#ifdef MPI_CHOLLA
    G.H.t_wall = ReduceRealMax(G.H.t_wall);
#endif
    chprintf(
        "n_step: %d   sim time: %10.7f   sim timestep: %7.4e  timestep time = "
        "%9.3f ms   total time = %9.4f s\n\n",
        G.H.n_step, G.H.t, G.H.dt, (stop_step - start_step) * 1000, G.H.t_wall);

    if (P.output_always) G.H.Output_Now = true;

#ifdef ANALYSIS
    if (G.Analysis.Output_Now) G.Compute_and_Output_Analysis(&P);
  #if defined(FEEDBACK) && defined(PARTICLE_AGE)
    sn_analysis.Compute_Gas_Velocity_Dispersion(G);
  #endif
#endif

    // if ( P.n_steps_output > 0 && G.H.n_step % P.n_steps_output == 0)
    // G.H.Output_Now = true;

    if (G.H.t == outtime || G.H.Output_Now) {
#ifdef OUTPUT
      /*output the grid data*/
      Write_Data(G, P, nfile);
      // add one to the output file count
      nfile++;
#endif  // OUTPUT
      if (G.H.t == outtime) {
        outtime += P.outstep;  // update to the next output time
      }
    }

#ifdef CPU_TIME
    G.Timer.n_steps += 1;
#endif

    // Exit the loop when reached the limit number of steps (optional)
    if (G.H.n_step >= P.n_steps_limit and P.n_steps_limit > 0) {
#ifdef OUTPUT
      Write_Data(G, P, nfile);
#endif  // OUTPUT
      break;
    }

#ifdef COSMOLOGY
    // Exit the loop when reached the last scale_factor output
    if (G.Cosmo.exit_now) {
      chprintf("\nReached Last Cosmological Output: Ending Simulation\n");
      break;
    }
#endif

#ifdef MHD
    // Check that the magnetic field has zero divergence
    mhd::checkMagneticDivergence(G);
#endif  // MHD
  }     /*end loop over timesteps*/

#ifdef CPU_TIME
  // Print timing statistics
  G.Timer.Print_Average_Times(P);
#endif

  message = "Simulation completed successfully.";
  Write_Message_To_Log_File(message.c_str());

  // free the grid
  G.Reset();

#ifdef MPI_CHOLLA
  MPI_Finalize();
#endif /*MPI_CHOLLA*/

  return 0;
}<|MERGE_RESOLUTION|>--- conflicted
+++ resolved
@@ -280,11 +280,7 @@
 #endif
 
     // Advance the grid by one timestep
-<<<<<<< HEAD
-    dti = G.Update_Hydro_Grid(feedback_callback);
-=======
-    dti = G.Update_Hydro_Grid(chemistry_callback);
->>>>>>> e22f16f9
+    dti = G.Update_Hydro_Grid(feedback_callback, chemistry_callback);
 
     // update the simulation time ( t += dt )
     G.Update_Time();
