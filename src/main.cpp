--- conflicted
+++ resolved
@@ -232,15 +232,9 @@
   chprintf("Starting calculations.\n");
   message = "Starting calculations.";
   Write_Message_To_Log_File(message.c_str());
-<<<<<<< HEAD
-  
-  // Compute inverse timestep for the first time
-  dti = G.Calc_DTI();
-=======
 
   // Compute inverse timestep for the first time
   dti = G.Calc_Inverse_Timestep();
->>>>>>> 4ee3a432
 
   while (G.H.t < P.tout) {
 // get the start time
@@ -326,15 +320,8 @@
 #endif
 
 #ifdef ANALYSIS
-<<<<<<< HEAD
     if (G.Analysis.Output_Now) G.Compute_and_Output_Analysis(&P);
   #if defined(FEEDBACK) && defined(PARTICLE_AGE)
-=======
-    if (G.Analysis.Output_Now) {
-      G.Compute_and_Output_Analysis(&P);
-    }
-  #if defined(SUPERNOVA) && defined(PARTICLE_AGE)
->>>>>>> 4ee3a432
     sn_analysis.Compute_Gas_Velocity_Dispersion(G);
   #endif
 #endif
