--- conflicted
+++ resolved
@@ -380,11 +380,24 @@
  */
 void Init_Param_Struct_Members(ParameterMap &pmap, struct Parameters *parms)
 {
-  // load the domain dimensions (abort with an error if one of these is missing)
-  parms->nx = pmap.value<int>("nx");
-  parms->ny = pmap.value<int>("ny");
-  parms->nz = pmap.value<int>("nz");
-  CHOLLA_ASSERT((parms->nx >= 0) and (parms->ny >= 0) and (parms->nz >= 0), "domain dimensions must be positive");
+  // Set the MPI Processes grid [n_proc_x, n_proc_y, n_proc_z]
+  if (pmap.has_param("n_proc_x") or pmap.has_param("n_proc_y") or pmap.has_param("n_proc_z")) {
+    parms->n_proc_x = pmap.value<int>("n_proc_x");
+    parms->n_proc_y = pmap.value<int>("n_proc_y");
+    parms->n_proc_z = pmap.value<int>("n_proc_z");
+    CHOLLA_ASSERT((parms->n_proc_x > 0) and (parms->n_proc_y > 0) and (parms->n_proc_z > 0),
+                  "When specified, n_proc_x, n_proc_y, and n_proc_z must be positive");
+    // the following check also implicitly ensures that n_proc_[xyz] are all 1 without MPI
+    int product = parms->n_proc_x * parms->n_proc_y * parms->n_proc_z;
+    CHOLLA_ASSERT(product == nproc,
+                  "The product of n_proc_x, n_proc_y, and n_proc_z is %d. It doesn't match the "
+                  "number of processes, %d",
+                  product, nproc);
+  } else {
+    parms->n_proc_x = 0;
+    parms->n_proc_y = 0;
+    parms->n_proc_z = 0;
+  }
 
 #ifdef STATIC_GRAV
   parms->custom_grav = pmap.value_or("custom_grav", 0);
@@ -400,7 +413,6 @@
   parms->gamma = Real(pmap.value<double>("gamma"));
   CHOLLA_ASSERT(parms->gamma > 1.0, "gamma parameter must be greater than one.");
 
-<<<<<<< HEAD
   // load in a handful of string parameters (this would look a lot more like parsing other parameters if we
   // stored the values as std::string values)
   Load_String_Param_Into_Char_Buffer(pmap, "init", parms->init, "");
@@ -459,26 +471,7 @@
   Load_String_Param_Into_Char_Buffer(pmap, "skewersdir", parms->skewersdir, nullptr);
   #endif
 #endif
-=======
-  // Set the MPI Processes grid [n_proc_x, n_proc_y, n_proc_z]
-  if (pmap.has_param("n_proc_x") or pmap.has_param("n_proc_y") or pmap.has_param("n_proc_z")) {
-    parms->n_proc_x = pmap.value<int>("n_proc_x");
-    parms->n_proc_y = pmap.value<int>("n_proc_y");
-    parms->n_proc_z = pmap.value<int>("n_proc_z");
-    CHOLLA_ASSERT((parms->n_proc_x > 0) and (parms->n_proc_y > 0) and (parms->n_proc_z > 0),
-                  "When specified, n_proc_x, n_proc_y, and n_proc_z must be positive");
-    // the following check also implicitly ensures that n_proc_[xyz] are all 1 without MPI
-    int product = parms->n_proc_x * parms->n_proc_y * parms->n_proc_z;
-    CHOLLA_ASSERT(product == nproc,
-                  "The product of n_proc_x, n_proc_y, and n_proc_z is %d. It doesn't match the "
-                  "number of processes, %d",
-                  product, nproc);
-  } else {
-    parms->n_proc_x = 0;
-    parms->n_proc_y = 0;
-    parms->n_proc_z = 0;
-  }
->>>>>>> 1d519874
+
 
 #ifdef TEMPERATURE_FLOOR
   if (not pmap.has_param("temperature_floor")) {
