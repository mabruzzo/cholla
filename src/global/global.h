--- conflicted
+++ resolved
@@ -55,14 +55,8 @@
 #define LOG_FILE_NAME "run_output.log"
 
 //Conserved Floor Values
-<<<<<<< HEAD
-#define TEMP_FLOOR 1e-3
-#define DENS_FLOOR 1e-5
-//#define DENS_FLOOR 1.5e2
-=======
 #define TEMP_FLOOR 1e-3 // in Kelvin
 #define DENS_FLOOR 1e-5 // in code units
->>>>>>> 363444c9
 
 //Parameter for Enzo dual Energy Condition
 #define DE_ETA_1 0.001 //Ratio of U to E for which  Internal Energy is used to compute the Pressure
