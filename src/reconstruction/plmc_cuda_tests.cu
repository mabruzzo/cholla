/*!
 * \file plmc_cuda_tests.cu
 * \brief Tests for the contents of plmc_cuda.h and plmc_cuda.cu
 *
 */

// STL Includes
#include <random>
#include <string>
#include <unordered_map>
#include <vector>

// External Includes
#include <gtest/gtest.h>  // Include GoogleTest and related libraries/headers

// Local Includes
#include <algorithm>

#include "../global/global.h"
#include "../io/io.h"
#include "../reconstruction/plmc_cuda.h"
#include "../utils/DeviceVector.h"
#include "../utils/hydro_utilities.h"
#include "../utils/testing_utilities.h"

TEST(tHYDROPlmcReconstructor, CorrectInputExpectCorrectOutput)
{
  // Set up PRNG to use
  std::mt19937_64 prng(42);
  std::uniform_real_distribution<double> doubleRand(0.1, 5);

  // Mock up needed information
  size_t const nx       = 5;
  size_t const ny       = 4;
  size_t const nz       = 4;
  size_t const n_fields = 5;
  double const dx       = doubleRand(prng);
  double const dt       = doubleRand(prng);
  double const gamma    = 5.0 / 3.0;

  // Setup host grid. Fill host grid with random values and randomly assign maximum value
  std::vector<double> host_grid(nx * ny * nz * n_fields);
  for (Real &val : host_grid) {
    val = doubleRand(prng);
  }

  // Allocating and copying to device
  cuda_utilities::DeviceVector<double> dev_grid(host_grid.size());
  dev_grid.cpyHostToDevice(host_grid);

  // Fiducial Data
  std::vector<std::unordered_map<int, double>> fiducial_interface_left  = {{{26, 2.1584359129984056},
                                                                            {27, 0.70033864721549188},
                                                                            {106, 2.2476363309467553},
                                                                            {107, 3.0633780053857027},
                                                                            {186, 2.2245934101106259},
                                                                            {187, 2.1015872413794123},
                                                                            {266, 2.1263341057778309},
                                                                            {267, 3.9675148506537838},
                                                                            {346, 3.3640057502842691},
                                                                            {347, 21.091316282933843}},
                                                                           {{21, 0.72430827309279655},
                                                                            {37, 0.19457128219588618},
                                                                            {101, 5.4739527659741896},
                                                                            {117, 4.4286255636679313},
                                                                            {181, 0.12703829036056602},
                                                                            {197, 2.2851440769830953},
                                                                            {261, 1.5337035731959561},
                                                                            {277, 2.697375839048191},
                                                                            {341, 22.319601655044117},
                                                                            {357, 82.515887983144168}},
                                                                           {{25, 2.2863650183226212},
                                                                            {29, 1.686415421301841},
                                                                            {105, 0.72340346106443465},
                                                                            {109, 5.4713687086831388},
                                                                            {185, 3.929100145230096},
                                                                            {189, 4.9166140516911483},
                                                                            {265, 0.95177493689267167},
                                                                            {269, 0.46056494878491938},
                                                                            {345, 3.6886096301452787},
                                                                            {349, 16.105488797582133}}};
  std::vector<std::unordered_map<int, double>> fiducial_interface_right = {{{25, 3.8877922383184833},
                                                                            {26, 0.70033864721549188},
                                                                            {105, 1.5947787943675635},
                                                                            {106, 3.0633780053857027},
                                                                            {185, 4.0069556576401011},
                                                                            {186, 2.1015872413794123},
                                                                            {265, 1.7883678016935785},
                                                                            {266, 3.9675148506537838},
                                                                            {345, 2.8032969746372527},
                                                                            {346, 21.091316282933843}},
                                                                           {{17, 0.43265217076853835},
                                                                            {33, 0.19457128219588618},
                                                                            {97, 3.2697645945288754},
                                                                            {113, 4.4286255636679313},
                                                                            {177, 0.07588397666718491},
                                                                            {193, 2.2851440769830953},
                                                                            {257, 0.91612950577699748},
                                                                            {273, 2.697375839048191},
                                                                            {337, 13.332201861384396},
                                                                            {353, 82.515887983144168}},
                                                                           {{5, 2.2863650183226212},
                                                                            {9, 1.686415421301841},
                                                                            {85, 0.72340346106443465},
                                                                            {89, 1.7792505446336098},
                                                                            {165, 5.3997753452111859},
                                                                            {169, 1.4379190463124139},
                                                                            {245, 0.95177493689267167},
                                                                            {249, 0.46056494878491938},
                                                                            {325, 6.6889498465051407},
                                                                            {329, 1.6145084086614281}}};

  // Loop over different directions
  for (size_t direction = 0; direction < 3; direction++) {
    // Assign the shape
    size_t nx_rot, ny_rot, nz_rot;
    switch (direction) {
      case 0:
        nx_rot = nx;
        ny_rot = ny;
        nz_rot = nz;
        break;
      case 1:
        nx_rot = ny;
        ny_rot = nz;
        nz_rot = nx;
        break;
      case 2:
        nx_rot = nz;
        ny_rot = nx;
        nz_rot = ny;
        break;
    }

    // Allocate device buffers
    cuda_utilities::DeviceVector<double> dev_interface_left(host_grid.size(), true);
    cuda_utilities::DeviceVector<double> dev_interface_right(host_grid.size(), true);

    // Launch kernel
    hipLaunchKernelGGL(PLMC_cuda, dev_grid.size(), 1, 0, 0, dev_grid.data(), dev_interface_left.data(),
                       dev_interface_right.data(), nx_rot, ny_rot, nz_rot, dx, dt, gamma, direction, n_fields);
    CudaCheckError();
    CHECK(cudaDeviceSynchronize());

    // Perform Comparison
    for (size_t i = 0; i < host_grid.size(); i++) {
      // Check the left interface
      double test_val = dev_interface_left.at(i);
      double fiducial_val =
          (fiducial_interface_left.at(direction).find(i) == fiducial_interface_left.at(direction).end())
              ? 0.0
              : fiducial_interface_left.at(direction)[i];

<<<<<<< HEAD
      testingUtilities::Check_Results(
=======
      testing_utilities::checkResults(
>>>>>>> 8c555b62
          fiducial_val, test_val,
          "left interface at i=" + std::to_string(i) + ", in direction " + std::to_string(direction));

      // Check the right interface
      test_val     = dev_interface_right.at(i);
      fiducial_val = (fiducial_interface_right.at(direction).find(i) == fiducial_interface_right.at(direction).end())
                         ? 0.0
                         : fiducial_interface_right.at(direction)[i];

<<<<<<< HEAD
      testingUtilities::Check_Results(
=======
      testing_utilities::checkResults(
>>>>>>> 8c555b62
          fiducial_val, test_val,
          "right interface at i=" + std::to_string(i) + ", in direction " + std::to_string(direction));
    }
  }
}

TEST(tMHDPlmcReconstructor, CorrectInputExpectCorrectOutput)
{
  // Set up PRNG to use
  std::mt19937_64 prng(42);
  std::uniform_real_distribution<double> doubleRand(0.1, 5);

  // Mock up needed information
  size_t const nx = 4, ny = nx, nz = nx;
  size_t const n_fields          = 8;
  size_t const n_cells_grid      = nx * ny * nz * n_fields;
  size_t const n_cells_interface = nx * ny * nz * (n_fields - 1);
  double const dx                = doubleRand(prng);
  double const dt                = doubleRand(prng);
  double const gamma             = 5.0 / 3.0;

  // Setup host grid. Fill host grid with random values and randomly assign maximum value
  std::vector<double> host_grid(n_cells_grid);
  for (Real &val : host_grid) {
    val = doubleRand(prng);
  }

  // Allocating and copying to device
  cuda_utilities::DeviceVector<double> dev_grid(host_grid.size());
  dev_grid.cpyHostToDevice(host_grid);

  // Fiducial Data
  std::vector<std::unordered_map<int, double>> fiducial_interface_left  = {{{21, 0.59023012197434721},
                                                                            {85, 3.0043379408547275},
                                                                            {149, 2.6320759184913625},
                                                                            {213, 0.9487867623146744},
                                                                            {277, 18.551193003661723},
                                                                            {341, 1.8587936590169301},
                                                                            {405, 2.1583975283044725}},
                                                                           {{21, 0.73640639402573249},
                                                                            {85, 3.3462413154443715},
                                                                            {149, 2.1945584994458125},
                                                                            {213, 0.67418839414138987},
                                                                            {277, 16.909618487528142},
                                                                            {341, 2.1533768050263267},
                                                                            {405, 1.6994195863331925}},
                                                                           {{21, 0.25340904981266843},
                                                                            {85, 2.0441984720128734},
                                                                            {149, 1.9959059157695584},
                                                                            {213, 0.45377591914009824},
                                                                            {277, 23.677832869261188},
                                                                            {341, 1.5437923271692418},
                                                                            {405, 1.8141353672443383}}};
  std::vector<std::unordered_map<int, double>> fiducial_interface_right = {{{20, 0.59023012197434721},
                                                                            {84, 3.0043379408547275},
                                                                            {148, 2.6320759184913625},
                                                                            {212, 0.9487867623146744},
                                                                            {276, 22.111134849009044},
                                                                            {340, 1.8587936590169301},
                                                                            {404, 2.1583975283044725}},
                                                                           {
                                                                               {17, 0.44405384992296193},
                                                                               {81, 2.5027813113931279},
                                                                               {145, 2.6371119205792346},
                                                                               {209, 1.0210845222961809},
                                                                               {273, 21.360010722689488},
                                                                               {337, 2.1634182515826184},
                                                                               {401, 1.7073441775673177},
                                                                           },
                                                                           {
                                                                               {5, 0.92705119413602599},
                                                                               {69, 1.9592598982258778},
                                                                               {133, 0.96653490574340428},
                                                                               {197, 1.3203867992383289},
                                                                               {261, 8.0057564947791793},
                                                                               {325, 1.8629714367312684},
                                                                               {389, 1.9034519507895218},
                                                                           }};

  // Loop over different directions
  for (size_t direction = 0; direction < 3; direction++) {
    // Allocate device buffers
    cuda_utilities::DeviceVector<double> dev_interface_left(n_cells_interface, true);
    cuda_utilities::DeviceVector<double> dev_interface_right(n_cells_interface, true);

    // Launch kernel
    hipLaunchKernelGGL(PLMC_cuda, dev_grid.size(), 1, 0, 0, dev_grid.data(), dev_interface_left.data(),
                       dev_interface_right.data(), nx, ny, nz, dx, dt, gamma, direction, n_fields);
    CudaCheckError();
    CHECK(cudaDeviceSynchronize());

    // Perform Comparison
    for (size_t i = 0; i < dev_interface_right.size(); i++) {
      // Check the left interface
      double test_val = dev_interface_left.at(i);
      double fiducial_val =
          (fiducial_interface_left.at(direction).find(i) == fiducial_interface_left.at(direction).end())
              ? 0.0
              : fiducial_interface_left.at(direction)[i];

<<<<<<< HEAD
      testingUtilities::Check_Results(
=======
      testing_utilities::checkResults(
>>>>>>> 8c555b62
          fiducial_val, test_val,
          "left interface at i=" + std::to_string(i) + ", in direction " + std::to_string(direction));

      // Check the right interface
      test_val     = dev_interface_right.at(i);
      fiducial_val = (fiducial_interface_right.at(direction).find(i) == fiducial_interface_right.at(direction).end())
                         ? 0.0
                         : fiducial_interface_right.at(direction)[i];

<<<<<<< HEAD
      testingUtilities::Check_Results(
=======
      testing_utilities::checkResults(
>>>>>>> 8c555b62
          fiducial_val, test_val,
          "right interface at i=" + std::to_string(i) + ", in direction " + std::to_string(direction));
    }
  }
}<|MERGE_RESOLUTION|>--- conflicted
+++ resolved
@@ -151,11 +151,7 @@
               ? 0.0
               : fiducial_interface_left.at(direction)[i];
 
-<<<<<<< HEAD
-      testingUtilities::Check_Results(
-=======
-      testing_utilities::checkResults(
->>>>>>> 8c555b62
+      testing_utilities::Check_Results(
           fiducial_val, test_val,
           "left interface at i=" + std::to_string(i) + ", in direction " + std::to_string(direction));
 
@@ -165,11 +161,7 @@
                          ? 0.0
                          : fiducial_interface_right.at(direction)[i];
 
-<<<<<<< HEAD
-      testingUtilities::Check_Results(
-=======
-      testing_utilities::checkResults(
->>>>>>> 8c555b62
+      testing_utilities::Check_Results(
           fiducial_val, test_val,
           "right interface at i=" + std::to_string(i) + ", in direction " + std::to_string(direction));
     }
@@ -270,11 +262,7 @@
               ? 0.0
               : fiducial_interface_left.at(direction)[i];
 
-<<<<<<< HEAD
-      testingUtilities::Check_Results(
-=======
-      testing_utilities::checkResults(
->>>>>>> 8c555b62
+      testing_utilities::Check_Results(
           fiducial_val, test_val,
           "left interface at i=" + std::to_string(i) + ", in direction " + std::to_string(direction));
 
@@ -284,11 +272,7 @@
                          ? 0.0
                          : fiducial_interface_right.at(direction)[i];
 
-<<<<<<< HEAD
-      testingUtilities::Check_Results(
-=======
-      testing_utilities::checkResults(
->>>>>>> 8c555b62
+      testing_utilities::Check_Results(
           fiducial_val, test_val,
           "right interface at i=" + std::to_string(i) + ", in direction " + std::to_string(direction));
     }
