--- conflicted
+++ resolved
@@ -237,7 +237,7 @@
   }
 
   #ifdef COOLING_GPU
-  #ifdef CLOUDY
+  #ifdef CLOUDY_COOL
   Load_Cuda_Textures();
   #endif
   #endif  
@@ -455,7 +455,7 @@
     #endif //VL
     #endif    
 
-    Flux_Correction_3D(g0, g1, H.nx, H.ny, H.nz, x_off, y_off, z_off, H.n_ghost, H.dx, H.dy, H.dz, H.xbound, H.ybound, H.zbound, H.dt);
+    //Flux_Correction_3D(g0, g1, H.nx, H.ny, H.nz, x_off, y_off, z_off, H.n_ghost, H.dx, H.dy, H.dz, H.xbound, H.ybound, H.zbound, H.dt);
   }
   else
   {
@@ -484,533 +484,6 @@
 }
 
 
-//Add a single supernova with 10^51 ergs of thermal energy and 10 M_sun
-Real Grid3D::Add_Supernova(void)
-{
-  int i, j, k, id;
-  Real x_pos, y_pos, z_pos, r, R_s;
-  Real M, E, V, rho, Ed;
-  Real xl, xr, yl, yr, zl, zr, rl, rr;
-  int incount, ii;
-  Real weight, xpoint, ypoint, zpoint;
-  R_s = 2*H.dx; // supernova radius, pc
-  M = 15.0; // mass input, in M_sun
-  E = 1.0e51; // energy input, in erg
-  Real x_sn, y_sn, z_sn; // central location of SN
-  x_sn = y_sn = z_sn = 0;
-  Real R_cl = 2.0; // size of cluster, pc (for random distribution of SN)
-  srand (int(H.t)); // change location of SN
-  x_sn = 2*R_cl*float(rand() % 10000)/10000.0 - R_cl; // pick a random z between -R_cl and R_cl
-  y_sn = 2*R_cl*float(rand() % 10000)/10000.0 - R_cl; // pick a random z between -R_cl and R_cl
-  z_sn = 2*R_cl*float(rand() % 10000)/10000.0 - R_cl; // pick a random z between -R_cl and R_cl
-  printf("%f %f %f\n", x_sn, y_sn, z_sn);
-
-  Real max_dti = 0;
-
-  E = E/(MASS_UNIT*VELOCITY_UNIT*VELOCITY_UNIT); // convert to code units
-  V = (4.0/3.0)*PI*R_s*R_s*R_s;
-  //chprintf("%f %f %f %f\n", V, (4.0/3.0)*PI*0.3*0.3*0.3, M_dot, E_dot);
-  rho = M / V;
-  Ed = E / V;
-
-  Real d_inv, vx, vy, vz, P, cs;
-  Real max_vx, max_vy, max_vz;
-  max_dti = max_vx = max_vy = max_vz = 0.0;
-  Real M_dot_tot, E_dot_tot;
-  M_dot_tot = E_dot_tot = 0.0;
-
-  for (k=H.n_ghost; k<H.nz-H.n_ghost; k++) {
-    for (j=H.n_ghost; j<H.ny-H.n_ghost; j++) {
-      for (i=H.n_ghost; i<H.nx-H.n_ghost; i++) {
-
-        id = i + j*H.nx + k*H.nx*H.ny;
-
-        Get_Position(i, j, k, &x_pos, &y_pos, &z_pos);
-        
-        // calculate spherical radius
-        xl = fabs(x_pos-x_sn)-0.5*H.dx;
-        yl = fabs(y_pos-y_sn)-0.5*H.dy;
-        zl = fabs(z_pos-z_sn)-0.5*H.dz;
-        xr = fabs(x_pos-x_sn)+0.5*H.dx;
-        yr = fabs(y_pos-y_sn)+0.5*H.dy;
-        zr = fabs(z_pos-z_sn)+0.5*H.dz;
-        rl = sqrt(xl*xl + yl*yl + zl*zl);
-        rr = sqrt(xr*xr + yr*yr + zr*zr);
-        //r = sqrt(x_pos*x_pos + y_pos*y_pos + z_pos*z_pos);
-
-        // within SN radius, inject mass and thermal energy
-        // entire cell is within sphere
-        if (rr < R_s) {
-          C.density[id] += rho;
-          C.Energy[id] += Ed;
-          #ifdef DE
-          C.GasEnergy[id] += Ed;
-          //Real n = C.density[id]*DENSITY_UNIT/(0.6*MP);
-          //Real T = C.GasEnergy[id]*(gama-1.0)*PRESSURE_UNIT/(n*KB);
-          //printf("%3d %3d %3d Starburst zone n: %e T:%e.\n", i, j, k, n, T);
-          #endif
-          #ifdef SCALAR
-          C.scalar[id] += 1.0*rho;
-          #endif
-          //M_dot_tot += rho_dot*H.dx*H.dy*H.dz;
-          //E_dot_tot += Ed_dot*H.dx*H.dy*H.dz;
-          // recalculate the timestep for these cells
-          d_inv = 1.0 / C.density[id];
-          vx = d_inv * C.momentum_x[id];
-          vy = d_inv * C.momentum_y[id];
-          vz = d_inv * C.momentum_z[id];
-          P = fmax((C.Energy[id] - 0.5*C.density[id]*(vx*vx + vy*vy + vz*vz) )*(gama-1.0), TINY_NUMBER);
-          cs = sqrt(d_inv * gama * P);
-          // compute maximum cfl velocity
-          max_vx = fmax(max_vx, fabs(vx) + cs);
-          max_vy = fmax(max_vy, fabs(vy) + cs);
-          max_vz = fmax(max_vz, fabs(vz) + cs);
-        }
-        // on the sphere
-        //if (rl < R_s && rr > R_s && fabs(z_pos) < z_s) {
-        if (rl < R_s && rr > R_s) {
-          // quick Monte Carlo to determine weighting
-          Ran quickran(50);
-          incount = 0;
-          for (ii=0; ii<1000; ii++) {
-            // generate a random number between x_pos and dx
-            xpoint = xl + H.dx*quickran.doub();
-            // generate a random number between y_pos and dy
-            ypoint = yl + H.dy*quickran.doub();
-            // generate a random number between z_pos and dz
-            zpoint = zl + H.dz*quickran.doub();
-            // check to see whether the point is within the sphere 
-            if (xpoint*xpoint + ypoint*ypoint + zpoint*zpoint < R_s*R_s) incount++;
-            //if (xpoint*xpoint + ypoint*ypoint < R_s*R_s) incount++;
-          }
-          weight = incount / 1000.0;
-          C.density[id] += rho * weight;
-          C.Energy[id]  += Ed * weight;
-          #ifdef DE
-          C.GasEnergy[id] += Ed * weight;
-          #endif
-          #ifdef SCALAR
-          C.scalar[id] += 1.0*rho*weight;
-          #endif
-          // recalculate the timestep for these cells
-          d_inv = 1.0 / C.density[id];
-          vx = d_inv * C.momentum_x[id];
-          vy = d_inv * C.momentum_y[id];
-          vz = d_inv * C.momentum_z[id];
-          P = fmax((C.Energy[id] - 0.5*C.density[id]*(vx*vx + vy*vy + vz*vz) )*(gama-1.0), TINY_NUMBER);
-          cs = sqrt(d_inv * gama * P);
-          // compute maximum cfl velocity
-          max_vx = fmax(max_vx, fabs(vx) + cs);
-          max_vy = fmax(max_vy, fabs(vy) + cs);
-          max_vz = fmax(max_vz, fabs(vz) + cs);
-        }
-      }
-    }
-  }
-
-  /*
-  printf("procID: %d M_dot: %e E_dot: %e\n", procID, M_dot_tot, E_dot_tot);
-  MPI_Barrier(MPI_COMM_WORLD);
-  Real global_M_dot, global_E_dot;
-  MPI_Reduce(&M_dot_tot, &global_M_dot, 1, MPI_CHREAL, MPI_SUM, 0, MPI_COMM_WORLD);
-  MPI_Reduce(&E_dot_tot, &global_E_dot, 1, MPI_CHREAL, MPI_SUM, 0, MPI_COMM_WORLD);
-  chprintf("Total M_dot: %e E_dot: %e \n", global_M_dot, global_E_dot); 
-  */
-
-  // compute max inverse of dt
-  max_dti = max_vx / H.dx;
-  max_dti = fmax(max_dti, max_vy / H.dy);
-  max_dti = fmax(max_dti, max_vz / H.dy);
-
-  return max_dti;
-
-}
-
-
-Real Grid3D::Add_Supernovae(void)
-{
-  int i, j, k, id;
-  Real x_pos, y_pos, z_pos, r, R_s, z_s, R_c, f, t, t1, t2, t3;
-  Real M1, M2, M3, E1, E2, E3, M_dot, E_dot, V, rho_dot, Ed_dot;
-  Real r_sn, phi_sn, x_sn, y_sn, z_sn;
-  Real xl, xr, yl, yr, zl, zr, rl, rr;
-  int incount, ii;
-  Real weight, xpoint, ypoint, zpoint;
-  Real SFR, E_sn;
-  int N_sn, nx_sn, ny_sn, nz_sn;
-  int N_cluster;
-  SFR = 20.0; // star formation rate, in M_sun / yr
-  R_s = 0.75; // starburst radius, in kpc
-  R_c = 0.15; // cluster radius, in kpc
-  z_s = 0.105; // starburst height, in kpc
-  M1 = 1.5e3; // mass input rate, in M_sun / kyr
-  E1 = 1.5e42; // energy input rate, in erg/s
-  M2 = 12.0e3;
-  E2 = 5.4e42;
-  M_dot = 0.0;
-  E_dot = 0.0;
-
-  Real max_dti = 0;
-
-  N_cluster = 8;
-
-  // start feedback after 5 Myr, ramp up for 5 Myr, high for 30 Myr, ramp down for 5 Myr
-  Real tstart = 5.0;
-  Real tramp = 5.0;
-  Real thigh = 30.0;
-  t = H.t/1000 - tstart;
-  t1 = tramp;
-  t2 = tramp+thigh;
-  t3 = 2*tramp+thigh;
-  if (t >= 0) {
-
-  if (t >= 0 && t < t1) {
-    M_dot = M1 + (1.0/tramp)*t*(M2-M1); 
-    E_dot = E1 + (1.0/tramp)*t*(E2-E1);
-  }
-  if (t >= t1 && t < t2) {
-    M_dot = M2;
-    E_dot = E2;
-  } 
-  if (t >= t2 && t < t3) {
-    M_dot = M1 + (1.0/tramp)*(t-t3)*(M1-M2);
-    E_dot = E1 + (1.0/tramp)*(t-t3)*(E1-E2);
-  }
-  if (t >= t3) {
-    M_dot = M1;
-    E_dot = E1;
-  }
-
-  E_dot = E_dot*TIME_UNIT/(MASS_UNIT*VELOCITY_UNIT*VELOCITY_UNIT); // convert to code units
-  V = N_cluster*(4.0/3.0)*PI*R_c*R_c*R_c;
-  //chprintf("%f %f %f %f\n", V, (4.0/3.0)*PI*0.3*0.3*0.3, M_dot, E_dot);
-  f = H.dx*H.dy*H.dz / V;
-  rho_dot = f * M_dot / (H.dx*H.dy*H.dz);
-  Ed_dot = f * E_dot / (H.dx*H.dy*H.dz);
-
-  Real d_inv, vx, vy, vz, P, cs;
-  Real max_vx, max_vy, max_vz;
-  max_dti = max_vx = max_vy = max_vz = 0.0;
-  Real M_dot_tot, E_dot_tot;
-  M_dot_tot = E_dot_tot = 0.0;
-
-  //if (H.n_step==0) srand (1); // initialize random seed
-  srand (int(t)/15+1); // change location of clusters every 15 Myr 
-
-  for (int nn=0; nn<N_cluster; nn++) {
-
-    r_sn = R_s*float(rand() % 10000)/10000.0; // pick a random radius within R_s
-    phi_sn = 2*PI*float(rand() % 10000)/10000.0; // pick a random phi between 0 and 2pi
-    z_sn = 2*z_s*float(rand() % 10000)/10000.0 - z_s; // pick a random z between -z_s and z_s
-    x_sn = r_sn*cos(phi_sn);
-    y_sn = r_sn*sin(phi_sn);
-
-    int xid_sn, yid_sn, zid_sn, nl_x, nl_y, nl_z;
-    // identify the global id of the cell containing the cluster center
-    xid_sn = int((x_sn + 0.5*H.xdglobal)/H.dx);
-    yid_sn = int((y_sn + 0.5*H.ydglobal)/H.dx);
-    zid_sn = int((z_sn + 0.5*H.zdglobal)/H.dx);
-    // how many cells to loop through around the center
-    nl_x = ceil(R_c/H.dx);
-    nl_y = ceil(R_c/H.dy);
-    nl_z = ceil(R_c/H.dz);
-    //chprintf("x: %f y: %f z: %f xid: %d yid: %d zid: %d nx: %d ny: %d nz: %d\n", x_sn, y_sn, z_sn, xid_sn, yid_sn, zid_sn, nl_x, nl_y, nl_z);
-
-    for (int kk=zid_sn-nl_z; kk<=zid_sn+nl_z; kk++) {
-    for (int jj=yid_sn-nl_y; jj<=yid_sn+nl_y; jj++) {
-    for (int ii=xid_sn-nl_x; ii<=xid_sn+nl_x; ii++) {
-
-      // is this cell in your domain?
-      #ifdef MPI_CHOLLA
-      if (ii >= nx_local_start && ii < nx_local_start+nx_local && jj >= ny_local_start && jj < ny_local_start+ny_local && kk >= nz_local_start && kk < nz_local_start+nz_local) 
-      {
-      #endif
-        i = ii + H.n_ghost;
-        j = jj + H.n_ghost;
-        k = kk + H.n_ghost;
-        #ifdef MPI_CHOLLA
-        i -= nx_local_start;
-        j -= ny_local_start;
-        k -= nz_local_start;
-        #endif
-
-        //printf("procID: %d  ig: %d  jg: %d  kg: %d  il: %d  jl: %d  kl: %d\n", procID, ii, jj, kk, i, j, k);
-
-        // local domain cell id
-        id = i + j*H.nx + k*H.nx*H.ny;
-        // global position
-        Get_Position(i, j, k, &x_pos, &y_pos, &z_pos);
-        
-        // calculate radius from the cluster center
-        xl = fabs(x_pos-x_sn)-0.5*H.dx;
-        yl = fabs(y_pos-y_sn)-0.5*H.dy;
-        zl = fabs(z_pos-z_sn)-0.5*H.dz;
-        xr = fabs(x_pos-x_sn)+0.5*H.dx;
-        yr = fabs(y_pos-y_sn)+0.5*H.dy;
-        zr = fabs(z_pos-z_sn)+0.5*H.dz;
-        rl = sqrt(xl*xl + yl*yl + zl*zl);
-        rr = sqrt(xr*xr + yr*yr + zr*zr);
-        r = sqrt((x_pos-x_sn)*(x_pos-x_sn) + (y_pos-y_sn)*(y_pos-y_sn) + (z_pos-z_sn)*(z_pos-z_sn));
-
-        // within cluster radius, inject mass and thermal energy
-        // entire cell is within sphere
-        if (rr < R_c) {
-        //if (r < R_c) {
-          C.density[id] += rho_dot * H.dt;
-          C.Energy[id] += Ed_dot * H.dt;
-          #ifdef DE
-          C.GasEnergy[id] += Ed_dot * H.dt;
-          //Real n = C.density[id]*DENSITY_UNIT/(0.6*MP);
-          //Real T = C.GasEnergy[id]*(gama-1.0)*PRESSURE_UNIT/(n*KB);
-          //printf("%f %f %f Starburst zone n: %e T:%e.\n", x_pos, y_pos, z_pos, n, T);
-          #endif
-          //M_dot_tot += rho_dot*H.dx*H.dy*H.dz;
-          //E_dot_tot += Ed_dot*H.dx*H.dy*H.dz;
-        }
-        // on the sphere
-        if (rl < R_c && rr > R_c) {
-          // quick Monte Carlo to determine weighting
-          Ran quickran(50);
-          incount = 0;
-          for (int mm=0; mm<1000; mm++) {
-            // generate a random number between x_pos and dx
-            xpoint = xl + H.dx*quickran.doub();
-            // generate a random number between y_pos and dy
-            ypoint = yl + H.dy*quickran.doub();
-            // generate a random number between z_pos and dz
-            zpoint = zl + H.dz*quickran.doub();
-            // check to see whether the point is within the sphere 
-            if (xpoint*xpoint + ypoint*ypoint + zpoint*zpoint < R_c*R_c) incount++;
-          }
-          weight = incount / 1000.0;
-          C.density[id] += rho_dot * H.dt * weight;
-          C.Energy[id]  += Ed_dot * H.dt * weight;
-          #ifdef DE
-          C.GasEnergy[id] += Ed_dot * H.dt * weight;
-          //Real n = C.density[id]*DENSITY_UNIT/(0.6*MP);
-          //Real T = C.GasEnergy[id]*(gama-1.0)*PRESSURE_UNIT/(n*KB);
-          //printf("%f %f %f Starburst zone n: %e T:%e.\n", x_pos, y_pos, z_pos, n, T);
-          #endif
-          //M_dot_tot += rho_dot*weight*H.dx*H.dy*H.dz;
-          //E_dot_tot += Ed_dot*weight*H.dx*H.dy*H.dz;
-        }
-        // recalculate the timestep for these cells
-        d_inv = 1.0 / C.density[id];
-        vx = d_inv * C.momentum_x[id];
-        vy = d_inv * C.momentum_y[id];
-        vz = d_inv * C.momentum_z[id];
-        P = fmax((C.Energy[id] - 0.5*C.density[id]*(vx*vx + vy*vy + vz*vz) )*(gama-1.0), TINY_NUMBER);
-        cs = sqrt(d_inv * gama * P);
-        // compute maximum cfl velocity
-        max_vx = fmax(max_vx, fabs(vx) + cs);
-        max_vy = fmax(max_vy, fabs(vy) + cs);
-        max_vz = fmax(max_vz, fabs(vz) + cs);
-      #ifdef MPI_CHOLLA
-      }
-      #endif
-    }
-    }
-    }
-
-  }
-
-  /*
-  printf("procID: %d M_dot: %e E_dot: %e\n", procID, M_dot_tot, E_dot_tot);
-  MPI_Barrier(MPI_COMM_WORLD);
-  Real global_M_dot, global_E_dot;
-  MPI_Reduce(&M_dot_tot, &global_M_dot, 1, MPI_CHREAL, MPI_SUM, 0, MPI_COMM_WORLD);
-  MPI_Reduce(&E_dot_tot, &global_E_dot, 1, MPI_CHREAL, MPI_SUM, 0, MPI_COMM_WORLD);
-  chprintf("Total M_dot: %e E_dot: %e \n", global_M_dot, global_E_dot); 
-  */
-
-  // compute max inverse of dt
-  max_dti = max_vx / H.dx;
-  max_dti = fmax(max_dti, max_vy / H.dy);
-  max_dti = fmax(max_dti, max_vz / H.dy);
-
-  }
-
-  return max_dti;
-
-}
-
-
-Real Grid3D::Add_Supernovae_CC85(void)
-{
-  int i, j, k, id;
-  Real x_pos, y_pos, z_pos, r, R_s, z_s, f, t, t1, t2, t3;
-  Real M1, M2, M3, E1, E2, E3, M_dot, E_dot, V, rho_dot, Ed_dot;
-  Real d_inv, vx, vy, vz, P, cs;
-  Real xl, yl, zl, xr, yr, zr, rl, rr;
-  int incount, ii;
-  Real weight, xpoint, ypoint, zpoint;
-  Real max_vx, max_vy, max_vz, max_dti;
-  max_dti = max_vx = max_vy = max_vz = 0.0;
-  R_s = 0.3; // starburst radius, in kpc
-<<<<<<< HEAD
-  //M1 = 2.0e3; // mass input rate, in M_sun / kyr
-  //E1 = 1.0e42; // energy input rate, in erg/s
-  //M2 = 1.0e3; // mass input rate, in M_sun / kyr
-  //E2 = 1.0e43; // energy input rate, in erg/s
-  M1 = 2.7e3; // mass input rate, in M_sun / kyr
-  E1 = 2.75e42; // energy input rate, in erg/s
-  M2 = M1; // mass input rate, in M_sun / kyr
-  E2 = E1; // energy input rate, in erg/s
-  M_dot = 0.0;
-=======
-  // High res adiabatic params
-  M1 = 1.5e3; 
-  E1 = 1.5e42;
-  M2 = 12.0e3;
-  E2 = 5.4e42;
->>>>>>> be494e72
-  M_dot = 0.0;
-  E_dot = 0.0;
-
-  // start feedback after 5 Myr, ramp up for 5 Myr, high for 30 Myr, ramp down for 5 Myr
-  Real tstart = 5.0;
-  Real tramp = 5.0;
-  Real thigh = 30.0;
-  t = H.t/1000 - tstart;
-  t1 = tramp;
-  t2 = tramp+thigh;
-  t3 = 2*tramp+thigh;
-  if (t >= 0) {
-
-  if (t >= 0 && t < t1) {
-    M_dot = M1 + (1.0/tramp)*t*(M2-M1); 
-    E_dot = E1 + (1.0/tramp)*t*(E2-E1);
-  }
-  if (t >= t1 && t < t2) {
-    M_dot = M2;
-    E_dot = E2;
-  } 
-  if (t >= t2 && t < t3) {
-    M_dot = M1 + (1.0/tramp)*(t-t3)*(M1-M2);
-    E_dot = E1 + (1.0/tramp)*(t-t3)*(E1-E2);
-  }
-  if (t >= t3) {
-    M_dot = M1;
-    E_dot = E1;
-  }
-
-  //M_dot = M2;
-  //E_dot = E2;
-
-  E_dot = E_dot*TIME_UNIT/(MASS_UNIT*VELOCITY_UNIT*VELOCITY_UNIT); // convert to code units
-  V = (4.0/3.0)*PI*R_s*R_s*R_s;
-  //V = PI*R_s*R_s*2*z_s;
-  f = H.dx*H.dy*H.dz / V;
-  rho_dot = f * M_dot / (H.dx*H.dy*H.dz);
-  Ed_dot = f * E_dot / (H.dx*H.dy*H.dz);
-  //printf("rho_dot: %f  Ed_dot: %f\n", rho_dot, Ed_dot);
-
-  //Real M_dot_tot, E_dot_tot;
-
-  for (k=H.n_ghost; k<H.nz-H.n_ghost; k++) {
-    for (j=H.n_ghost; j<H.ny-H.n_ghost; j++) {
-      for (i=H.n_ghost; i<H.nx-H.n_ghost; i++) {
-
-        id = i + j*H.nx + k*H.nx*H.ny;
-
-        Get_Position(i, j, k, &x_pos, &y_pos, &z_pos);
-        
-        // calculate spherical radius
-        xl = fabs(x_pos)-0.5*H.dx;
-        yl = fabs(y_pos)-0.5*H.dy;
-        zl = fabs(z_pos)-0.5*H.dz;
-        xr = fabs(x_pos)+0.5*H.dx;
-        yr = fabs(y_pos)+0.5*H.dy;
-        zr = fabs(z_pos)+0.5*H.dz;
-        rl = sqrt(xl*xl + yl*yl + zl*zl);
-        rr = sqrt(xr*xr + yr*yr + zr*zr);
-        r = sqrt(x_pos*x_pos + y_pos*y_pos + z_pos*z_pos);
-        //rl = sqrt(xl*xl + yl*yl);
-        //rr = sqrt(xr*xr + yr*yr);
-        //r = sqrt(x_pos*x_pos + y_pos*y_pos);
-
-        // within starburst radius, inject mass and thermal energy
-        // entire cell is within sphere
-        if (rr < R_s) {
-        //if (r < R_s) {
-          C.density[id] += rho_dot * H.dt;
-          C.Energy[id] += Ed_dot * H.dt;
-          #ifdef DE
-          C.GasEnergy[id] += Ed_dot * H.dt;
-          //Real n = C.density[id]*DENSITY_UNIT/(0.6*MP);
-          //Real T = C.GasEnergy[id]*(gama-1.0)*PRESSURE_UNIT/(n*KB);
-          //printf("%3d %3d %3d Starburst zone n: %e T:%e.\n", i, j, k, n, T);
-          #endif
-          //M_dot_tot += rho_dot*H.dx*H.dy*H.dz;
-          //E_dot_tot += Ed_dot*H.dx*H.dy*H.dz;
-          // recalculate the timestep for these cells
-          d_inv = 1.0 / C.density[id];
-          vx = d_inv * C.momentum_x[id];
-          vy = d_inv * C.momentum_y[id];
-          vz = d_inv * C.momentum_z[id];
-          P = fmax((C.Energy[id] - 0.5*C.density[id]*(vx*vx + vy*vy + vz*vz) )*(gama-1.0), TINY_NUMBER);
-          cs = sqrt(d_inv * gama * P);
-          // compute maximum cfl velocity
-          max_vx = fmax(max_vx, fabs(vx) + cs);
-          max_vy = fmax(max_vy, fabs(vy) + cs);
-          max_vz = fmax(max_vz, fabs(vz) + cs);
-        }
-        // on the sphere
-        if (rl < R_s && rr > R_s) {
-          // quick Monte Carlo to determine weighting
-          Ran quickran(50);
-          incount = 0;
-          for (ii=0; ii<1000; ii++) {
-            // generate a random number between x_pos and dx
-            xpoint = xl + H.dx*quickran.doub();
-            // generate a random number between y_pos and dy
-            ypoint = yl + H.dy*quickran.doub();
-            // generate a random number between z_pos and dz
-            zpoint = zl + H.dz*quickran.doub();
-            // check to see whether the point is within the sphere 
-            if (xpoint*xpoint + ypoint*ypoint + zpoint*zpoint < R_s*R_s) incount++;
-            //if (xpoint*xpoint + ypoint*ypoint < R_s*R_s) incount++;
-          }
-          weight = incount / 1000.0;
-          C.density[id] += rho_dot * H.dt * weight;
-          C.Energy[id]  += Ed_dot * H.dt * weight;
-          #ifdef DE
-          C.GasEnergy[id] += Ed_dot * H.dt * weight;
-          #endif
-          // recalculate the timestep for these cells
-          d_inv = 1.0 / C.density[id];
-          vx = d_inv * C.momentum_x[id];
-          vy = d_inv * C.momentum_y[id];
-          vz = d_inv * C.momentum_z[id];
-          P = fmax((C.Energy[id] - 0.5*C.density[id]*(vx*vx + vy*vy + vz*vz) )*(gama-1.0), TINY_NUMBER);
-          cs = sqrt(d_inv * gama * P);
-          // compute maximum cfl velocity
-          max_vx = fmax(max_vx, fabs(vx) + cs);
-          max_vy = fmax(max_vy, fabs(vy) + cs);
-          max_vz = fmax(max_vz, fabs(vz) + cs);
-        }
-
-      }
-    }
-  }
-
-  //printf("%d %e %e\n", procID, M_dot_tot, E_dot_tot);
-  //Real global_M_dot, global_E_dot;
-  //MPI_Reduce(&M_dot_tot, &global_M_dot, 1, MPI_CHREAL, MPI_SUM, 0, MPI_COMM_WORLD);
-  //MPI_Reduce(&E_dot_tot, &global_E_dot, 1, MPI_CHREAL, MPI_SUM, 0, MPI_COMM_WORLD);
-  //chprintf("%e %e \n", global_M_dot, global_E_dot*MASS_UNIT*VELOCITY_UNIT*VELOCITY_UNIT/TIME_UNIT); 
-  // compute max inverse of dt
-  max_dti = max_vx / H.dx;
-  max_dti = fmax(max_dti, max_vy / H.dy);
-  max_dti = fmax(max_dti, max_vz / H.dy);
-
-  } // t > 0
-
-  return max_dti;
-
-}
-
-
 /*! \fn void Reset(void)
  *  \brief Reset the Grid3D class. */
 void Grid3D::Reset(void)
@@ -1033,7 +506,7 @@
   free(buffer1);
 
   #ifdef COOLING_GPU
-  #ifdef CLOUDY
+  #ifdef CLOUDY_COOL
   Free_Cuda_Textures();
   #endif
   #endif
