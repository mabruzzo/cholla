--- conflicted
+++ resolved
@@ -22,6 +22,7 @@
 #include"h_correction_3D_cuda.h"
 #include"cooling_cuda.h"
 #include"subgrid_routines_3D.h"
+#include"io.h"
 
 
 
@@ -269,11 +270,7 @@
 
   // Apply cooling
   #ifdef COOLING_GPU
-<<<<<<< HEAD
-  cooling_kernel<<<dim1dGrid,dim1dBlock>>>(dev_conserved, nx, ny, nz, n_ghost, dt, gama);
-=======
-  cooling_kernel<<<dim1dGrid,dim1dBlock>>>(dev_conserved, nx_s, ny_s, nz_s, n_ghost, dt, gama, coolTexObj, heatTexObj);
->>>>>>> bf0fbab9
+  cooling_kernel<<<dim1dGrid,dim1dBlock>>>(dev_conserved, nx, ny, nz, n_ghost, dt, gama, coolTexObj, heatTexObj);
   CudaCheckError();
   #endif
 
@@ -283,6 +280,7 @@
 
   // copy the updated conserved variable array back to the CPU
   CudaSafeCall( cudaMemcpy(tmp2, dev_conserved, n_fields*BLOCK_VOL*sizeof(Real), cudaMemcpyDeviceToHost) );
+  CudaCheckError();
 
   // copy the dti array onto the CPU
   CudaSafeCall( cudaMemcpy(host_dti_array, dev_dti_array, ngrid*sizeof(Real), cudaMemcpyDeviceToHost) );
