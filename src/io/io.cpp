#include <stdio.h>
#include <stdlib.h>
#include <stdarg.h>
#include <string.h>
#include <iostream>
#include <fstream>
#include <math.h>
#include <algorithm>
#include <ctime>
#ifdef HDF5
#include <hdf5.h>
#endif
#include "../io/io.h"
#include "../grid/grid3D.h"
#ifdef MPI_CHOLLA
#include "../mpi/mpi_routines.h"
#endif
#include "../utils/error_handling.h"

#ifdef COSMOLOGY
#include "../cosmology/cosmology.h"
#endif

using namespace std;

//#define OUTPUT_ENERGY
//#define OUTPUT_MOMENTUM

/* function used to rotate points about an axis in 3D for the rotated projection output routine */
void rotate_point(Real x, Real y, Real z, Real delta, Real phi, Real theta, Real *xp, Real *yp, Real *zp);

void Create_Log_File( struct parameters P ){

  #ifdef MPI_CHOLLA
  if ( procID != 0 ) return;
  #endif

  string file_name ( LOG_FILE_NAME );
  chprintf( "\nCreating Log File: %s \n\n", file_name.c_str() );

  bool file_exists = false;
  if (FILE *file = fopen(file_name.c_str(), "r")){
    file_exists = true;
    chprintf( "  File exists, appending values: %s \n\n", file_name.c_str() );
    fclose( file );
  }

  // current date/time based on current system
  time_t now = time(0);
  // convert now to string form
  char* dt = ctime(&now);

  ofstream out_file;
  out_file.open(file_name.c_str(), ios::app);
  out_file << "\n";
  out_file << "Run date: " << dt;
  out_file.close();

}

void Write_Message_To_Log_File( const char* message ){

    #ifdef MPI_CHOLLA
    if ( procID != 0 ) return;
    #endif


    string file_name ( LOG_FILE_NAME );
    ofstream out_file;
    out_file.open(file_name.c_str(), ios::app);
    out_file << message << endl;
    out_file.close();
}

/* Write the initial conditions */
void WriteData(Grid3D &G, struct parameters P, int nfile)
{
  
  #ifdef HYDRO_GPU
  cudaMemcpy(G.C.density, G.C.device, G.H.n_fields*G.H.n_cells*sizeof(Real), cudaMemcpyDeviceToHost);
  #endif

  chprintf( "\nSaving Snapshot: %d \n", nfile );

  #ifdef N_OUTPUT_COMPLETE
  //If nfile is multiple of N_OUTPUT_COMPLETE then output all data
  if ( nfile%N_OUTPUT_COMPLETE == 0 ){
    G.H.Output_Complete_Data = true;
    chprintf( " Writing all data ( Restart File ).\n");
  }
  else{
    G.H.Output_Complete_Data = false;
  }

  #else
  //If NOT N_OUTPUT_COMPLETE: always output complete data
  G.H.Output_Complete_Data = true;
  #endif

  #ifdef COSMOLOGY
  G.Change_Cosmological_Frame_Sytem( false );
  #endif

  #ifndef ONLY_PARTICLES
  /*call the data output routine for Hydro data*/
  if (nfile % P.outstep_hydro == 0) OutputData(G,P,nfile);
  #endif

  #ifdef PROJECTION
  if (nfile % P.outstep_projection == 0) OutputProjectedData(G,P,nfile);
  #endif /*PROJECTION*/

  #ifdef ROTATED_PROJECTION
  if (nfile % P.outstep_rotated_projection == 0) OutputRotatedProjectedData(G,P,nfile);
  #endif /*ROTATED_PROJECTION*/

  #ifdef SLICES
  if (nfile % P.outstep_slice == 0) OutputSlices(G,P,nfile);
  #endif /*SLICES*/

  #ifdef PARTICLES
  if (nfile % P.outstep_particle == 0) G.WriteData_Particles( P, nfile );
  #endif

  #ifdef COSMOLOGY
  if ( G.H.OUTPUT_SCALE_FACOR || G.H.Output_Initial){
    G.Cosmo.Set_Next_Scale_Output();
    if ( !G.Cosmo.exit_now ){
      chprintf( " Saved Snapshot: %d     z:%f   next_output: %f\n", nfile, G.Cosmo.current_z, 1/G.Cosmo.next_output - 1 );
      G.H.Output_Initial = false;
    }
    else{
      chprintf( " Saved Snapshot: %d     z:%f   Exiting now\n", nfile, G.Cosmo.current_z );
    }

  }
  else chprintf( " Saved Snapshot: %d     z:%f\n", nfile, G.Cosmo.current_z );
  G.Change_Cosmological_Frame_Sytem( true );
  chprintf( "\n" );
  G.H.Output_Now = false;
  #endif
<<<<<<< HEAD
  
=======

>>>>>>> 9c73d553
  #ifdef MPI_CHOLLA
  MPI_Barrier(world);
  #endif
}


/* Output the grid data to file. */
void OutputData(Grid3D &G, struct parameters P, int nfile)
{
  char filename[MAXLEN];
  char timestep[20];

  // create the filename
  strcpy(filename, P.outdir);
  sprintf(timestep, "%d", nfile);
  strcat(filename, timestep);
  #if defined BINARY
  strcat(filename, ".bin");
  #elif defined HDF5
  strcat(filename, ".h5");
  #else
  strcat(filename, ".txt");
  if (G.H.nx*G.H.ny*G.H.nz > 1000) printf("Ascii outputs only recommended for small problems!\n");
  #endif
  #ifdef MPI_CHOLLA
  sprintf(filename,"%s.%d",filename,procID);
  #endif

  // open the file for binary writes
  #if defined BINARY
  FILE *out;
  out = fopen(filename, "w");
  if(out == NULL) {printf("Error opening output file.\n"); exit(-1); }

  // write the header to the output file
  G.Write_Header_Binary(out);

  // write the conserved variables to the output file
  G.Write_Grid_Binary(out);

  // close the output file
  fclose(out);

  // create the file for hdf5 writes
  #elif defined HDF5
  hid_t   file_id; /* file identifier */
  herr_t  status;

  // Create a new file using default properties.
  file_id = H5Fcreate(filename, H5F_ACC_TRUNC, H5P_DEFAULT, H5P_DEFAULT);

  // Write the header (file attributes)
  G.Write_Header_HDF5(file_id);

  // write the conserved variables to the output file
  G.Write_Grid_HDF5(file_id);

  // close the file
  status = H5Fclose(file_id);

  if (status < 0) {printf("File write failed.\n"); exit(-1); }

  #else
  // open the file for txt writes
  FILE *out;
  out = fopen(filename, "w");
  if(out == NULL) {printf("Error opening output file.\n"); exit(-1); }

  // write the header to the output file
  G.Write_Header_Text(out);

  // write the conserved variables to the output file
  G.Write_Grid_Text(out);

  // close the output file
  fclose(out);
  #endif
}


/* Output a projection of the grid data to file. */
void OutputProjectedData(Grid3D &G, struct parameters P, int nfile)
{
  char filename[100];
  char timestep[20];
  #ifdef HDF5
  hid_t   file_id;
  herr_t  status;

  // create the filename
  strcpy(filename, P.outdir);
  sprintf(timestep, "%d_proj", nfile);
  strcat(filename,timestep);
  strcat(filename,".h5");

  #ifdef MPI_CHOLLA
  sprintf(filename,"%s.%d",filename,procID);
  #endif /*MPI_CHOLLA*/

  // Create a new file
  file_id = H5Fcreate(filename, H5F_ACC_TRUNC, H5P_DEFAULT, H5P_DEFAULT);

  // Write header (file attributes)
  G.Write_Header_HDF5(file_id);

  // Write the density and temperature projections to the output file
  G.Write_Projection_HDF5(file_id);

  // Close the file
  status = H5Fclose(file_id);

  #ifdef MPI_CHOLLA
  if (status < 0) {printf("OutputProjectedData: File write failed. ProcID: %d\n", procID); chexit(-1); }
  #else
  if (status < 0) {printf("OutputProjectedData: File write failed.\n"); exit(-1); }
  #endif

  #else
  printf("OutputProjected Data only defined for hdf5 writes.\n");
  #endif //HDF5
}


/* Output a rotated projection of the grid data to file. */
void OutputRotatedProjectedData(Grid3D &G, struct parameters P, int nfile)
{
  char filename[100];
  char timestep[20];
  #ifdef HDF5
  hid_t   file_id;
  herr_t  status;

  // create the filename
  strcpy(filename, P.outdir);
  sprintf(timestep, "%d_rot_proj", nfile);
  strcat(filename,timestep);
  strcat(filename,".h5");

  #ifdef MPI_CHOLLA
  sprintf(filename,"%s.%d",filename,procID);
  #endif /*MPI_CHOLLA*/

  if(G.R.flag_delta==1)
  {
    //if flag_delta==1, then we are just outputting a
    //bunch of rotations of the same snapshot
    int i_delta;
    char fname[200];

    for(i_delta=0;i_delta<G.R.n_delta;i_delta++)
    {
      sprintf(fname,"%s.%d",filename,G.R.i_delta);
      chprintf("Outputting rotated projection %s.\n",fname);

      //determine delta about z by output index
      G.R.delta = 2.0*M_PI*((double) i_delta)/((double) G.R.n_delta);

      // Create a new file
      file_id = H5Fcreate(fname, H5F_ACC_TRUNC, H5P_DEFAULT, H5P_DEFAULT);

      // Write header (file attributes)
      G.Write_Header_Rotated_HDF5(file_id);

      // Write the density and temperature projections to the output file
      G.Write_Rotated_Projection_HDF5(file_id);

      // Close the file
      status = H5Fclose(file_id);
      #ifdef MPI_CHOLLA
      if (status < 0) {printf("OutputRotatedProjectedData: File write failed. ProcID: %d\n", procID); chexit(-1); }
      #else
      if (status < 0) {printf("OutputRotatedProjectedData: File write failed.\n"); exit(-1); }
      #endif

      //iterate G.R.i_delta
      G.R.i_delta++;
    }

  }
  else if (G.R.flag_delta == 2) {

    // case 2 -- outputting at a rotating delta
    // rotation rate given in the parameter file
    G.R.delta = fmod(nfile*G.R.ddelta_dt*2.0*PI , (2.0*PI));

    // Create a new file
    file_id = H5Fcreate(filename, H5F_ACC_TRUNC, H5P_DEFAULT, H5P_DEFAULT);

    // Write header (file attributes)
    G.Write_Header_Rotated_HDF5(file_id);

    // Write the density and temperature projections to the output file
    G.Write_Rotated_Projection_HDF5(file_id);

    // Close the file
    status = H5Fclose(file_id);
  }
  else {

    //case 0 -- just output at the delta given in the parameter file

    // Create a new file
    file_id = H5Fcreate(filename, H5F_ACC_TRUNC, H5P_DEFAULT, H5P_DEFAULT);

    // Write header (file attributes)
    G.Write_Header_Rotated_HDF5(file_id);

    // Write the density and temperature projections to the output file
    G.Write_Rotated_Projection_HDF5(file_id);

    // Close the file
    status = H5Fclose(file_id);
  }

  #ifdef MPI_CHOLLA
  if (status < 0) {printf("OutputRotatedProjectedData: File write failed. ProcID: %d\n", procID); chexit(-1); }
  #else
  if (status < 0) {printf("OutputRotatedProjectedData: File write failed.\n"); exit(-1); }
  #endif

  #else
  printf("OutputRotatedProjectedData only defined for HDF5 writes.\n");
  #endif
}


/* Output xy, xz, and yz slices of the grid data. */
void OutputSlices(Grid3D &G, struct parameters P, int nfile)
{
  char filename[100];
  char timestep[20];
  #ifdef HDF5
  hid_t   file_id;
  herr_t  status;

  // create the filename
  strcpy(filename, P.outdir);
  sprintf(timestep, "%d_slice", nfile);
  strcat(filename,timestep);
  strcat(filename,".h5");

  #ifdef MPI_CHOLLA
  sprintf(filename,"%s.%d",filename,procID);
  #endif /*MPI_CHOLLA*/

  // Create a new file
  file_id = H5Fcreate(filename, H5F_ACC_TRUNC, H5P_DEFAULT, H5P_DEFAULT);

  // Write header (file attributes)
  G.Write_Header_HDF5(file_id);

  // Write slices of all variables to the output file
  G.Write_Slices_HDF5(file_id);

  // Close the file
  status = H5Fclose(file_id);

  #ifdef MPI_CHOLLA
  if (status < 0) {printf("OutputSlices: File write failed. ProcID: %d\n", procID); chexit(-1); }
  #else
  if (status < 0) {printf("OutputSlices: File write failed.\n"); exit(-1); }
  #endif
  #else
  printf("OutputSlices only defined for hdf5 writes.\n");
  #endif //HDF5
}

/*! \fn void Write_Header_Text(FILE *fp)
 *  \brief Write some relevant header info to a text output file. */
void Grid3D::Write_Header_Text(FILE *fp)
{

  // Write the header info to the output file
  fprintf(fp, "Header Information\n");
  fprintf(fp, "n_step: %d  sim t: %f  sim dt: %f\n", H.n_step, H.t, H.dt);
  fprintf(fp, "mass unit: %e  length unit: %e  time unit: %e\n", MASS_UNIT, LENGTH_UNIT, TIME_UNIT);
  fprintf(fp, "nx: %d  ny: %d  nz: %d\n", H.nx, H.ny, H.nz);
  fprintf(fp, "xmin: %f  ymin: %f  zmin: %f\n", H.xbound, H.ybound, H.zbound);
  fprintf(fp, "xlen: %f  ylen: %f  zlen: %f\n", H.domlen_x, H.domlen_y, H.domlen_z);
  fprintf(fp, "t: %f\n", H.t);

}


/*! \fn void Write_Header_Binary(FILE *fp)
 *  \brief Write the relevant header info to a binary output file. */
void Grid3D::Write_Header_Binary(FILE *fp)
{

  // Write the header info to the output file
  //fwrite(&H, sizeof(H), 1, fp);
  fwrite(&H.n_cells, sizeof(int), 1, fp);
  fwrite(&H.n_ghost, sizeof(int), 1, fp);
  fwrite(&H.nx, sizeof(int), 1, fp);
  fwrite(&H.ny, sizeof(int), 1, fp);
  fwrite(&H.nz, sizeof(int), 1, fp);
  fwrite(&H.nx_real, sizeof(int), 1, fp);
  fwrite(&H.ny_real, sizeof(int), 1, fp);
  fwrite(&H.nz_real, sizeof(int), 1, fp);
  fwrite(&H.xbound, sizeof(Real), 1, fp);
  fwrite(&H.ybound, sizeof(Real), 1, fp);
  fwrite(&H.zbound, sizeof(Real), 1, fp);
  fwrite(&H.domlen_x, sizeof(Real), 1, fp);
  fwrite(&H.domlen_y, sizeof(Real), 1, fp);
  fwrite(&H.domlen_z, sizeof(Real), 1, fp);
  fwrite(&H.xblocal, sizeof(Real), 1, fp);
  fwrite(&H.yblocal, sizeof(Real), 1, fp);
  fwrite(&H.zblocal, sizeof(Real), 1, fp);
  fwrite(&H.xdglobal, sizeof(Real), 1, fp);
  fwrite(&H.ydglobal, sizeof(Real), 1, fp);
  fwrite(&H.zdglobal, sizeof(Real), 1, fp);
  fwrite(&H.dx, sizeof(Real), 1, fp);
  fwrite(&H.dy, sizeof(Real), 1, fp);
  fwrite(&H.dz, sizeof(Real), 1, fp);
  fwrite(&H.t, sizeof(Real), 1, fp);
  fwrite(&H.dt, sizeof(Real), 1, fp);
  fwrite(&H.t_wall, sizeof(Real), 1, fp);
  fwrite(&H.n_step, sizeof(int), 1, fp);

}


#ifdef HDF5
/*! \fn void Write_Header_HDF5(hid_t file_id)
 *  \brief Write the relevant header info to the HDF5 file. */
void Grid3D::Write_Header_HDF5(hid_t file_id)
{
  hid_t     attribute_id, dataspace_id;
  herr_t    status;
  hsize_t   attr_dims;
  int       int_data[3];
  Real      Real_data[3];

  // Single attributes first
  attr_dims = 1;
  // Create the data space for the attribute
  dataspace_id = H5Screate_simple(1, &attr_dims, NULL);
  // Create a group attribute
  attribute_id = H5Acreate(file_id, "gamma", H5T_IEEE_F64BE, dataspace_id, H5P_DEFAULT, H5P_DEFAULT);
  // Write the attribute data
  status = H5Awrite(attribute_id, H5T_NATIVE_DOUBLE, &gama);
  // Close the attribute
  status = H5Aclose(attribute_id);
  attribute_id = H5Acreate(file_id, "t", H5T_IEEE_F64BE, dataspace_id, H5P_DEFAULT, H5P_DEFAULT);
  status = H5Awrite(attribute_id, H5T_NATIVE_DOUBLE, &H.t);
  status = H5Aclose(attribute_id);
  attribute_id = H5Acreate(file_id, "dt", H5T_IEEE_F64BE, dataspace_id, H5P_DEFAULT, H5P_DEFAULT);
  status = H5Awrite(attribute_id, H5T_NATIVE_DOUBLE, &H.dt);
  status = H5Aclose(attribute_id);
  attribute_id = H5Acreate(file_id, "n_step", H5T_STD_I32BE, dataspace_id, H5P_DEFAULT, H5P_DEFAULT);
  status = H5Awrite(attribute_id, H5T_NATIVE_INT, &H.n_step);
  status = H5Aclose(attribute_id);
  attribute_id = H5Acreate(file_id, "n_fields", H5T_STD_I32BE, dataspace_id, H5P_DEFAULT, H5P_DEFAULT);
  status = H5Awrite(attribute_id, H5T_NATIVE_INT, &H.n_fields);
  status = H5Aclose(attribute_id);
  double time_unit = TIME_UNIT;
  attribute_id = H5Acreate(file_id, "time_unit", H5T_IEEE_F64BE, dataspace_id, H5P_DEFAULT, H5P_DEFAULT);
  status = H5Awrite(attribute_id, H5T_NATIVE_DOUBLE, &time_unit);
  status = H5Aclose(attribute_id);
  double length_unit = LENGTH_UNIT;
  attribute_id = H5Acreate(file_id, "length_unit", H5T_IEEE_F64BE, dataspace_id, H5P_DEFAULT, H5P_DEFAULT);
  status = H5Awrite(attribute_id, H5T_NATIVE_DOUBLE, &length_unit);
  status = H5Aclose(attribute_id);
  double mass_unit = MASS_UNIT;
  attribute_id = H5Acreate(file_id, "mass_unit", H5T_IEEE_F64BE, dataspace_id, H5P_DEFAULT, H5P_DEFAULT);
  status = H5Awrite(attribute_id, H5T_NATIVE_DOUBLE, &mass_unit);
  status = H5Aclose(attribute_id);
  double velocity_unit = VELOCITY_UNIT;
  attribute_id = H5Acreate(file_id, "velocity_unit", H5T_IEEE_F64BE, dataspace_id, H5P_DEFAULT, H5P_DEFAULT);
  status = H5Awrite(attribute_id, H5T_NATIVE_DOUBLE, &velocity_unit);
  status = H5Aclose(attribute_id);
  double density_unit = DENSITY_UNIT;
  attribute_id = H5Acreate(file_id, "density_unit", H5T_IEEE_F64BE, dataspace_id, H5P_DEFAULT, H5P_DEFAULT);
  status = H5Awrite(attribute_id, H5T_NATIVE_DOUBLE, &density_unit);
  status = H5Aclose(attribute_id);
  double energy_unit = ENERGY_UNIT;
  attribute_id = H5Acreate(file_id, "energy_unit", H5T_IEEE_F64BE, dataspace_id, H5P_DEFAULT, H5P_DEFAULT);
  status = H5Awrite(attribute_id, H5T_NATIVE_DOUBLE, &energy_unit);
  status = H5Aclose(attribute_id);

  #ifdef COSMOLOGY
  attribute_id = H5Acreate(file_id, "H0", H5T_IEEE_F64BE, dataspace_id, H5P_DEFAULT, H5P_DEFAULT);
  status = H5Awrite(attribute_id, H5T_NATIVE_DOUBLE, &Cosmo.H0);
  status = H5Aclose(attribute_id);
  attribute_id = H5Acreate(file_id, "Omega_M", H5T_IEEE_F64BE, dataspace_id, H5P_DEFAULT, H5P_DEFAULT);
  status = H5Awrite(attribute_id, H5T_NATIVE_DOUBLE, &Cosmo.Omega_M);
  status = H5Aclose(attribute_id);
  attribute_id = H5Acreate(file_id, "Omega_L", H5T_IEEE_F64BE, dataspace_id, H5P_DEFAULT, H5P_DEFAULT);
  status = H5Awrite(attribute_id, H5T_NATIVE_DOUBLE, &Cosmo.Omega_L);
  status = H5Aclose(attribute_id);
  attribute_id = H5Acreate(file_id, "Current_z", H5T_IEEE_F64BE, dataspace_id, H5P_DEFAULT, H5P_DEFAULT);
  status = H5Awrite(attribute_id, H5T_NATIVE_DOUBLE, &Cosmo.current_z);
  status = H5Aclose(attribute_id);
  attribute_id = H5Acreate(file_id, "Current_a", H5T_IEEE_F64BE, dataspace_id, H5P_DEFAULT, H5P_DEFAULT);
  status = H5Awrite(attribute_id, H5T_NATIVE_DOUBLE, &Cosmo.current_a);
  status = H5Aclose(attribute_id);
  #endif

  // Close the dataspace
  status = H5Sclose(dataspace_id);

  // Now 3D attributes
  attr_dims = 3;
  // Create the data space for the attribute
  dataspace_id = H5Screate_simple(1, &attr_dims, NULL);

  #ifndef MPI_CHOLLA
  int_data[0] = H.nx_real;
  int_data[1] = H.ny_real;
  int_data[2] = H.nz_real;
  #endif
  #ifdef MPI_CHOLLA
  int_data[0] = nx_global;
  int_data[1] = ny_global;
  int_data[2] = nz_global;
  #endif

  attribute_id = H5Acreate(file_id, "dims", H5T_STD_I32BE, dataspace_id, H5P_DEFAULT, H5P_DEFAULT);
  status = H5Awrite(attribute_id, H5T_NATIVE_INT, int_data);
  status = H5Aclose(attribute_id);

  #ifdef MPI_CHOLLA
  int_data[0] = H.nx_real;
  int_data[1] = H.ny_real;
  int_data[2] = H.nz_real;

  attribute_id = H5Acreate(file_id, "dims_local", H5T_STD_I32BE, dataspace_id, H5P_DEFAULT, H5P_DEFAULT);
  status = H5Awrite(attribute_id, H5T_NATIVE_INT, int_data);
  status = H5Aclose(attribute_id);

  int_data[0] = nx_local_start;
  int_data[1] = ny_local_start;
  int_data[2] = nz_local_start;

  attribute_id = H5Acreate(file_id, "offset", H5T_STD_I32BE, dataspace_id, H5P_DEFAULT, H5P_DEFAULT);
  status = H5Awrite(attribute_id, H5T_NATIVE_INT, int_data);
  status = H5Aclose(attribute_id);

  int_data[0] = nproc_x;
  int_data[1] = nproc_y;
  int_data[2] = nproc_z;

  attribute_id = H5Acreate(file_id, "nprocs", H5T_STD_I32BE, dataspace_id, H5P_DEFAULT, H5P_DEFAULT);
  status = H5Awrite(attribute_id, H5T_NATIVE_INT, int_data);
  status = H5Aclose(attribute_id);
  #endif

  Real_data[0] = H.xbound;
  Real_data[1] = H.ybound;
  Real_data[2] = H.zbound;

  attribute_id = H5Acreate(file_id, "bounds", H5T_IEEE_F64BE, dataspace_id, H5P_DEFAULT, H5P_DEFAULT);
  status = H5Awrite(attribute_id, H5T_NATIVE_DOUBLE, Real_data);
  status = H5Aclose(attribute_id);

  Real_data[0] = H.xdglobal;
  Real_data[1] = H.ydglobal;
  Real_data[2] = H.zdglobal;

  attribute_id = H5Acreate(file_id, "domain", H5T_IEEE_F64BE, dataspace_id, H5P_DEFAULT, H5P_DEFAULT);
  status = H5Awrite(attribute_id, H5T_NATIVE_DOUBLE, Real_data);
  status = H5Aclose(attribute_id);

  Real_data[0] = H.dx;
  Real_data[1] = H.dy;
  Real_data[2] = H.dz;

  attribute_id = H5Acreate(file_id, "dx", H5T_IEEE_F64BE, dataspace_id, H5P_DEFAULT, H5P_DEFAULT);
  status = H5Awrite(attribute_id, H5T_NATIVE_DOUBLE, Real_data);
  status = H5Aclose(attribute_id);

  // Close the dataspace
  status = H5Sclose(dataspace_id);

}


/*! \fn void Write_Header_Rotated_HDF5(hid_t file_id)
 *  \brief Write the relevant header info to the HDF5 file for rotated projection. */
void Grid3D::Write_Header_Rotated_HDF5(hid_t file_id)
{
  hid_t     attribute_id, dataspace_id;
  herr_t    status;
  hsize_t   attr_dims;
  int       int_data[3];
  Real      Real_data[3];
  Real      delta, theta, phi;

  #ifdef MPI_CHOLLA
  // determine the size of the projection to output for this subvolume
  Real x, y, z, xp, yp, zp;
  Real alpha, beta;
  int ix, iz;
  R.nx_min = R.nx;
  R.nx_max = 0;
  R.nz_min = R.nz;
  R.nz_max = 0;
  for (int i=0; i<2; i++) {
    for (int j=0; j<2; j++) {
      for (int k=0; k<2; k++) {
        // find the corners of this domain in the rotated position
        Get_Position(H.n_ghost+i*(H.nx-2*H.n_ghost), H.n_ghost+j*(H.ny-2*H.n_ghost), H.n_ghost+k*(H.nz-2*H.n_ghost), &x, &y, &z);
        // rotate cell position
        rotate_point(x, y, z, R.delta, R.phi, R.theta, &xp, &yp, &zp);
        //find projected location
        //assumes box centered at [0,0,0]
        alpha = (R.nx*(xp+0.5*R.Lx)/R.Lx);
        beta  = (R.nz*(zp+0.5*R.Lz)/R.Lz);
        ix = (int) round(alpha);
        iz = (int) round(beta);
        R.nx_min = std::min(ix, R.nx_min);
        R.nx_max = std::max(ix, R.nx_max);
        R.nz_min = std::min(iz, R.nz_min);
        R.nz_max = std::max(iz, R.nz_max);
      }
    }
  }
  // if the corners aren't within the chosen projection area
  // take the input projection edge as the edge of this piece of the projection
  R.nx_min = std::max(R.nx_min, 0);
  R.nx_max = std::min(R.nx_max, R.nx);
  R.nz_min = std::max(R.nz_min, 0);
  R.nz_max = std::min(R.nz_max, R.nz);
  #endif

  // Single attributes first
  attr_dims = 1;
  // Create the data space for the attribute
  dataspace_id = H5Screate_simple(1, &attr_dims, NULL);
  // Create a group attribute
  attribute_id = H5Acreate(file_id, "gamma", H5T_IEEE_F64BE, dataspace_id, H5P_DEFAULT, H5P_DEFAULT);
  // Write the attribute data
  status = H5Awrite(attribute_id, H5T_NATIVE_DOUBLE, &gama);
  // Close the attribute
  status = H5Aclose(attribute_id);
  attribute_id = H5Acreate(file_id, "t", H5T_IEEE_F64BE, dataspace_id, H5P_DEFAULT, H5P_DEFAULT);
  status = H5Awrite(attribute_id, H5T_NATIVE_DOUBLE, &H.t);
  status = H5Aclose(attribute_id);
  attribute_id = H5Acreate(file_id, "dt", H5T_IEEE_F64BE, dataspace_id, H5P_DEFAULT, H5P_DEFAULT);
  status = H5Awrite(attribute_id, H5T_NATIVE_DOUBLE, &H.dt);
  status = H5Aclose(attribute_id);
  attribute_id = H5Acreate(file_id, "n_step", H5T_STD_I32BE, dataspace_id, H5P_DEFAULT, H5P_DEFAULT);
  status = H5Awrite(attribute_id, H5T_NATIVE_INT, &H.n_step);
  status = H5Aclose(attribute_id);
  attribute_id = H5Acreate(file_id, "n_fields", H5T_STD_I32BE, dataspace_id, H5P_DEFAULT, H5P_DEFAULT);
  status = H5Awrite(attribute_id, H5T_NATIVE_INT, &H.n_fields);
  status = H5Aclose(attribute_id);

  //Rotation data
  attribute_id = H5Acreate(file_id, "nxr", H5T_STD_I32BE, dataspace_id, H5P_DEFAULT, H5P_DEFAULT);
  status = H5Awrite(attribute_id, H5T_NATIVE_INT, &R.nx);
  status = H5Aclose(attribute_id);
  attribute_id = H5Acreate(file_id, "nzr", H5T_STD_I32BE, dataspace_id, H5P_DEFAULT, H5P_DEFAULT);
  status = H5Awrite(attribute_id, H5T_NATIVE_INT, &R.nz);
  status = H5Aclose(attribute_id);
  attribute_id = H5Acreate(file_id, "nx_min", H5T_STD_I32BE, dataspace_id, H5P_DEFAULT, H5P_DEFAULT);
  status = H5Awrite(attribute_id, H5T_NATIVE_INT, &R.nx_min);
  status = H5Aclose(attribute_id);
  attribute_id = H5Acreate(file_id, "nz_min", H5T_STD_I32BE, dataspace_id, H5P_DEFAULT, H5P_DEFAULT);
  status = H5Awrite(attribute_id, H5T_NATIVE_INT, &R.nz_min);
  status = H5Aclose(attribute_id);
  attribute_id = H5Acreate(file_id, "nx_max", H5T_STD_I32BE, dataspace_id, H5P_DEFAULT, H5P_DEFAULT);
  status = H5Awrite(attribute_id, H5T_NATIVE_INT, &R.nx_max);
  status = H5Aclose(attribute_id);
  attribute_id = H5Acreate(file_id, "nz_max", H5T_STD_I32BE, dataspace_id, H5P_DEFAULT, H5P_DEFAULT);
  status = H5Awrite(attribute_id, H5T_NATIVE_INT, &R.nz_max);
  status = H5Aclose(attribute_id);
  delta = 180.*R.delta/M_PI;
  attribute_id = H5Acreate(file_id, "delta", H5T_IEEE_F64BE, dataspace_id, H5P_DEFAULT, H5P_DEFAULT);
  status = H5Awrite(attribute_id, H5T_NATIVE_DOUBLE, &delta);
  status = H5Aclose(attribute_id);
  theta = 180.*R.theta/M_PI;
  attribute_id = H5Acreate(file_id, "theta", H5T_IEEE_F64BE, dataspace_id, H5P_DEFAULT, H5P_DEFAULT);
  status = H5Awrite(attribute_id, H5T_NATIVE_DOUBLE, &theta);
  status = H5Aclose(attribute_id);
  phi = 180.*R.phi/M_PI;
  attribute_id = H5Acreate(file_id, "phi", H5T_IEEE_F64BE, dataspace_id, H5P_DEFAULT, H5P_DEFAULT);
  status = H5Awrite(attribute_id, H5T_NATIVE_DOUBLE, &phi);
  status = H5Aclose(attribute_id);
  attribute_id = H5Acreate(file_id, "Lx", H5T_IEEE_F64BE, dataspace_id, H5P_DEFAULT, H5P_DEFAULT);
  status = H5Awrite(attribute_id, H5T_NATIVE_DOUBLE, &R.Lx);
  status = H5Aclose(attribute_id);
  attribute_id = H5Acreate(file_id, "Lz", H5T_IEEE_F64BE, dataspace_id, H5P_DEFAULT, H5P_DEFAULT);
  status = H5Awrite(attribute_id, H5T_NATIVE_DOUBLE, &R.Lz);
  status = H5Aclose(attribute_id);
  // Close the dataspace
  status = H5Sclose(dataspace_id);

  // Now 3D attributes
  attr_dims = 3;
  // Create the data space for the attribute
  dataspace_id = H5Screate_simple(1, &attr_dims, NULL);

  #ifndef MPI_CHOLLA
  int_data[0] = H.nx_real;
  int_data[1] = H.ny_real;
  int_data[2] = H.nz_real;
  #endif
  #ifdef MPI_CHOLLA
  int_data[0] = nx_global;
  int_data[1] = ny_global;
  int_data[2] = nz_global;
  #endif

  attribute_id = H5Acreate(file_id, "dims", H5T_STD_I32BE, dataspace_id, H5P_DEFAULT, H5P_DEFAULT);
  status = H5Awrite(attribute_id, H5T_NATIVE_INT, int_data);
  status = H5Aclose(attribute_id);

  #ifdef MPI_CHOLLA
  int_data[0] = H.nx_real;
  int_data[1] = H.ny_real;
  int_data[2] = H.nz_real;

  attribute_id = H5Acreate(file_id, "dims_local", H5T_STD_I32BE, dataspace_id, H5P_DEFAULT, H5P_DEFAULT);
  status = H5Awrite(attribute_id, H5T_NATIVE_INT, int_data);
  status = H5Aclose(attribute_id);

  int_data[0] = nx_local_start;
  int_data[1] = ny_local_start;
  int_data[2] = nz_local_start;

  attribute_id = H5Acreate(file_id, "offset", H5T_STD_I32BE, dataspace_id, H5P_DEFAULT, H5P_DEFAULT);
  status = H5Awrite(attribute_id, H5T_NATIVE_INT, int_data);
  status = H5Aclose(attribute_id);
  #endif

  Real_data[0] = H.xbound;
  Real_data[1] = H.ybound;
  Real_data[2] = H.zbound;

  attribute_id = H5Acreate(file_id, "bounds", H5T_IEEE_F64BE, dataspace_id, H5P_DEFAULT, H5P_DEFAULT);
  status = H5Awrite(attribute_id, H5T_NATIVE_DOUBLE, Real_data);
  status = H5Aclose(attribute_id);

  Real_data[0] = H.xdglobal;
  Real_data[1] = H.ydglobal;
  Real_data[2] = H.zdglobal;

  attribute_id = H5Acreate(file_id, "domain", H5T_IEEE_F64BE, dataspace_id, H5P_DEFAULT, H5P_DEFAULT);
  status = H5Awrite(attribute_id, H5T_NATIVE_DOUBLE, Real_data);
  status = H5Aclose(attribute_id);

  Real_data[0] = H.dx;
  Real_data[1] = H.dy;
  Real_data[2] = H.dz;

  attribute_id = H5Acreate(file_id, "dx", H5T_IEEE_F64BE, dataspace_id, H5P_DEFAULT, H5P_DEFAULT);
  status = H5Awrite(attribute_id, H5T_NATIVE_DOUBLE, Real_data);
  status = H5Aclose(attribute_id);

  // Close the dataspace
  status = H5Sclose(dataspace_id);

  chprintf("Outputting rotation data with delta = %e, theta = %e, phi = %e, Lx = %f, Lz = %f\n",R.delta,R.theta,R.phi,R.Lx,R.Lz);

}
#endif

/*! \fn void Write_Grid_Text(FILE *fp)
 *  \brief Write the conserved quantities to a text output file. */
void Grid3D::Write_Grid_Text(FILE *fp)
{
  int id, i, j, k;

  // Write the conserved quantities to the output file

  // 1D case
  if (H.nx>1 && H.ny==1 && H.nz==1) {
    fprintf(fp, "id\trho\tmx\tmy\tmz\tE");
    #ifdef DE
    fprintf(fp, "\tge");
    #endif
    fprintf(fp, "\n");
    for (i=H.n_ghost; i < H.nx-H.n_ghost; i++) {
      id = i;
      fprintf(fp, "%d\t%f\t%f\t%f\t%f\t%f", i-H.n_ghost, C.density[id], C.momentum_x[id], C.momentum_y[id], C.momentum_z[id], C.Energy[id]);
      #ifdef DE
      fprintf(fp, "\t%f", C.GasEnergy[id]);
      #endif
      fprintf(fp, "\n");
    }
  }

  // 2D case
  else if (H.nx>1 && H.ny>1 && H.nz==1) {

    fprintf(fp, "idx\tidy\trho\tmx\tmy\tmz\tE");
    #ifdef DE
    fprintf(fp, "\tge");
    #endif
    fprintf(fp, "\n");
    for (i=H.n_ghost; i < H.nx-H.n_ghost; i++) {
      for (j=H.n_ghost; j < H.ny-H.n_ghost; j++) {
        id = i + j*H.nx;
        fprintf(fp, "%d\t%d\t%f\t%f\t%f\t%f\t%f", i-H.n_ghost, j-H.n_ghost, C.density[id], C.momentum_x[id], C.momentum_y[id], C.momentum_z[id], C.Energy[id]);
        #ifdef DE
        fprintf(fp, "\t%f", C.GasEnergy[id]);
        #endif
        fprintf(fp, "\n");
      }
    }
  }

  // 3D case
  else {
    fprintf(fp, "idx\tidy\tidz\trho\tmx\tmy\tmz\tE");
    #ifdef DE
    fprintf(fp, "\tge");
    #endif
    fprintf(fp, "\n");
    for (i=H.n_ghost; i < H.nx-H.n_ghost; i++) {
      for (j=H.n_ghost; j < H.ny-H.n_ghost; j++) {
        for (k=H.n_ghost; k < H.nz-H.n_ghost; k++) {
          id = i + j*H.nx + k*H.nx*H.ny;
          fprintf(fp, "%d\t%d\t%d\t%f\t%f\t%f\t%f\t%f", i-H.n_ghost, j-H.n_ghost, k-H.n_ghost, C.density[id], C.momentum_x[id], C.momentum_y[id], C.momentum_z[id], C.Energy[id]);
          #ifdef DE
          fprintf(fp, "\t%f", C.GasEnergy[id]);
          #endif
          fprintf(fp, "\n");
        }
      }
    }
  }

}




/*! \fn void Write_Grid_Binary(FILE *fp)
 *  \brief Write the conserved quantities to a binary output file. */
void Grid3D::Write_Grid_Binary(FILE *fp)
{
  int id, i, j, k;

  // Write the conserved quantities to the output file

  // 1D case
  if (H.nx>1 && H.ny==1 && H.nz==1) {

    id = H.n_ghost;

    fwrite(&(C.density[id]),    sizeof(Real), H.nx_real, fp);
    fwrite(&(C.momentum_x[id]), sizeof(Real), H.nx_real, fp);
    fwrite(&(C.momentum_y[id]), sizeof(Real), H.nx_real, fp);
    fwrite(&(C.momentum_z[id]), sizeof(Real), H.nx_real, fp);
    fwrite(&(C.Energy[id]),     sizeof(Real), H.nx_real, fp);
    #ifdef DE
    fwrite(&(C.GasEnergy[id]),     sizeof(Real), H.nx_real, fp);
    #endif //DE
  }

  // 2D case
  else if (H.nx>1 && H.ny>1 && H.nz==1) {

    for (j=0; j<H.ny_real; j++) {
      id = H.n_ghost + (j+H.n_ghost)*H.nx;
      fwrite(&(C.density[id]), sizeof(Real), H.nx_real, fp);
    }
    for (j=0; j<H.ny_real; j++) {
      id = H.n_ghost + (j+H.n_ghost)*H.nx;
      fwrite(&(C.momentum_x[id]), sizeof(Real), H.nx_real, fp);
    }
    for (j=0; j<H.ny_real; j++) {
      id = H.n_ghost + (j+H.n_ghost)*H.nx;
      fwrite(&(C.momentum_y[id]), sizeof(Real), H.nx_real, fp);
    }
    for (j=0; j<H.ny_real; j++) {
      id = H.n_ghost + (j+H.n_ghost)*H.nx;
      fwrite(&(C.momentum_z[id]), sizeof(Real), H.nx_real, fp);
    }
    for (j=0; j<H.ny_real; j++) {
      id = H.n_ghost + (j+H.n_ghost)*H.nx;
      fwrite(&(C.Energy[id]), sizeof(Real), H.nx_real, fp);
    }
    #ifdef DE
    for (j=0; j<H.ny_real; j++) {
      id = H.n_ghost + (j+H.n_ghost)*H.nx;
      fwrite(&(C.GasEnergy[id]), sizeof(Real), H.nx_real, fp);
    }
    #endif //DE

  }

  // 3D case
  else {
    for (k=0; k<H.nz_real; k++) {
      for (j=0; j<H.ny_real; j++) {
        id = H.n_ghost + (j+H.n_ghost)*H.nx + (k+H.n_ghost)*H.nx*H.ny;
        fwrite(&(C.density[id]), sizeof(Real), H.nx_real, fp);
      }
    }
    for (k=0; k<H.nz_real; k++) {
      for (j=0; j<H.ny_real; j++) {
        id = H.n_ghost + (j+H.n_ghost)*H.nx + (k+H.n_ghost)*H.nx*H.ny;
        fwrite(&(C.momentum_x[id]), sizeof(Real), H.nx_real, fp);
      }
    }
    for (k=0; k<H.nz_real; k++) {
      for (j=0; j<H.ny_real; j++) {
        id = H.n_ghost + (j+H.n_ghost)*H.nx + (k+H.n_ghost)*H.nx*H.ny;
        fwrite(&(C.momentum_y[id]), sizeof(Real), H.nx_real, fp);
      }
    }
    for (k=0; k<H.nz_real; k++) {
      for (j=0; j<H.ny_real; j++) {
        id = H.n_ghost + (j+H.n_ghost)*H.nx + (k+H.n_ghost)*H.nx*H.ny;
        fwrite(&(C.momentum_z[id]), sizeof(Real), H.nx_real, fp);
      }
    }
    for (k=0; k<H.nz_real; k++) {
      for (j=0; j<H.ny_real; j++) {
        id = H.n_ghost + (j+H.n_ghost)*H.nx + (k+H.n_ghost)*H.nx*H.ny;
        fwrite(&(C.Energy[id]), sizeof(Real), H.nx_real, fp);
      }
    }
    #ifdef DE
    for (k=0; k<H.nz_real; k++) {
      for (j=0; j<H.ny_real; j++) {
        id = H.n_ghost + (j+H.n_ghost)*H.nx + (k+H.n_ghost)*H.nx*H.ny;
        fwrite(&(C.GasEnergy[id]), sizeof(Real), H.nx_real, fp);
      }
    }
    #endif //DE
  }

}




#ifdef HDF5
/*! \fn void Write_Grid_HDF5(hid_t file_id)
 *  \brief Write the grid to a file, at the current simulation time. */
void Grid3D::Write_Grid_HDF5(hid_t file_id)
{
  int i, j, k, id, buf_id;
  hid_t     dataset_id, dataspace_id; 
  hid_t     dataset_id_full, dataspace_id_full; 
  Real      *dataset_buffer;
  herr_t    status;

  bool output_energy;
  bool output_momentum;

  #ifdef OUTPUT_ENERGY
  output_energy = true;
  #else
  output_energy = false;
  #endif

  #ifdef OUTPUT_MOMENTUM
  output_momentum = true;
  #else
  output_momentum = false;
  #endif
  
  #if defined(COOLING_GRACKLE) || defined(CHEMISTRY_GPU)
  bool output_metals, output_electrons, output_full_ionization;
  #ifdef OUTPUT_METALS
  output_metals = true;
  #else
  output_metals = false;
  #endif
  #ifdef OUTPUT_ELECTRONS
  output_electrons = true;
  #else
  output_electrons = false;
  #endif
  #ifdef OUTPUT_FULL_IONIZATION
  output_full_ionization = true;
  #else
  output_full_ionization = false;
  #endif

  #endif //COOLING_GRACKLE

  #if defined(GRAVITY_GPU) && defined(OUTPUT_POTENTIAL)
  CudaSafeCall( cudaMemcpy(Grav.F.potential_h, Grav.F.potential_d, Grav.n_cells_potential*sizeof(Real), cudaMemcpyDeviceToHost) );
  #endif//GRAVITY_GPU



  // 1D case
  if (H.nx>1 && H.ny==1 && H.nz==1) {

    int       nx_dset = H.nx_real;
    hsize_t   dims[1];
    dataset_buffer = (Real *) malloc(H.nx_real*sizeof(Real));

    // Create the data space for the datasets
    dims[0] = nx_dset;
    dataspace_id = H5Screate_simple(1, dims, NULL);

    // Copy the density array to the memory buffer
    // (Remapping to play nicely with python)
    id = H.n_ghost;
    memcpy(&dataset_buffer[0], &(C.density[id]), H.nx_real*sizeof(Real));

    // Create a dataset id for density
    dataset_id = H5Dcreate(file_id, "/density", H5T_IEEE_F64BE, dataspace_id, H5P_DEFAULT, H5P_DEFAULT, H5P_DEFAULT);
    // Write the density array to file  // NOTE: NEED TO FIX FOR FLOAT REAL!!!
    status = H5Dwrite(dataset_id, H5T_NATIVE_DOUBLE, H5S_ALL, H5S_ALL, H5P_DEFAULT, dataset_buffer);
    // Free the dataset id
    status = H5Dclose(dataset_id);

    // Copy the x momentum array to the memory buffer
    id = H.n_ghost;
    memcpy(&dataset_buffer[0], &(C.momentum_x[id]), H.nx_real*sizeof(Real));

    // Create a dataset id for x momentum
    dataset_id = H5Dcreate(file_id, "/momentum_x", H5T_IEEE_F64BE, dataspace_id, H5P_DEFAULT, H5P_DEFAULT, H5P_DEFAULT);
    // Write the x momentum array to file  // NOTE: NEED TO FIX FOR FLOAT REAL!!!
    status = H5Dwrite(dataset_id, H5T_NATIVE_DOUBLE, H5S_ALL, H5S_ALL, H5P_DEFAULT, dataset_buffer);
    // Free the dataset id
    status = H5Dclose(dataset_id);

    // Copy the y momentum array to the memory buffer
    id = H.n_ghost;
    memcpy(&dataset_buffer[0], &(C.momentum_y[id]), H.nx_real*sizeof(Real));

    // Create a dataset id for y momentum
    dataset_id = H5Dcreate(file_id, "/momentum_y", H5T_IEEE_F64BE, dataspace_id, H5P_DEFAULT, H5P_DEFAULT, H5P_DEFAULT);
    // Write the y momentum array to file  // NOTE: NEED TO FIX FOR FLOAT REAL!!!
    status = H5Dwrite(dataset_id, H5T_NATIVE_DOUBLE, H5S_ALL, H5S_ALL, H5P_DEFAULT, dataset_buffer);
    // Free the dataset id
    status = H5Dclose(dataset_id);

    // Copy the z momentum array to the memory buffer
    id = H.n_ghost;
    memcpy(&dataset_buffer[0], &(C.momentum_z[id]), H.nx_real*sizeof(Real));

    // Create a dataset id for z momentum
    dataset_id = H5Dcreate(file_id, "/momentum_z", H5T_IEEE_F64BE, dataspace_id, H5P_DEFAULT, H5P_DEFAULT, H5P_DEFAULT);
    // Write the z momentum array to file  // NOTE: NEED TO FIX FOR FLOAT REAL!!!
    status = H5Dwrite(dataset_id, H5T_NATIVE_DOUBLE, H5S_ALL, H5S_ALL, H5P_DEFAULT, dataset_buffer);
    // Free the dataset id
    status = H5Dclose(dataset_id);

    // Copy the Energy array to the memory buffer
    id = H.n_ghost;
    memcpy(&dataset_buffer[0], &(C.Energy[id]), H.nx_real*sizeof(Real));

    // Create a dataset id for Energy
    dataset_id = H5Dcreate(file_id, "/Energy", H5T_IEEE_F64BE, dataspace_id, H5P_DEFAULT, H5P_DEFAULT, H5P_DEFAULT);
    // Write the Energy array to file  // NOTE: NEED TO FIX FOR FLOAT REAL!!!
    status = H5Dwrite(dataset_id, H5T_NATIVE_DOUBLE, H5S_ALL, H5S_ALL, H5P_DEFAULT, dataset_buffer);
    // Free the dataset id
    status = H5Dclose(dataset_id);

    #ifdef SCALAR
    for (int s=0; s<NSCALARS; s++) {
      // create the name of the dataset
      char dataset[100];
      char number[10];
      strcpy(dataset, "/scalar");
      sprintf(number, "%d", s);
      strcat(dataset,number);
      // Copy the scalar array to the memory buffer
      id = H.n_ghost;
      memcpy(&dataset_buffer[0], &(C.scalar[id+s*H.n_cells]), H.nx_real*sizeof(Real));

      // Create a dataset id for the scalar
      dataset_id = H5Dcreate(file_id, dataset, H5T_IEEE_F64BE, dataspace_id, H5P_DEFAULT, H5P_DEFAULT, H5P_DEFAULT);
      // Write the scalar array to file  // NOTE: NEED TO FIX FOR FLOAT REAL!!!
      status = H5Dwrite(dataset_id, H5T_NATIVE_DOUBLE, H5S_ALL, H5S_ALL, H5P_DEFAULT, dataset_buffer);
      // Free the dataset id
      status = H5Dclose(dataset_id);
    }
    #endif

    #ifdef DE
    // Copy the internal energy array to the memory buffer
    id = H.n_ghost;
    memcpy(&dataset_buffer[0], &(C.GasEnergy[id]), H.nx_real*sizeof(Real));

    // Create a dataset id for internal energy
    dataset_id = H5Dcreate(file_id, "/GasEnergy", H5T_IEEE_F64BE, dataspace_id, H5P_DEFAULT, H5P_DEFAULT, H5P_DEFAULT);
    // Write the internal energy array to file  // NOTE: NEED TO FIX FOR FLOAT REAL!!!
    status = H5Dwrite(dataset_id, H5T_NATIVE_DOUBLE, H5S_ALL, H5S_ALL, H5P_DEFAULT, dataset_buffer);
    // Free the dataset id
    status = H5Dclose(dataset_id);
    #endif

    // Free the dataspace id
    status = H5Sclose(dataspace_id);
  }


  // 2D case
  if (H.nx>1 && H.ny>1 && H.nz==1) {

    int       nx_dset = H.nx_real;
    int       ny_dset = H.ny_real;
    hsize_t   dims[2];
    dataset_buffer = (Real *) malloc(H.ny_real*H.nx_real*sizeof(Real));

    // Create the data space for the datasets
    dims[0] = nx_dset;
    dims[1] = ny_dset;
    dataspace_id = H5Screate_simple(2, dims, NULL);

    // Copy the density array to the memory buffer
    for (j=0; j<H.ny_real; j++) {
      for (i=0; i<H.nx_real; i++) {
        id = (i+H.n_ghost) + (j+H.n_ghost)*H.nx;
        buf_id = j + i*H.ny_real;
        dataset_buffer[buf_id] = C.density[id];
      }
    }

    // Create a dataset id for density
    dataset_id = H5Dcreate(file_id, "/density", H5T_IEEE_F64BE, dataspace_id, H5P_DEFAULT, H5P_DEFAULT, H5P_DEFAULT);
    // Write the density array to file  // NOTE: NEED TO FIX FOR FLOAT REAL!!!
    status = H5Dwrite(dataset_id, H5T_NATIVE_DOUBLE, H5S_ALL, H5S_ALL, H5P_DEFAULT, dataset_buffer);
    // Free the dataset id
    status = H5Dclose(dataset_id);

    // Copy the x momentum array to the memory buffer
    for (j=0; j<H.ny_real; j++) {
      for (i=0; i<H.nx_real; i++) {
        id = (i+H.n_ghost) + (j+H.n_ghost)*H.nx;
        buf_id = j + i*H.ny_real;
        dataset_buffer[buf_id] = C.momentum_x[id];
      }
    }
    // Create a dataset id for x momentum
    dataset_id = H5Dcreate(file_id, "/momentum_x", H5T_IEEE_F64BE, dataspace_id, H5P_DEFAULT, H5P_DEFAULT, H5P_DEFAULT);
    // Write the x momentum array to file  // NOTE: NEED TO FIX FOR FLOAT REAL!!!
    status = H5Dwrite(dataset_id, H5T_NATIVE_DOUBLE, H5S_ALL, H5S_ALL, H5P_DEFAULT, dataset_buffer);
    // Free the dataset id
    status = H5Dclose(dataset_id);

    // Copy the y momentum array to the memory buffer
    for (j=0; j<H.ny_real; j++) {
      for (i=0; i<H.nx_real; i++) {
        id = (i+H.n_ghost) + (j+H.n_ghost)*H.nx;
        buf_id = j + i*H.ny_real;
        dataset_buffer[buf_id] = C.momentum_y[id];
      }
    }

    // Create a dataset id for y momentum
    dataset_id = H5Dcreate(file_id, "/momentum_y", H5T_IEEE_F64BE, dataspace_id, H5P_DEFAULT, H5P_DEFAULT, H5P_DEFAULT);
    // Write the y momentum array to file  // NOTE: NEED TO FIX FOR FLOAT REAL!!!
    status = H5Dwrite(dataset_id, H5T_NATIVE_DOUBLE, H5S_ALL, H5S_ALL, H5P_DEFAULT, dataset_buffer);
    // Free the dataset id
    status = H5Dclose(dataset_id);

    // Copy the z momentum array to the memory buffer
    for (j=0; j<H.ny_real; j++) {
      for (i=0; i<H.nx_real; i++) {
        id = (i+H.n_ghost) + (j+H.n_ghost)*H.nx;
        buf_id = j + i*H.ny_real;
        dataset_buffer[buf_id] = C.momentum_z[id];
      }
    }

    // Create a dataset id for z momentum
    dataset_id = H5Dcreate(file_id, "/momentum_z", H5T_IEEE_F64BE, dataspace_id, H5P_DEFAULT, H5P_DEFAULT, H5P_DEFAULT);
    // Write the z momentum array to file  // NOTE: NEED TO FIX FOR FLOAT REAL!!!
    status = H5Dwrite(dataset_id, H5T_NATIVE_DOUBLE, H5S_ALL, H5S_ALL, H5P_DEFAULT, dataset_buffer);
    // Free the dataset id
    status = H5Dclose(dataset_id);

    // Copy the Energy array to the memory buffer
    for (j=0; j<H.ny_real; j++) {
      for (i=0; i<H.nx_real; i++) {
        id = (i+H.n_ghost) + (j+H.n_ghost)*H.nx;
        buf_id = j + i*H.ny_real;
        dataset_buffer[buf_id] = C.Energy[id];
      }
    }

    // Create a dataset id for Energy
    dataset_id = H5Dcreate(file_id, "/Energy", H5T_IEEE_F64BE, dataspace_id, H5P_DEFAULT, H5P_DEFAULT, H5P_DEFAULT);
    // Write the Energy array to file  // NOTE: NEED TO FIX FOR FLOAT REAL!!!
    status = H5Dwrite(dataset_id, H5T_NATIVE_DOUBLE, H5S_ALL, H5S_ALL, H5P_DEFAULT, dataset_buffer);
    // Free the dataset id
    status = H5Dclose(dataset_id);


    #ifdef SCALAR
    for (int s=0; s<NSCALARS; s++) {
      // create the name of the dataset
      char dataset[100];
      char number[10];
      strcpy(dataset, "/scalar");
      sprintf(number, "%d", s);
      strcat(dataset,number);
      // Copy the scalar array to the memory buffer
      for (j=0; j<H.ny_real; j++) {
        for (i=0; i<H.nx_real; i++) {
          id = (i+H.n_ghost) + (j+H.n_ghost)*H.nx;
          buf_id = j + i*H.ny_real;
          dataset_buffer[buf_id] = C.scalar[id+s*H.n_cells];
        }
      }
      // Create a dataset id for the scalar
      dataset_id = H5Dcreate(file_id, dataset, H5T_IEEE_F64BE, dataspace_id, H5P_DEFAULT, H5P_DEFAULT, H5P_DEFAULT);
      // Write the scalar array to file  // NOTE: NEED TO FIX FOR FLOAT REAL!!!
      status = H5Dwrite(dataset_id, H5T_NATIVE_DOUBLE, H5S_ALL, H5S_ALL, H5P_DEFAULT, dataset_buffer);
      // Free the dataset id
      status = H5Dclose(dataset_id);
    }
    #endif


    #ifdef DE
    // Copy the internal energy array to the memory buffer
    for (j=0; j<H.ny_real; j++) {
      for (i=0; i<H.nx_real; i++) {
        id = (i+H.n_ghost) + (j+H.n_ghost)*H.nx;
        buf_id = j + i*H.ny_real;
        dataset_buffer[buf_id] = C.GasEnergy[id];
      }
    }

    // Create a dataset id for internal energy
    dataset_id = H5Dcreate(file_id, "/GasEnergy", H5T_IEEE_F64BE, dataspace_id, H5P_DEFAULT, H5P_DEFAULT, H5P_DEFAULT);
    // Write the internal energy array to file  // NOTE: NEED TO FIX FOR FLOAT REAL!!!
    status = H5Dwrite(dataset_id, H5T_NATIVE_DOUBLE, H5S_ALL, H5S_ALL, H5P_DEFAULT, dataset_buffer);
    // Free the dataset id
    status = H5Dclose(dataset_id);
    #endif

    // Free the dataspace id
    status = H5Sclose(dataspace_id);
  }

  // 3D case
  if (H.nx>1 && H.ny>1 && H.nz>1) {

    int       nx_dset = H.nx_real;
    int       ny_dset = H.ny_real;
    int       nz_dset = H.nz_real;
    hsize_t   dims[3];
    hsize_t   dims_full[3];

    dataset_buffer = (Real *) malloc(H.nx_real*H.ny_real*H.nz_real*sizeof(Real));

    // Create the data space for the datasets
    dims[0] = nx_dset;
    dims[1] = ny_dset;
    dims[2] = nz_dset;
    dataspace_id = H5Screate_simple(3, dims, NULL);

    // Copy the density array to the memory buffer
    for (k=0; k<H.nz_real; k++) {
      for (j=0; j<H.ny_real; j++) {
        for (i=0; i<H.nx_real; i++) {
          id = (i+H.n_ghost) + (j+H.n_ghost)*H.nx + (k+H.n_ghost)*H.nx*H.ny;
          buf_id = k + j*H.nz_real + i*H.nz_real*H.ny_real;
          dataset_buffer[buf_id] = C.density[id];
        }
      }
    }

    // Create a dataset id for density
    dataset_id = H5Dcreate(file_id, "/density", H5T_IEEE_F64BE, dataspace_id, H5P_DEFAULT, H5P_DEFAULT, H5P_DEFAULT);
    // Write the density array to file  // NOTE: NEED TO FIX FOR FLOAT REAL!!!
    status = H5Dwrite(dataset_id, H5T_NATIVE_DOUBLE, H5S_ALL, H5S_ALL, H5P_DEFAULT, dataset_buffer);
    // Free the dataset id
    status = H5Dclose(dataset_id);


    // Copy the x momentum array to the memory buffer
    for (k=0; k<H.nz_real; k++) {
      for (j=0; j<H.ny_real; j++) {
        for (i=0; i<H.nx_real; i++) {
          id = (i+H.n_ghost) + (j+H.n_ghost)*H.nx + (k+H.n_ghost)*H.nx*H.ny;
          buf_id = k + j*H.nz_real + i*H.nz_real*H.ny_real;
          dataset_buffer[buf_id] = C.momentum_x[id];
        }
      }
    }
    if ( output_momentum || H.Output_Complete_Data ){
      // Create a dataset id for x momentum
      dataset_id = H5Dcreate(file_id, "/momentum_x", H5T_IEEE_F64BE, dataspace_id, H5P_DEFAULT, H5P_DEFAULT, H5P_DEFAULT);
      // Write the x momentum array to file  // NOTE: NEED TO FIX FOR FLOAT REAL!!!
      status = H5Dwrite(dataset_id, H5T_NATIVE_DOUBLE, H5S_ALL, H5S_ALL, H5P_DEFAULT, dataset_buffer);
      // Free the dataset id
      status = H5Dclose(dataset_id);
    }
    // Copy the y momentum array to the memory buffer
    for (k=0; k<H.nz_real; k++) {
      for (j=0; j<H.ny_real; j++) {
        for (i=0; i<H.nx_real; i++) {
          id = (i+H.n_ghost) + (j+H.n_ghost)*H.nx + (k+H.n_ghost)*H.nx*H.ny;
          buf_id = k + j*H.nz_real + i*H.nz_real*H.ny_real;
          dataset_buffer[buf_id] = C.momentum_y[id];
        }
      }
    }
    if ( output_momentum || H.Output_Complete_Data ){
      // Create a dataset id for y momentum
      dataset_id = H5Dcreate(file_id, "/momentum_y", H5T_IEEE_F64BE, dataspace_id, H5P_DEFAULT, H5P_DEFAULT, H5P_DEFAULT);
      // Write the y momentum array to file  // NOTE: NEED TO FIX FOR FLOAT REAL!!!
      status = H5Dwrite(dataset_id, H5T_NATIVE_DOUBLE, H5S_ALL, H5S_ALL, H5P_DEFAULT, dataset_buffer);
      // Free the dataset id
      status = H5Dclose(dataset_id);
    }

    // Copy the z momentum array to the memory buffer
    for (k=0; k<H.nz_real; k++) {
      for (j=0; j<H.ny_real; j++) {
        for (i=0; i<H.nx_real; i++) {
          id = (i+H.n_ghost) + (j+H.n_ghost)*H.nx + (k+H.n_ghost)*H.nx*H.ny;
          buf_id = k + j*H.nz_real + i*H.nz_real*H.ny_real;
          dataset_buffer[buf_id] = C.momentum_z[id];
        }
      }
    }
    if ( output_momentum || H.Output_Complete_Data ){
      // Create a dataset id for z momentum
      dataset_id = H5Dcreate(file_id, "/momentum_z", H5T_IEEE_F64BE, dataspace_id, H5P_DEFAULT, H5P_DEFAULT, H5P_DEFAULT);
      // Write the z momentum array to file  // NOTE: NEED TO FIX FOR FLOAT REAL!!!
      status = H5Dwrite(dataset_id, H5T_NATIVE_DOUBLE, H5S_ALL, H5S_ALL, H5P_DEFAULT, dataset_buffer);
      // Free the dataset id
      status = H5Dclose(dataset_id);
    }


    // Copy the energy array to the memory buffer
    for (k=0; k<H.nz_real; k++) {
      for (j=0; j<H.ny_real; j++) {
        for (i=0; i<H.nx_real; i++) {
          id = (i+H.n_ghost) + (j+H.n_ghost)*H.nx + (k+H.n_ghost)*H.nx*H.ny;
          buf_id = k + j*H.nz_real + i*H.nz_real*H.ny_real;
          dataset_buffer[buf_id] = C.Energy[id];
        }
      }
    }
    if ( output_energy || H.Output_Complete_Data ){
      // Create a dataset id for Energy
      dataset_id = H5Dcreate(file_id, "/Energy", H5T_IEEE_F64BE, dataspace_id, H5P_DEFAULT, H5P_DEFAULT, H5P_DEFAULT);
      // Write the Energy array to file  // NOTE: NEED TO FIX FOR FLOAT REAL!!!
      status = H5Dwrite(dataset_id, H5T_NATIVE_DOUBLE, H5S_ALL, H5S_ALL, H5P_DEFAULT, dataset_buffer);
      // Free the dataset id
      status = H5Dclose(dataset_id);
    }

    #ifdef SCALAR
    #if !defined(COOLING_GRACKLE) && !defined(CHEMISTRY_GPU) // Dont write scalars when using grackle
    for (int s=0; s<NSCALARS; s++) {
      // create the name of the dataset
      char dataset[100];
      char number[10];
      strcpy(dataset, "/scalar");
      sprintf(number, "%d", s);
      strcat(dataset,number);
      // Copy the scalar array to the memory buffer
      for (k=0; k<H.nz_real; k++) {
        for (j=0; j<H.ny_real; j++) {
          for (i=0; i<H.nx_real; i++) {
            id = (i+H.n_ghost) + (j+H.n_ghost)*H.nx + (k+H.n_ghost)*H.nx*H.ny;
            buf_id = k + j*H.nz_real + i*H.nz_real*H.ny_real;
            dataset_buffer[buf_id] = C.scalar[id+s*H.n_cells];
          }
        }
      }
      // Create a dataset id for the scalar
      dataset_id = H5Dcreate(file_id, dataset, H5T_IEEE_F64BE, dataspace_id, H5P_DEFAULT, H5P_DEFAULT, H5P_DEFAULT);
      // Write the scalar array to file  // NOTE: NEED TO FIX FOR FLOAT REAL!!!
      status = H5Dwrite(dataset_id, H5T_NATIVE_DOUBLE, H5S_ALL, H5S_ALL, H5P_DEFAULT, dataset_buffer);
      // Free the dataset id
      status = H5Dclose(dataset_id);
    }
    #else // Write Chemistry when using GRACKLE
    #ifdef OUTPUT_CHEMISTRY
    for (k=0; k<H.nz_real; k++) {
      for (j=0; j<H.ny_real; j++) {
        for (i=0; i<H.nx_real; i++) {
          id = (i+H.n_ghost) + (j+H.n_ghost)*H.nx + (k+H.n_ghost)*H.nx*H.ny;
          buf_id = k + j*H.nz_real + i*H.nz_real*H.ny_real;
          #ifdef COOLING_GRACKLE
          dataset_buffer[buf_id] = Cool.fields.HI_density[id];
          #endif
          #ifdef CHEMISTRY_GPU
          dataset_buffer[buf_id] = C.HI_density[id];
          #endif
        }
      }
    }
    dataset_id = H5Dcreate(file_id, "/HI_density", H5T_IEEE_F64BE, dataspace_id, H5P_DEFAULT, H5P_DEFAULT, H5P_DEFAULT);
    status = H5Dwrite(dataset_id, H5T_NATIVE_DOUBLE, H5S_ALL, H5S_ALL, H5P_DEFAULT, dataset_buffer);
    status = H5Dclose(dataset_id);

    for (k=0; k<H.nz_real; k++) {
      for (j=0; j<H.ny_real; j++) {
        for (i=0; i<H.nx_real; i++) {
          id = (i+H.n_ghost) + (j+H.n_ghost)*H.nx + (k+H.n_ghost)*H.nx*H.ny;
          buf_id = k + j*H.nz_real + i*H.nz_real*H.ny_real;
          #ifdef COOLING_GRACKLE
          dataset_buffer[buf_id] = Cool.fields.HII_density[id];
          #endif
          #ifdef CHEMISTRY_GPU
          dataset_buffer[buf_id] = C.HII_density[id];
          #endif
          
        }
      }
    }
    if ( output_full_ionization || H.Output_Complete_Data ){
      dataset_id = H5Dcreate(file_id, "/HII_density", H5T_IEEE_F64BE, dataspace_id, H5P_DEFAULT, H5P_DEFAULT, H5P_DEFAULT);
      status = H5Dwrite(dataset_id, H5T_NATIVE_DOUBLE, H5S_ALL, H5S_ALL, H5P_DEFAULT, dataset_buffer);
      status = H5Dclose(dataset_id);
    }

    for (k=0; k<H.nz_real; k++) {
      for (j=0; j<H.ny_real; j++) {
        for (i=0; i<H.nx_real; i++) {
          id = (i+H.n_ghost) + (j+H.n_ghost)*H.nx + (k+H.n_ghost)*H.nx*H.ny;
          buf_id = k + j*H.nz_real + i*H.nz_real*H.ny_real;
          #ifdef COOLING_GRACKLE
          dataset_buffer[buf_id] = Cool.fields.HeI_density[id];
          #endif
          #ifdef CHEMISTRY_GPU
          dataset_buffer[buf_id] = C.HeI_density[id];
          #endif
        }
      }
    }
    if ( output_full_ionization || H.Output_Complete_Data ){
      dataset_id = H5Dcreate(file_id, "/HeI_density", H5T_IEEE_F64BE, dataspace_id, H5P_DEFAULT, H5P_DEFAULT, H5P_DEFAULT);
      status = H5Dwrite(dataset_id, H5T_NATIVE_DOUBLE, H5S_ALL, H5S_ALL, H5P_DEFAULT, dataset_buffer);
      status = H5Dclose(dataset_id);
    }
    for (k=0; k<H.nz_real; k++) {
      for (j=0; j<H.ny_real; j++) {
        for (i=0; i<H.nx_real; i++) {
          id = (i+H.n_ghost) + (j+H.n_ghost)*H.nx + (k+H.n_ghost)*H.nx*H.ny;
          buf_id = k + j*H.nz_real + i*H.nz_real*H.ny_real;
          #ifdef COOLING_GRACKLE
          dataset_buffer[buf_id] = Cool.fields.HeII_density[id];
          #endif
          #ifdef CHEMISTRY_GPU
          dataset_buffer[buf_id] = C.HeII_density[id];
          #endif
        }
      }
    }
    dataset_id = H5Dcreate(file_id, "/HeII_density", H5T_IEEE_F64BE, dataspace_id, H5P_DEFAULT, H5P_DEFAULT, H5P_DEFAULT);
    status = H5Dwrite(dataset_id, H5T_NATIVE_DOUBLE, H5S_ALL, H5S_ALL, H5P_DEFAULT, dataset_buffer);
    status = H5Dclose(dataset_id);
  
    for (k=0; k<H.nz_real; k++) {
      for (j=0; j<H.ny_real; j++) {
        for (i=0; i<H.nx_real; i++) {
          id = (i+H.n_ghost) + (j+H.n_ghost)*H.nx + (k+H.n_ghost)*H.nx*H.ny;
          buf_id = k + j*H.nz_real + i*H.nz_real*H.ny_real;
          #ifdef COOLING_GRACKLE
          dataset_buffer[buf_id] = Cool.fields.HeIII_density[id];
          #endif
          #ifdef CHEMISTRY_GPU
          dataset_buffer[buf_id] = C.HeIII_density[id];
          #endif
        }
      }
    }
    dataset_id = H5Dcreate(file_id, "/HeIII_density", H5T_IEEE_F64BE, dataspace_id, H5P_DEFAULT, H5P_DEFAULT, H5P_DEFAULT);
    status = H5Dwrite(dataset_id, H5T_NATIVE_DOUBLE, H5S_ALL, H5S_ALL, H5P_DEFAULT, dataset_buffer);
    status = H5Dclose(dataset_id);

    for (k=0; k<H.nz_real; k++) {
      for (j=0; j<H.ny_real; j++) {
        for (i=0; i<H.nx_real; i++) {
          id = (i+H.n_ghost) + (j+H.n_ghost)*H.nx + (k+H.n_ghost)*H.nx*H.ny;
          buf_id = k + j*H.nz_real + i*H.nz_real*H.ny_real;
          #ifdef COOLING_GRACKLE
          dataset_buffer[buf_id] = Cool.fields.e_density[id];
          #endif
          #ifdef CHEMISTRY_GPU
          dataset_buffer[buf_id] = C.e_density[id];
          #endif
        }
      }
    }
    if ( output_electrons || H.Output_Complete_Data ){
      dataset_id = H5Dcreate(file_id, "/e_density", H5T_IEEE_F64BE, dataspace_id, H5P_DEFAULT, H5P_DEFAULT, H5P_DEFAULT);
      status = H5Dwrite(dataset_id, H5T_NATIVE_DOUBLE, H5S_ALL, H5S_ALL, H5P_DEFAULT, dataset_buffer);
      status = H5Dclose(dataset_id);
    }


    #ifdef GRACKLE_METALS
    for (k=0; k<H.nz_real; k++) {
      for (j=0; j<H.ny_real; j++) {
        for (i=0; i<H.nx_real; i++) {
          id = (i+H.n_ghost) + (j+H.n_ghost)*H.nx + (k+H.n_ghost)*H.nx*H.ny;
          buf_id = k + j*H.nz_real + i*H.nz_real*H.ny_real;
          dataset_buffer[buf_id] = Cool.fields.metal_density[id];
        }
      }
    }
    if ( output_metals || H.Output_Complete_Data ){
      dataset_id = H5Dcreate(file_id, "/metal_density", H5T_IEEE_F64BE, dataspace_id, H5P_DEFAULT, H5P_DEFAULT, H5P_DEFAULT);
      status = H5Dwrite(dataset_id, H5T_NATIVE_DOUBLE, H5S_ALL, H5S_ALL, H5P_DEFAULT, dataset_buffer);
      status = H5Dclose(dataset_id);
    }
    #endif //GRACKLE_METALS

    #endif //OUTPUT_CHEMISTRY

    #ifdef OUTPUT_TEMPERATURE
    
    #ifdef CHEMISTRY_GPU 
    Compute_Gas_Temperature( Chem.Fields.temperature_h, false ); 
    #endif
    
    // Copy the internal energy array to the memory buffer
    for (k=0; k<H.nz_real; k++) {
      for (j=0; j<H.ny_real; j++) {
        for (i=0; i<H.nx_real; i++) {
          id = (i+H.n_ghost) + (j+H.n_ghost)*H.nx + (k+H.n_ghost)*H.nx*H.ny;
          buf_id = k + j*H.nz_real + i*H.nz_real*H.ny_real;
          #ifdef COOLING_GRACKLE
          dataset_buffer[buf_id] = Cool.temperature[id];
          #endif
          #ifdef CHEMISTRY_GPU
          dataset_buffer[buf_id] = Chem.Fields.temperature_h[id];
          #endif
        }
      }
    }
    // Create a dataset id for density
    dataset_id = H5Dcreate(file_id, "/temperature", H5T_IEEE_F64BE, dataspace_id, H5P_DEFAULT, H5P_DEFAULT, H5P_DEFAULT);
    // Write the density array to file  // NOTE: NEED TO FIX FOR FLOAT REAL!!!
    status = H5Dwrite(dataset_id, H5T_NATIVE_DOUBLE, H5S_ALL, H5S_ALL, H5P_DEFAULT, dataset_buffer);
    // Free the dataset id
    status = H5Dclose(dataset_id);
    
    #endif //OUTPUT_TEMPERATURE

    #endif //COOLING_GRACKLE
    #endif //SCALAR

    #ifdef DE
    // Copy the internal energy array to the memory buffer
    for (k=0; k<H.nz_real; k++) {
      for (j=0; j<H.ny_real; j++) {
        for (i=0; i<H.nx_real; i++) {
          id = (i+H.n_ghost) + (j+H.n_ghost)*H.nx + (k+H.n_ghost)*H.nx*H.ny;
          buf_id = k + j*H.nz_real + i*H.nz_real*H.ny_real;
          dataset_buffer[buf_id] = C.GasEnergy[id];
        }
      }
    }
    if ( output_energy || H.Output_Complete_Data ){
      // Create a dataset id for internal energy
      dataset_id = H5Dcreate(file_id, "/GasEnergy", H5T_IEEE_F64BE, dataspace_id, H5P_DEFAULT, H5P_DEFAULT, H5P_DEFAULT);
      // Write the internal energy array to file  // NOTE: NEED TO FIX FOR FLOAT REAL!!!
      status = H5Dwrite(dataset_id, H5T_NATIVE_DOUBLE, H5S_ALL, H5S_ALL, H5P_DEFAULT, dataset_buffer);
      // Free the dataset id
      status = H5Dclose(dataset_id);
    }
    #endif

    #if defined(GRAVITY) && defined(OUTPUT_POTENTIAL)
    // Copy the potential array to the memory buffer
    for (k=0; k<Grav.nz_local; k++) {
      for (j=0; j<Grav.ny_local; j++) {
        for (i=0; i<Grav.nx_local; i++) {
          // id = (i+H.n_ghost) + (j+H.n_ghost)*H.nx + (k+H.n_ghost)*H.nx*H.ny;
          // buf_id = k + j*H.nz_real + i*H.nz_real*H.ny_real;
          id = (i+N_GHOST_POTENTIAL) + (j+N_GHOST_POTENTIAL)*(Grav.nx_local+2*N_GHOST_POTENTIAL) + (k+N_GHOST_POTENTIAL)*(Grav.nx_local+2*N_GHOST_POTENTIAL)*(Grav.ny_local+2*N_GHOST_POTENTIAL);
          buf_id = k + j*Grav.nz_local + i*Grav.nz_local*Grav.ny_local;
          dataset_buffer[buf_id] = Grav.F.potential_h[id];
        }
      }
    }
    // Create a dataset id for density
    dataset_id = H5Dcreate(file_id, "/grav_potential", H5T_IEEE_F64BE, dataspace_id, H5P_DEFAULT, H5P_DEFAULT, H5P_DEFAULT);
    // Write the density array to file  // NOTE: NEED TO FIX FOR FLOAT REAL!!!
    status = H5Dwrite(dataset_id, H5T_NATIVE_DOUBLE, H5S_ALL, H5S_ALL, H5P_DEFAULT, dataset_buffer);
    // Free the dataset id
    status = H5Dclose(dataset_id);
    #endif//GRAVITY

    // Free the dataspace id
    status = H5Sclose(dataspace_id);

  }
  free(dataset_buffer);

}
#endif //HDF5


#ifdef HDF5
/*! \fn void Write_Projection_HDF5(hid_t file_id)
 *  \brief Write projected density and temperature data to a file, at the current simulation time. */
void Grid3D::Write_Projection_HDF5(hid_t file_id)
{
  int i, j, k, id, buf_id;
  hid_t     dataset_id, dataspace_xy_id, dataspace_xz_id;
  Real      *dataset_buffer_dxy, *dataset_buffer_dxz;
  Real      *dataset_buffer_Txy, *dataset_buffer_Txz;
  herr_t    status;
  Real dxy, dxz, Txy, Txz, n, T;


  n = T = 0;
  Real mu = 0.6;

  // 3D
  if (H.nx>1 && H.ny>1 && H.nz>1) {

    int       nx_dset = H.nx_real;
    int       ny_dset = H.ny_real;
    int       nz_dset = H.nz_real;
    hsize_t   dims[2];
    dataset_buffer_dxy = (Real *) malloc(H.nx_real*H.ny_real*sizeof(Real));
    dataset_buffer_dxz = (Real *) malloc(H.nx_real*H.nz_real*sizeof(Real));
    dataset_buffer_Txy = (Real *) malloc(H.nx_real*H.ny_real*sizeof(Real));
    dataset_buffer_Txz = (Real *) malloc(H.nx_real*H.nz_real*sizeof(Real));

    // Create the data space for the datasets
    dims[0] = nx_dset;
    dims[1] = ny_dset;
    dataspace_xy_id = H5Screate_simple(2, dims, NULL);
    dims[1] = nz_dset;
    dataspace_xz_id = H5Screate_simple(2, dims, NULL);

    // Copy the xy density and temperature projections to the memory buffer
    for (j=0; j<H.ny_real; j++) {
      for (i=0; i<H.nx_real; i++) {
        dxy = 0;
        Txy = 0;
        // for each xy element, sum over the z column
        for (k=0; k<H.nz_real; k++) {
          id = (i+H.n_ghost) + (j+H.n_ghost)*H.nx + (k+H.n_ghost)*H.nx*H.ny;
          // sum density
          dxy += C.density[id]*H.dz;
          // calculate number density
          n = C.density[id]*DENSITY_UNIT/(mu*MP);
          // calculate temperature
          #ifndef DE
          Real mx = C.momentum_x[id];
          Real my = C.momentum_y[id];
          Real mz = C.momentum_z[id];
          Real E = C.Energy[id];
          T = (E - 0.5*(mx*mx + my*my + mz*mz)/C.density[id])*(gama-1.0)*PRESSURE_UNIT / (n*KB);
          #endif
          #ifdef DE
          T = C.GasEnergy[id]*PRESSURE_UNIT*(gama-1.0) / (n*KB);
          #endif
          Txy += T*C.density[id]*H.dz;
        }
        buf_id = j + i*H.ny_real;
        dataset_buffer_dxy[buf_id] = dxy;
        dataset_buffer_Txy[buf_id] = Txy;
      }
    }

    // Copy the xz density and temperature projections to the memory buffer
    for (k=0; k<H.nz_real; k++) {
      for (i=0; i<H.nx_real; i++) {
        dxz = 0;
        Txz = 0;
        // for each xz element, sum over the y column
        for (j=0; j<H.ny_real; j++) {
          id = (i+H.n_ghost) + (j+H.n_ghost)*H.nx + (k+H.n_ghost)*H.nx*H.ny;
          // sum density
          dxz += C.density[id]*H.dy;
          // calculate number density
          n = C.density[id]*DENSITY_UNIT/(mu*MP);
          // calculate temperature
          #ifndef DE
          Real mx = C.momentum_x[id];
          Real my = C.momentum_y[id];
          Real mz = C.momentum_z[id];
          Real E = C.Energy[id];
          T = (E - 0.5*(mx*mx + my*my + mz*mz)/C.density[id])*(gama-1.0)*PRESSURE_UNIT / (n*KB);
          #endif
          #ifdef DE
          T = C.GasEnergy[id]*PRESSURE_UNIT*(gama-1.0) / (n*KB);
          #endif
          Txz += T*C.density[id]*H.dy;
        }
        buf_id = k + i*H.nz_real;
        dataset_buffer_dxz[buf_id] = dxz;
        dataset_buffer_Txz[buf_id] = Txz;
      }
    }


    // Create a dataset id for projected xy density
    dataset_id = H5Dcreate(file_id, "/d_xy", H5T_IEEE_F64BE, dataspace_xy_id, H5P_DEFAULT, H5P_DEFAULT, H5P_DEFAULT);
    // Write the projected density array to file  // NOTE: NEED TO FIX FOR FLOAT REAL!!!
    status = H5Dwrite(dataset_id, H5T_NATIVE_DOUBLE, H5S_ALL, H5S_ALL, H5P_DEFAULT, dataset_buffer_dxy);
    // Free the dataset id
    status = H5Dclose(dataset_id);

    // Create a dataset id for projected xz density
    dataset_id = H5Dcreate(file_id, "/d_xz", H5T_IEEE_F64BE, dataspace_xz_id, H5P_DEFAULT, H5P_DEFAULT, H5P_DEFAULT);
    // Write the projected density array to file  // NOTE: NEED TO FIX FOR FLOAT REAL!!!
    status = H5Dwrite(dataset_id, H5T_NATIVE_DOUBLE, H5S_ALL, H5S_ALL, H5P_DEFAULT, dataset_buffer_dxz);
    // Free the dataset id
    status = H5Dclose(dataset_id);

    // Create a dataset id for projected xy temperature
    dataset_id = H5Dcreate(file_id, "/T_xy", H5T_IEEE_F64BE, dataspace_xy_id, H5P_DEFAULT, H5P_DEFAULT, H5P_DEFAULT);
    // Write the projected temperature array to file  // NOTE: NEED TO FIX FOR FLOAT REAL!!!
    status = H5Dwrite(dataset_id, H5T_NATIVE_DOUBLE, H5S_ALL, H5S_ALL, H5P_DEFAULT, dataset_buffer_Txy);
    // Free the dataset id
    status = H5Dclose(dataset_id);

    // Create a dataset id for projected xz density
    dataset_id = H5Dcreate(file_id, "/T_xz", H5T_IEEE_F64BE, dataspace_xz_id, H5P_DEFAULT, H5P_DEFAULT, H5P_DEFAULT);
    // Write the projected temperature array to file  // NOTE: NEED TO FIX FOR FLOAT REAL!!!
    status = H5Dwrite(dataset_id, H5T_NATIVE_DOUBLE, H5S_ALL, H5S_ALL, H5P_DEFAULT, dataset_buffer_Txz);
    // Free the dataset id
    status = H5Dclose(dataset_id);

    // Free the dataspace ids
    status = H5Sclose(dataspace_xz_id);
    status = H5Sclose(dataspace_xy_id);
  }
  else printf("Projection write only works for 3D data.\n");

  free(dataset_buffer_dxy);
  free(dataset_buffer_dxz);
  free(dataset_buffer_Txy);
  free(dataset_buffer_Txz);

}
#endif //HDF5


#ifdef HDF5
/*! \fn void Write_Rotated_Projection_HDF5(hid_t file_id)
 *  \brief Write rotated projected data to a file, at the current simulation time. */
void Grid3D::Write_Rotated_Projection_HDF5(hid_t file_id)
{
  int i, j, k, id, buf_id;
  hid_t     dataset_id, dataspace_xzr_id;
  Real      *dataset_buffer_dxzr;
  Real      *dataset_buffer_Txzr;
  Real      *dataset_buffer_vxxzr;
  Real      *dataset_buffer_vyxzr;
  Real      *dataset_buffer_vzxzr;

  herr_t    status;
  Real dxy, dxz, Txy, Txz;
  Real d, n, T, vx, vy, vz;

  Real x, y, z;     //cell positions
  Real xp, yp, zp;  //rotated positions
  Real alpha, beta; //projected positions
  int  ix, iz;      //projected index positions

  n = T = 0;
  Real mu = 0.6;

  srand(137);     //initialize a random number
  Real eps = 0.1; //randomize cell centers slightly to combat aliasing

  // 3D
  if (H.nx>1 && H.ny>1 && H.nz>1) {

    Real      Lx = R.Lx; //projected box size in x dir
    Real      Lz = R.Lz; //projected box size in z dir
    int nx_dset = R.nx;
    int nz_dset = R.nz;

    // set the projected dataset size for this process to capture
    // this piece of the simulation volume
    // min and max values were set in the header write
    int nx_min, nx_max, nz_min, nz_max;
    nx_min = R.nx_min;
    nx_max = R.nx_max;
    nz_min = R.nz_min;
    nz_max = R.nz_max;
    nx_dset = nx_max-nx_min;
    nz_dset = nz_max-nz_min;

    hsize_t   dims[2];

    // allocate the buffers for the projected dataset
    // and initialize to zero
    dataset_buffer_dxzr  = (Real *) calloc(nx_dset*nz_dset,sizeof(Real));
    dataset_buffer_Txzr  = (Real *) calloc(nx_dset*nz_dset,sizeof(Real));
    dataset_buffer_vxxzr = (Real *) calloc(nx_dset*nz_dset,sizeof(Real));
    dataset_buffer_vyxzr = (Real *) calloc(nx_dset*nz_dset,sizeof(Real));
    dataset_buffer_vzxzr = (Real *) calloc(nx_dset*nz_dset,sizeof(Real));

    // Create the data space for the datasets
    dims[0] = nx_dset;
    dims[1] = nz_dset;
    dataspace_xzr_id = H5Screate_simple(2, dims, NULL);

    // Copy the xz rotated projection to the memory buffer
    for (k=0; k<H.nz_real; k++) {
      for (i=0; i<H.nx_real; i++) {
        for (j=0; j<H.ny_real; j++) {

          //get cell index
          id = (i+H.n_ghost) + (j+H.n_ghost)*H.nx + (k+H.n_ghost)*H.nx*H.ny;

          //get cell positions
          Get_Position(i+H.n_ghost, j+H.n_ghost, k+H.n_ghost, &x, &y, &z);

          //add very slight noise to locations
          x += eps*H.dx * (drand48() - 0.5);
          y += eps*H.dy * (drand48() - 0.5);
          z += eps*H.dz * (drand48() - 0.5);

          //rotate cell positions
          rotate_point(x, y, z, R.delta, R.phi, R.theta, &xp, &yp, &zp);

          //find projected locations
          //assumes box centered at [0,0,0]
          alpha = (R.nx*(xp+0.5*R.Lx)/R.Lx);
          beta  = (R.nz*(zp+0.5*R.Lz)/R.Lz);
          ix = (int) round(alpha);
          iz = (int) round(beta);
          #ifdef MPI_CHOLLA
          ix = ix - nx_min;
          iz = iz - nz_min;
          #endif

          if((ix>=0)&&(ix<nx_dset)&&(iz>=0)&&(iz<nz_dset))
          {
            buf_id = iz + ix*nz_dset;
            d = C.density[id];
            // project density
            dataset_buffer_dxzr[buf_id] += d*H.dy;
            // calculate number density
            n = d*DENSITY_UNIT/(mu*MP);
            // calculate temperature
            #ifndef DE
            Real mx = C.momentum_x[id];
            Real my = C.momentum_y[id];
            Real mz = C.momentum_z[id];
            Real E = C.Energy[id];
            T = (E - 0.5*(mx*mx + my*my + mz*mz)/C.density[id])*(gama-1.0)*PRESSURE_UNIT / (n*KB);
            #endif
            #ifdef DE
            T = C.GasEnergy[id]*PRESSURE_UNIT*(gama-1.0) / (n*KB);
            #endif
            Txz = T*d*H.dy;
            dataset_buffer_Txzr[buf_id] += Txz;

            //compute velocities
            vx = C.momentum_x[id];
            dataset_buffer_vxxzr[buf_id] += vx*H.dy;
            vy = C.momentum_y[id];
            dataset_buffer_vyxzr[buf_id] += vy*H.dy;
            vz = C.momentum_z[id];
            dataset_buffer_vzxzr[buf_id] += vz*H.dy;
          }
        }
      }
    }


    // Create a dataset id for projected xy density
    dataset_id = H5Dcreate(file_id, "/d_xzr", H5T_IEEE_F64BE, dataspace_xzr_id, H5P_DEFAULT, H5P_DEFAULT, H5P_DEFAULT);
    // Write the projected density array to file  // NOTE: NEED TO FIX FOR FLOAT REAL!!!
    status = H5Dwrite(dataset_id, H5T_NATIVE_DOUBLE, H5S_ALL, H5S_ALL, H5P_DEFAULT, dataset_buffer_dxzr);
    // Free the dataset id
    status = H5Dclose(dataset_id);

    // Create a dataset id for projected xz density
    dataset_id = H5Dcreate(file_id, "/T_xzr", H5T_IEEE_F64BE, dataspace_xzr_id, H5P_DEFAULT, H5P_DEFAULT, H5P_DEFAULT);
    // Write the projected density array to file  // NOTE: NEED TO FIX FOR FLOAT REAL!!!
    status = H5Dwrite(dataset_id, H5T_NATIVE_DOUBLE, H5S_ALL, H5S_ALL, H5P_DEFAULT, dataset_buffer_Txzr);
    // Free the dataset id
    status = H5Dclose(dataset_id);


    // Create a dataset id for projected xz density
    dataset_id = H5Dcreate(file_id, "/vx_xzr", H5T_IEEE_F64BE, dataspace_xzr_id, H5P_DEFAULT, H5P_DEFAULT, H5P_DEFAULT);
    // Write the projected density array to file  // NOTE: NEED TO FIX FOR FLOAT REAL!!!
    status = H5Dwrite(dataset_id, H5T_NATIVE_DOUBLE, H5S_ALL, H5S_ALL, H5P_DEFAULT, dataset_buffer_vxxzr);
    // Free the dataset id
    status = H5Dclose(dataset_id);

    // Create a dataset id for projected xz density
    dataset_id = H5Dcreate(file_id, "/vy_xzr", H5T_IEEE_F64BE, dataspace_xzr_id, H5P_DEFAULT, H5P_DEFAULT, H5P_DEFAULT);
    // Write the projected density array to file  // NOTE: NEED TO FIX FOR FLOAT REAL!!!
    status = H5Dwrite(dataset_id, H5T_NATIVE_DOUBLE, H5S_ALL, H5S_ALL, H5P_DEFAULT, dataset_buffer_vyxzr);
    // Free the dataset id
    status = H5Dclose(dataset_id);

    // Create a dataset id for projected xz density
    dataset_id = H5Dcreate(file_id, "/vz_xzr", H5T_IEEE_F64BE, dataspace_xzr_id, H5P_DEFAULT, H5P_DEFAULT, H5P_DEFAULT);
    // Write the projected density array to file  // NOTE: NEED TO FIX FOR FLOAT REAL!!!
    status = H5Dwrite(dataset_id, H5T_NATIVE_DOUBLE, H5S_ALL, H5S_ALL, H5P_DEFAULT, dataset_buffer_vzxzr);
    // Free the dataset id
    status = H5Dclose(dataset_id);

    // Free the dataspace id
    status = H5Sclose(dataspace_xzr_id);

  }
  else printf("Rotated projection write only implemented for 3D data.\n");

  //free the data
  free(dataset_buffer_dxzr);
  free(dataset_buffer_Txzr);
  free(dataset_buffer_vxxzr);
  free(dataset_buffer_vyxzr);
  free(dataset_buffer_vzxzr);

}
#endif //HDF5


#ifdef HDF5
/*! \fn void Write_Slices_HDF5(hid_t file_id)
 *  \brief Write centered xy, xz, and yz slices of all variables to a file,
     at the current simulation time. */
void Grid3D::Write_Slices_HDF5(hid_t file_id)
{
  int i, j, k, id, buf_id;
  hid_t     dataset_id, dataspace_id;
  Real      *dataset_buffer_d;
  Real      *dataset_buffer_mx;
  Real      *dataset_buffer_my;
  Real      *dataset_buffer_mz;
  Real      *dataset_buffer_E;
  #ifdef DE
  Real      *dataset_buffer_GE;
  #endif
  #ifdef SCALAR
  Real      *dataset_buffer_scalar;
  #endif
  herr_t    status;
  int xslice, yslice, zslice;
  xslice = H.nx/2;
  yslice = H.ny/2;
  zslice = H.nz/2;
  #ifdef MPI_CHOLLA
  xslice = nx_global/2;
  yslice = ny_global/2;
  zslice = nz_global/2;
  #endif


  // 3D
  if (H.nx>1 && H.ny>1 && H.nz>1) {

    int       nx_dset = H.nx_real;
    int       ny_dset = H.ny_real;
    int       nz_dset = H.nz_real;
    hsize_t   dims[2];


    // Create the xy data space for the datasets
    dims[0] = nx_dset;
    dims[1] = ny_dset;
    dataspace_id = H5Screate_simple(2, dims, NULL);

    // Allocate memory for the xy slices
    dataset_buffer_d  = (Real *) malloc(H.nx_real*H.ny_real*sizeof(Real));
    dataset_buffer_mx = (Real *) malloc(H.nx_real*H.ny_real*sizeof(Real));
    dataset_buffer_my = (Real *) malloc(H.nx_real*H.ny_real*sizeof(Real));
    dataset_buffer_mz = (Real *) malloc(H.nx_real*H.ny_real*sizeof(Real));
    dataset_buffer_E  = (Real *) malloc(H.nx_real*H.ny_real*sizeof(Real));
    #ifdef DE
    dataset_buffer_GE = (Real *) malloc(H.nx_real*H.ny_real*sizeof(Real));
    #endif
    #ifdef SCALAR
    dataset_buffer_scalar = (Real *) malloc(NSCALARS*H.nx_real*H.ny_real*sizeof(Real));
    #endif

    // Copy the xy slices to the memory buffers
    for (j=0; j<H.ny_real; j++) {
      for (i=0; i<H.nx_real; i++) {
        id = (i+H.n_ghost) + (j+H.n_ghost)*H.nx + zslice*H.nx*H.ny;
        buf_id = j + i*H.ny_real;
        #ifdef MPI_CHOLLA
        // When there are multiple processes, check whether this slice is in your domain
        if (zslice >= nz_local_start && zslice < nz_local_start+nz_local) {
          id = (i+H.n_ghost) + (j+H.n_ghost)*H.nx + (zslice-nz_local_start+H.n_ghost)*H.nx*H.ny;
        #endif //MPI_CHOLLA
          dataset_buffer_d[buf_id]  = C.density[id];
          dataset_buffer_mx[buf_id] = C.momentum_x[id];
          dataset_buffer_my[buf_id] = C.momentum_y[id];
          dataset_buffer_mz[buf_id] = C.momentum_z[id];
          dataset_buffer_E[buf_id]  = C.Energy[id];
          #ifdef DE
          dataset_buffer_GE[buf_id] = C.GasEnergy[id];
          #endif
          #ifdef SCALAR
          for (int ii=0; ii<NSCALARS; ii++) {
            dataset_buffer_scalar[buf_id+ii*H.nx*H.ny] = C.scalar[id+ii*H.n_cells];
          }
          #endif
        #ifdef MPI_CHOLLA
        }
        // if the slice isn't in your domain, just write out zeros
        else {
          dataset_buffer_d[buf_id]  = 0;
          dataset_buffer_mx[buf_id] = 0;
          dataset_buffer_my[buf_id] = 0;
          dataset_buffer_mz[buf_id] = 0;
          dataset_buffer_E[buf_id]  = 0;
          #ifdef DE
          dataset_buffer_GE[buf_id] = 0;
          #endif
          #ifdef SCALAR
          for (int ii=0; ii<NSCALARS; ii++) {
            dataset_buffer_scalar[buf_id+ii*H.nx*H.ny] = 0;
          }
          #endif
        }
        #endif // MPI_CHOLLA
      }
    }

    // Write out the xy datasets for each variable
    dataset_id = H5Dcreate(file_id, "/d_xy", H5T_IEEE_F64BE, dataspace_id, H5P_DEFAULT, H5P_DEFAULT, H5P_DEFAULT);
    status = H5Dwrite(dataset_id, H5T_NATIVE_DOUBLE, H5S_ALL, H5S_ALL, H5P_DEFAULT, dataset_buffer_d);
    status = H5Dclose(dataset_id);
    dataset_id = H5Dcreate(file_id, "/mx_xy", H5T_IEEE_F64BE, dataspace_id, H5P_DEFAULT, H5P_DEFAULT, H5P_DEFAULT);
    status = H5Dwrite(dataset_id, H5T_NATIVE_DOUBLE, H5S_ALL, H5S_ALL, H5P_DEFAULT, dataset_buffer_mx);
    status = H5Dclose(dataset_id);
    dataset_id = H5Dcreate(file_id, "/my_xy", H5T_IEEE_F64BE, dataspace_id, H5P_DEFAULT, H5P_DEFAULT, H5P_DEFAULT);
    status = H5Dwrite(dataset_id, H5T_NATIVE_DOUBLE, H5S_ALL, H5S_ALL, H5P_DEFAULT, dataset_buffer_my);
    status = H5Dclose(dataset_id);
    dataset_id = H5Dcreate(file_id, "/mz_xy", H5T_IEEE_F64BE, dataspace_id, H5P_DEFAULT, H5P_DEFAULT, H5P_DEFAULT);
    status = H5Dwrite(dataset_id, H5T_NATIVE_DOUBLE, H5S_ALL, H5S_ALL, H5P_DEFAULT, dataset_buffer_mz);
    status = H5Dclose(dataset_id);
    dataset_id = H5Dcreate(file_id, "/E_xy", H5T_IEEE_F64BE, dataspace_id, H5P_DEFAULT, H5P_DEFAULT, H5P_DEFAULT);
    status = H5Dwrite(dataset_id, H5T_NATIVE_DOUBLE, H5S_ALL, H5S_ALL, H5P_DEFAULT, dataset_buffer_E);
    status = H5Dclose(dataset_id);
    #ifdef DE
    dataset_id = H5Dcreate(file_id, "/GE_xy", H5T_IEEE_F64BE, dataspace_id, H5P_DEFAULT, H5P_DEFAULT, H5P_DEFAULT);
    status = H5Dwrite(dataset_id, H5T_NATIVE_DOUBLE, H5S_ALL, H5S_ALL, H5P_DEFAULT, dataset_buffer_GE);
    status = H5Dclose(dataset_id);
    #endif
    #ifdef SCALAR
    dataset_id = H5Dcreate(file_id, "/scalar_xy", H5T_IEEE_F64BE, dataspace_id, H5P_DEFAULT, H5P_DEFAULT, H5P_DEFAULT);
    status = H5Dwrite(dataset_id, H5T_NATIVE_DOUBLE, H5S_ALL, H5S_ALL, H5P_DEFAULT, dataset_buffer_scalar);
    status = H5Dclose(dataset_id);
    #endif
    // Free the dataspace id
    status = H5Sclose(dataspace_id);

    // free the dataset buffers
    free(dataset_buffer_d);
    free(dataset_buffer_mx);
    free(dataset_buffer_my);
    free(dataset_buffer_mz);
    free(dataset_buffer_E);
    #ifdef DE
    free(dataset_buffer_GE);
    #endif
    #ifdef SCALAR
    free(dataset_buffer_scalar);
    #endif


    // Create the xz data space for the datasets
    dims[0] = nx_dset;
    dims[1] = nz_dset;
    dataspace_id = H5Screate_simple(2, dims, NULL);

    // allocate the memory for the xz slices
    dataset_buffer_d  = (Real *) malloc(H.nx_real*H.nz_real*sizeof(Real));
    dataset_buffer_mx = (Real *) malloc(H.nx_real*H.nz_real*sizeof(Real));
    dataset_buffer_my = (Real *) malloc(H.nx_real*H.nz_real*sizeof(Real));
    dataset_buffer_mz = (Real *) malloc(H.nx_real*H.nz_real*sizeof(Real));
    dataset_buffer_E  = (Real *) malloc(H.nx_real*H.nz_real*sizeof(Real));
    #ifdef DE
    dataset_buffer_GE = (Real *) malloc(H.nx_real*H.nz_real*sizeof(Real));
    #endif
    #ifdef SCALAR
    dataset_buffer_scalar = (Real *) malloc(NSCALARS*H.nx_real*H.nz_real*sizeof(Real));
    #endif


    // Copy the xz slices to the memory buffers
    for (k=0; k<H.nz_real; k++) {
      for (i=0; i<H.nx_real; i++) {
        id = (i+H.n_ghost) + yslice*H.nx + (k+H.n_ghost)*H.nx*H.ny;
        buf_id = k + i*H.nz_real;
        #ifdef MPI_CHOLLA
        // When there are multiple processes, check whether this slice is in your domain
        if (yslice >= ny_local_start && yslice < ny_local_start+ny_local) {
          id = (i+H.n_ghost) + (yslice-ny_local_start+H.n_ghost)*H.nx + (k+H.n_ghost)*H.nx*H.ny;
        #endif //MPI_CHOLLA
        dataset_buffer_d[buf_id]  = C.density[id];
        dataset_buffer_mx[buf_id] = C.momentum_x[id];
        dataset_buffer_my[buf_id] = C.momentum_y[id];
        dataset_buffer_mz[buf_id] = C.momentum_z[id];
        dataset_buffer_E[buf_id]  = C.Energy[id];
        #ifdef DE
        dataset_buffer_GE[buf_id] = C.GasEnergy[id];
        #endif
        #ifdef SCALAR
        for (int ii=0; ii<NSCALARS; ii++) {
          dataset_buffer_scalar[buf_id+ii*H.nx*H.nz] = C.scalar[id+ii*H.n_cells];
        }
        #endif
        #ifdef MPI_CHOLLA
        }
        // if the slice isn't in your domain, just write out zeros
        else {
          dataset_buffer_d[buf_id]  = 0;
          dataset_buffer_mx[buf_id] = 0;
          dataset_buffer_my[buf_id] = 0;
          dataset_buffer_mz[buf_id] = 0;
          dataset_buffer_E[buf_id]  = 0;
          #ifdef DE
          dataset_buffer_GE[buf_id] = 0;
          #endif
          #ifdef SCALAR
          for (int ii=0; ii<NSCALARS; ii++) {
            dataset_buffer_scalar[buf_id+ii*H.nx*H.nz] = 0;
          }
          #endif
        }
        #endif // MPI_CHOLLA
      }
    }

    // Write out the xz datasets for each variable
    dataset_id = H5Dcreate(file_id, "/d_xz", H5T_IEEE_F64BE, dataspace_id, H5P_DEFAULT, H5P_DEFAULT, H5P_DEFAULT);
    status = H5Dwrite(dataset_id, H5T_NATIVE_DOUBLE, H5S_ALL, H5S_ALL, H5P_DEFAULT, dataset_buffer_d);
    status = H5Dclose(dataset_id);
    dataset_id = H5Dcreate(file_id, "/mx_xz", H5T_IEEE_F64BE, dataspace_id, H5P_DEFAULT, H5P_DEFAULT, H5P_DEFAULT);
    status = H5Dwrite(dataset_id, H5T_NATIVE_DOUBLE, H5S_ALL, H5S_ALL, H5P_DEFAULT, dataset_buffer_mx);
    status = H5Dclose(dataset_id);
    dataset_id = H5Dcreate(file_id, "/my_xz", H5T_IEEE_F64BE, dataspace_id, H5P_DEFAULT, H5P_DEFAULT, H5P_DEFAULT);
    status = H5Dwrite(dataset_id, H5T_NATIVE_DOUBLE, H5S_ALL, H5S_ALL, H5P_DEFAULT, dataset_buffer_my);
    status = H5Dclose(dataset_id);
    dataset_id = H5Dcreate(file_id, "/mz_xz", H5T_IEEE_F64BE, dataspace_id, H5P_DEFAULT, H5P_DEFAULT, H5P_DEFAULT);
    status = H5Dwrite(dataset_id, H5T_NATIVE_DOUBLE, H5S_ALL, H5S_ALL, H5P_DEFAULT, dataset_buffer_mz);
    status = H5Dclose(dataset_id);
    dataset_id = H5Dcreate(file_id, "/E_xz", H5T_IEEE_F64BE, dataspace_id, H5P_DEFAULT, H5P_DEFAULT, H5P_DEFAULT);
    status = H5Dwrite(dataset_id, H5T_NATIVE_DOUBLE, H5S_ALL, H5S_ALL, H5P_DEFAULT, dataset_buffer_E);
    status = H5Dclose(dataset_id);
    #ifdef DE
    dataset_id = H5Dcreate(file_id, "/GE_xz", H5T_IEEE_F64BE, dataspace_id, H5P_DEFAULT, H5P_DEFAULT, H5P_DEFAULT);
    status = H5Dwrite(dataset_id, H5T_NATIVE_DOUBLE, H5S_ALL, H5S_ALL, H5P_DEFAULT, dataset_buffer_GE);
    status = H5Dclose(dataset_id);
    #endif
    #ifdef SCALAR
    dataset_id = H5Dcreate(file_id, "/scalar_xz", H5T_IEEE_F64BE, dataspace_id, H5P_DEFAULT, H5P_DEFAULT, H5P_DEFAULT);
    status = H5Dwrite(dataset_id, H5T_NATIVE_DOUBLE, H5S_ALL, H5S_ALL, H5P_DEFAULT, dataset_buffer_scalar);
    status = H5Dclose(dataset_id);
    #endif
    // Free the dataspace id
    status = H5Sclose(dataspace_id);

    // free the dataset buffers
    free(dataset_buffer_d);
    free(dataset_buffer_mx);
    free(dataset_buffer_my);
    free(dataset_buffer_mz);
    free(dataset_buffer_E);
    #ifdef DE
    free(dataset_buffer_GE);
    #endif
    #ifdef SCALAR
    free(dataset_buffer_scalar);
    #endif


    // Create the yz data space for the datasets
    dims[0] = ny_dset;
    dims[1] = nz_dset;
    dataspace_id = H5Screate_simple(2, dims, NULL);

    // allocate the memory for the yz slices
    dataset_buffer_d  = (Real *) malloc(H.ny_real*H.nz_real*sizeof(Real));
    dataset_buffer_mx = (Real *) malloc(H.ny_real*H.nz_real*sizeof(Real));
    dataset_buffer_my = (Real *) malloc(H.ny_real*H.nz_real*sizeof(Real));
    dataset_buffer_mz = (Real *) malloc(H.ny_real*H.nz_real*sizeof(Real));
    dataset_buffer_E  = (Real *) malloc(H.ny_real*H.nz_real*sizeof(Real));
    #ifdef DE
    dataset_buffer_GE = (Real *) malloc(H.ny_real*H.nz_real*sizeof(Real));
    #endif
    #ifdef SCALAR
    dataset_buffer_scalar = (Real *) malloc(NSCALARS*H.ny_real*H.nz_real*sizeof(Real));
    #endif


    // Copy the yz slices to the memory buffers
    for (k=0; k<H.nz_real; k++) {
      for (j=0; j<H.ny_real; j++) {
        id = xslice + (j+H.n_ghost)*H.nx + (k+H.n_ghost)*H.nx*H.ny;
        buf_id = k + j*H.nz_real;
        #ifdef MPI_CHOLLA
        // When there are multiple processes, check whether this slice is in your domain
        if (xslice >= nx_local_start && xslice < nx_local_start+nx_local) {
          id = (xslice-nx_local_start) + (j+H.n_ghost)*H.nx + (k+H.n_ghost)*H.nx*H.ny;
        #endif //MPI_CHOLLA
        dataset_buffer_d[buf_id]  = C.density[id];
        dataset_buffer_mx[buf_id] = C.momentum_x[id];
        dataset_buffer_my[buf_id] = C.momentum_y[id];
        dataset_buffer_mz[buf_id] = C.momentum_z[id];
        dataset_buffer_E[buf_id]  = C.Energy[id];
        #ifdef DE
        dataset_buffer_GE[buf_id] = C.GasEnergy[id];
        #endif
        #ifdef SCALAR
        for (int ii=0; ii<NSCALARS; ii++) {
          dataset_buffer_scalar[buf_id+ii*H.ny*H.nz] = C.scalar[id+ii*H.n_cells];
        }
        #endif
        #ifdef MPI_CHOLLA
        }
        // if the slice isn't in your domain, just write out zeros
        else {
          dataset_buffer_d[buf_id]  = 0;
          dataset_buffer_mx[buf_id] = 0;
          dataset_buffer_my[buf_id] = 0;
          dataset_buffer_mz[buf_id] = 0;
          dataset_buffer_E[buf_id]  = 0;
          #ifdef DE
          dataset_buffer_GE[buf_id] = 0;
          #endif
          #ifdef SCALAR
          for (int ii=0; ii<NSCALARS; ii++) {
            dataset_buffer_scalar[buf_id+ii*H.ny*H.nz] = 0;
          }
          #endif
        }
        #endif // MPI_CHOLLA
      }
    }

    // Write out the yz datasets for each variable
    dataset_id = H5Dcreate(file_id, "/d_yz", H5T_IEEE_F64BE, dataspace_id, H5P_DEFAULT, H5P_DEFAULT, H5P_DEFAULT);
    status = H5Dwrite(dataset_id, H5T_NATIVE_DOUBLE, H5S_ALL, H5S_ALL, H5P_DEFAULT, dataset_buffer_d);
    status = H5Dclose(dataset_id);
    dataset_id = H5Dcreate(file_id, "/mx_yz", H5T_IEEE_F64BE, dataspace_id, H5P_DEFAULT, H5P_DEFAULT, H5P_DEFAULT);
    status = H5Dwrite(dataset_id, H5T_NATIVE_DOUBLE, H5S_ALL, H5S_ALL, H5P_DEFAULT, dataset_buffer_mx);
    status = H5Dclose(dataset_id);
    dataset_id = H5Dcreate(file_id, "/my_yz", H5T_IEEE_F64BE, dataspace_id, H5P_DEFAULT, H5P_DEFAULT, H5P_DEFAULT);
    status = H5Dwrite(dataset_id, H5T_NATIVE_DOUBLE, H5S_ALL, H5S_ALL, H5P_DEFAULT, dataset_buffer_my);
    status = H5Dclose(dataset_id);
    dataset_id = H5Dcreate(file_id, "/mz_yz", H5T_IEEE_F64BE, dataspace_id, H5P_DEFAULT, H5P_DEFAULT, H5P_DEFAULT);
    status = H5Dwrite(dataset_id, H5T_NATIVE_DOUBLE, H5S_ALL, H5S_ALL, H5P_DEFAULT, dataset_buffer_mz);
    status = H5Dclose(dataset_id);
    dataset_id = H5Dcreate(file_id, "/E_yz", H5T_IEEE_F64BE, dataspace_id, H5P_DEFAULT, H5P_DEFAULT, H5P_DEFAULT);
    status = H5Dwrite(dataset_id, H5T_NATIVE_DOUBLE, H5S_ALL, H5S_ALL, H5P_DEFAULT, dataset_buffer_E);
    status = H5Dclose(dataset_id);
    #ifdef DE
    dataset_id = H5Dcreate(file_id, "/GE_yz", H5T_IEEE_F64BE, dataspace_id, H5P_DEFAULT, H5P_DEFAULT, H5P_DEFAULT);
    status = H5Dwrite(dataset_id, H5T_NATIVE_DOUBLE, H5S_ALL, H5S_ALL, H5P_DEFAULT, dataset_buffer_GE);
    status = H5Dclose(dataset_id);
    #endif
    #ifdef SCALAR
    dataset_id = H5Dcreate(file_id, "/scalar_yz", H5T_IEEE_F64BE, dataspace_id, H5P_DEFAULT, H5P_DEFAULT, H5P_DEFAULT);
    status = H5Dwrite(dataset_id, H5T_NATIVE_DOUBLE, H5S_ALL, H5S_ALL, H5P_DEFAULT, dataset_buffer_scalar);
    status = H5Dclose(dataset_id);
    #endif

    // Free the dataspace id
    status = H5Sclose(dataspace_id);

    // free the dataset buffers
    free(dataset_buffer_d);
    free(dataset_buffer_mx);
    free(dataset_buffer_my);
    free(dataset_buffer_mz);
    free(dataset_buffer_E);
    #ifdef DE
    free(dataset_buffer_GE);
    #endif
    #ifdef SCALAR
    free(dataset_buffer_scalar);
    #endif


  }
  else printf("Slice write only works for 3D data.\n");

}
#endif //HDF5


/*! \fn void Read_Grid(struct parameters P)
 *  \brief Read in grid data from an output file. */
void Grid3D::Read_Grid(struct parameters P) {

  char filename[100];
  char timestep[20];
  int nfile = P.nfile; //output step you want to read from

  // create the filename to read from
  // assumes your data is in the outdir specified in the input file
  // strcpy(filename, P.outdir);
  // Changed to read initial conditions from indir
  strcpy(filename, P.indir);
  sprintf(timestep, "%d", nfile);
  strcat(filename,timestep);
  #if defined BINARY
  strcat(filename,".bin");
  #elif defined HDF5
  strcat(filename,".h5");
  #endif
  // for now assumes you will run on the same number of processors
  #ifdef MPI_CHOLLA
  #ifdef TILED_INITIAL_CONDITIONS
  sprintf(filename,"%sics_%dMpc_%d.h5", P.indir, (int) P.tile_length/1000, H.nx_real); //Everyone reads the same file
  #else
  sprintf(filename,"%s.%d",filename,procID);
  #endif //TILED_INITIAL_CONDITIONS
  #endif

  #if defined BINARY
  FILE *fp;
  // open the file
  fp = fopen(filename, "r");
  if (!fp) {
    printf("Unable to open input file.\n");
    exit(0);
  }

  // read in grid data
  Read_Grid_Binary(fp);

  // close the file
  fclose(fp);

  #elif defined HDF5
  hid_t  file_id;
  herr_t  status;

  // open the file
  file_id = H5Fopen(filename, H5F_ACC_RDONLY, H5P_DEFAULT);
  if (file_id < 0) {
    printf("Unable to open input file: %s\n", filename);
    exit(0);
  }

  // read in grid data
  Read_Grid_HDF5(file_id, P);

  // close the file
  status = H5Fclose(file_id);
  #endif


}


/*! \fn Read_Grid_Binary(FILE *fp)
 *  \brief Read in grid data from a binary file. */
void Grid3D::Read_Grid_Binary(FILE *fp)
{
  int id, i, j, k;

  // Read in the header data
  fread(&H.n_cells, sizeof(int), 1, fp);
  fread(&H.n_ghost, sizeof(int), 1, fp);
  fread(&H.nx, sizeof(int), 1, fp);
  fread(&H.ny, sizeof(int), 1, fp);
  fread(&H.nz, sizeof(int), 1, fp);
  fread(&H.nx_real, sizeof(int), 1, fp);
  fread(&H.ny_real, sizeof(int), 1, fp);
  fread(&H.nz_real, sizeof(int), 1, fp);
  fread(&H.xbound, sizeof(Real), 1, fp);
  fread(&H.ybound, sizeof(Real), 1, fp);
  fread(&H.zbound, sizeof(Real), 1, fp);
  fread(&H.domlen_x, sizeof(Real), 1, fp);
  fread(&H.domlen_y, sizeof(Real), 1, fp);
  fread(&H.domlen_z, sizeof(Real), 1, fp);
  fread(&H.xblocal, sizeof(Real), 1, fp);
  fread(&H.yblocal, sizeof(Real), 1, fp);
  fread(&H.zblocal, sizeof(Real), 1, fp);
  fread(&H.xdglobal, sizeof(Real), 1, fp);
  fread(&H.ydglobal, sizeof(Real), 1, fp);
  fread(&H.zdglobal, sizeof(Real), 1, fp);
  fread(&H.dx, sizeof(Real), 1, fp);
  fread(&H.dy, sizeof(Real), 1, fp);
  fread(&H.dz, sizeof(Real), 1, fp);
  fread(&H.t, sizeof(Real), 1, fp);
  fread(&H.dt, sizeof(Real), 1, fp);
  fread(&H.t_wall, sizeof(Real), 1, fp);
  fread(&H.n_step, sizeof(int), 1, fp);
  //fread(&H, 1, 184, fp);


  // Read in the conserved quantities from the input file
  #ifdef WITH_GHOST
  fread(&(C.density[id]),    sizeof(Real), H.n_cells, fp);
  fread(&(C.momentum_x[id]), sizeof(Real), H.n_cells, fp);
  fread(&(C.momentum_y[id]), sizeof(Real), H.n_cells, fp);
  fread(&(C.momentum_z[id]), sizeof(Real), H.n_cells, fp);
  fread(&(C.Energy[id]),     sizeof(Real), H.n_cells, fp);
  #endif //WITH_GHOST

  #ifdef NO_GHOST
  // 1D case
  if (H.nx>1 && H.ny==1 && H.nz==1) {

    id = H.n_ghost;

    fread(&(C.density[id]),    sizeof(Real), H.nx_real, fp);
    fread(&(C.momentum_x[id]), sizeof(Real), H.nx_real, fp);
    fread(&(C.momentum_y[id]), sizeof(Real), H.nx_real, fp);
    fread(&(C.momentum_z[id]), sizeof(Real), H.nx_real, fp);
    fread(&(C.Energy[id]),     sizeof(Real), H.nx_real, fp);
    #ifdef DE
    fread(&(C.GasEnergy[id]),  sizeof(Real), H.nx_real, fp);
    #endif
  }

  // 2D case
  else if (H.nx>1 && H.ny>1 && H.nz==1) {
    for (j=0; j<H.ny_real; j++) {
      id = H.n_ghost + (j+H.n_ghost)*H.nx;
      fread(&(C.density[id]), sizeof(Real), H.nx_real, fp);
    }
    for (j=0; j<H.ny_real; j++) {
      id = H.n_ghost + (j+H.n_ghost)*H.nx;
      fread(&(C.momentum_x[id]), sizeof(Real), H.nx_real, fp);
    }
    for (j=0; j<H.ny_real; j++) {
      id = H.n_ghost + (j+H.n_ghost)*H.nx;
      fread(&(C.momentum_y[id]), sizeof(Real), H.nx_real, fp);
    }
    for (j=0; j<H.ny_real; j++) {
      id = H.n_ghost + (j+H.n_ghost)*H.nx;
      fread(&(C.momentum_z[id]), sizeof(Real), H.nx_real, fp);
    }
    for (j=0; j<H.ny_real; j++) {
      id = H.n_ghost + (j+H.n_ghost)*H.nx;
      fread(&(C.Energy[id]), sizeof(Real), H.nx_real, fp);
    }
    #ifdef DE
    for (j=0; j<H.ny_real; j++) {
      id = H.n_ghost + (j+H.n_ghost)*H.nx;
      fread(&(C.GasEnergy[id]), sizeof(Real), H.nx_real, fp);
    }
    #endif
  }

  // 3D case
  else {
    for (k=0; k<H.nz_real; k++) {
      for (j=0; j<H.ny_real; j++) {
        id = H.n_ghost + (j+H.n_ghost)*H.nx + (k+H.n_ghost)*H.nx*H.ny;
        fread(&(C.density[id]), sizeof(Real), H.nx_real, fp);
      }
    }
    for (k=0; k<H.nz_real; k++) {
      for (j=0; j<H.ny_real; j++) {
        id = H.n_ghost + (j+H.n_ghost)*H.nx + (k+H.n_ghost)*H.nx*H.ny;
        fread(&(C.momentum_x[id]), sizeof(Real), H.nx_real, fp);
      }
    }
    for (k=0; k<H.nz_real; k++) {
      for (j=0; j<H.ny_real; j++) {
        id = H.n_ghost + (j+H.n_ghost)*H.nx + (k+H.n_ghost)*H.nx*H.ny;
        fread(&(C.momentum_y[id]), sizeof(Real), H.nx_real, fp);
      }
    }
    for (k=0; k<H.nz_real; k++) {
      for (j=0; j<H.ny_real; j++) {
        id = H.n_ghost + (j+H.n_ghost)*H.nx + (k+H.n_ghost)*H.nx*H.ny;
        fread(&(C.momentum_z[id]), sizeof(Real), H.nx_real, fp);
      }
    }
    for (k=0; k<H.nz_real; k++) {
      for (j=0; j<H.ny_real; j++) {
        id = H.n_ghost + (j+H.n_ghost)*H.nx + (k+H.n_ghost)*H.nx*H.ny;
        fread(&(C.Energy[id]), sizeof(Real), H.nx_real, fp);
      }
    }
    #ifdef DE
    for (k=0; k<H.nz_real; k++) {
      for (j=0; j<H.ny_real; j++) {
        id = H.n_ghost + (j+H.n_ghost)*H.nx + (k+H.n_ghost)*H.nx*H.ny;
        fread(&(C.GasEnergy[id]), sizeof(Real), H.nx_real, fp);
      }
    }
    #endif

  }
  #endif

}



#ifdef HDF5
/*! \fn void Read_Grid_HDF5(hid_t file_id)
 *  \brief Read in grid data from an hdf5 file. */
void Grid3D::Read_Grid_HDF5(hid_t file_id, struct parameters P)
{
  int i, j, k, id, buf_id;
  hid_t     attribute_id, dataset_id;
  Real      *dataset_buffer;
  herr_t    status;

  // Read in header values not set by grid initialization
  attribute_id = H5Aopen(file_id, "gamma", H5P_DEFAULT);
  status = H5Aread(attribute_id, H5T_NATIVE_DOUBLE, &gama);
  status = H5Aclose(attribute_id);
  attribute_id = H5Aopen(file_id, "t", H5P_DEFAULT);
  status = H5Aread(attribute_id, H5T_NATIVE_DOUBLE, &H.t);
  status = H5Aclose(attribute_id);
  attribute_id = H5Aopen(file_id, "dt", H5P_DEFAULT);
  status = H5Aread(attribute_id, H5T_NATIVE_DOUBLE, &H.dt);
  status = H5Aclose(attribute_id);
  attribute_id = H5Aopen(file_id, "n_step", H5P_DEFAULT);
  status = H5Aread(attribute_id, H5T_NATIVE_INT, &H.n_step);
  status = H5Aclose(attribute_id);

  // 1D case
  if (H.nx>1 && H.ny==1 && H.nz==1) {

    // need a dataset buffer to remap fastest index
    dataset_buffer = (Real *) malloc(H.nx_real*sizeof(Real));


    // Open the density dataset
    dataset_id = H5Dopen(file_id, "/density", H5P_DEFAULT);
    // Read the density array into the dataset buffer // NOTE: NEED TO FIX FOR FLOAT REAL!!!
    status = H5Dread(dataset_id, H5T_NATIVE_DOUBLE, H5S_ALL, H5S_ALL, H5P_DEFAULT, dataset_buffer);
    // Free the dataset id
    status = H5Dclose(dataset_id);

    // Copy the density array to the grid
    id = H.n_ghost;
    memcpy(&(C.density[id]), &dataset_buffer[0], H.nx_real*sizeof(Real));


    // Open the x momentum dataset
    dataset_id = H5Dopen(file_id, "/momentum_x", H5P_DEFAULT);
    // Read the x momentum array into the dataset buffer // NOTE: NEED TO FIX FOR FLOAT REAL!!!
    status = H5Dread(dataset_id, H5T_NATIVE_DOUBLE, H5S_ALL, H5S_ALL, H5P_DEFAULT, dataset_buffer);
    // Free the dataset id
    status = H5Dclose(dataset_id);

    // Copy the x momentum array to the grid
    id = H.n_ghost;
    memcpy(&(C.momentum_x[id]), &dataset_buffer[0], H.nx_real*sizeof(Real));


    // Open the y momentum dataset
    dataset_id = H5Dopen(file_id, "/momentum_y", H5P_DEFAULT);
    // Read the x momentum array into the dataset buffer // NOTE: NEED TO FIX FOR FLOAT REAL!!!
    status = H5Dread(dataset_id, H5T_NATIVE_DOUBLE, H5S_ALL, H5S_ALL, H5P_DEFAULT, dataset_buffer);
    // Free the dataset id
    status = H5Dclose(dataset_id);

    // Copy the y momentum array to the grid
    id = H.n_ghost;
    memcpy(&(C.momentum_y[id]), &dataset_buffer[0], H.nx_real*sizeof(Real));


    // Open the z momentum dataset
    dataset_id = H5Dopen(file_id, "/momentum_x", H5P_DEFAULT);
    // Read the x momentum array into the dataset buffer // NOTE: NEED TO FIX FOR FLOAT REAL!!!
    status = H5Dread(dataset_id, H5T_NATIVE_DOUBLE, H5S_ALL, H5S_ALL, H5P_DEFAULT, dataset_buffer);
    // Free the dataset id
    status = H5Dclose(dataset_id);

    // Copy the z momentum array to the grid
    id = H.n_ghost;
    memcpy(&(C.momentum_z[id]), &dataset_buffer[0], H.nx_real*sizeof(Real));


    // Open the Energy dataset
    dataset_id = H5Dopen(file_id, "/Energy", H5P_DEFAULT);
    // Read the Energy array into the dataset buffer // NOTE: NEED TO FIX FOR FLOAT REAL!!!
    status = H5Dread(dataset_id, H5T_NATIVE_DOUBLE, H5S_ALL, H5S_ALL, H5P_DEFAULT, dataset_buffer);
    // Free the dataset id
    status = H5Dclose(dataset_id);

    // Copy the Energy array to the grid
    id = H.n_ghost;
    memcpy(&(C.Energy[id]), &dataset_buffer[0], H.nx_real*sizeof(Real));


    #ifdef DE
    // Open the internal energy dataset
    dataset_id = H5Dopen(file_id, "/GasEnergy", H5P_DEFAULT);
    // Read the Energy array into the dataset buffer // NOTE: NEED TO FIX FOR FLOAT REAL!!!
    status = H5Dread(dataset_id, H5T_NATIVE_DOUBLE, H5S_ALL, H5S_ALL, H5P_DEFAULT, dataset_buffer);
    // Free the dataset id
    status = H5Dclose(dataset_id);

    // Copy the internal energy array to the grid
    id = H.n_ghost;
    memcpy(&(C.GasEnergy[id]), &dataset_buffer[0], H.nx_real*sizeof(Real));
    #endif

    #ifdef SCALAR
    for (int s=0; s<NSCALARS; s++) {
      // create the name of the dataset
      char dataset[100];
      char number[10];
      strcpy(dataset, "/scalar");
      sprintf(number, "%d", s);
      strcat(dataset,number);

      // Open the passive scalar dataset
      dataset_id = H5Dopen(file_id, dataset, H5P_DEFAULT);
      // Read the scalar array into the dataset buffer // NOTE: NEED TO FIX FOR FLOAT REAL!!!
      status = H5Dread(dataset_id, H5T_NATIVE_DOUBLE, H5S_ALL, H5S_ALL, H5P_DEFAULT, dataset_buffer);
      // Free the dataset id
      status = H5Dclose(dataset_id);

      // Copy the scalar array to the grid
      id = H.n_ghost;
      memcpy(&(C.scalar[id + s*H.n_cells]), &dataset_buffer[0], H.nx_real*sizeof(Real));
    }
    #endif

  }


  // 2D case
  if (H.nx>1 && H.ny>1 && H.nz==1) {

    // need a dataset buffer to remap fastest index
    dataset_buffer = (Real *) malloc(H.ny_real*H.nx_real*sizeof(Real));


    // Open the density dataset
    dataset_id = H5Dopen(file_id, "/density", H5P_DEFAULT);
    // Read the density array into the dataset buffer  // NOTE: NEED TO FIX FOR FLOAT REAL!!!
    status = H5Dread(dataset_id, H5T_NATIVE_DOUBLE, H5S_ALL, H5S_ALL, H5P_DEFAULT, dataset_buffer);
    // Free the dataset id
    status = H5Dclose(dataset_id);

    // Copy the density array to the grid
    for (j=0; j<H.ny_real; j++) {
      for (i=0; i<H.nx_real; i++) {
        id = (i+H.n_ghost) + (j+H.n_ghost)*H.nx;
        buf_id = j + i*H.ny_real;
        C.density[id] = dataset_buffer[buf_id];
      }
    }


    // Open the x momentum dataset
    dataset_id = H5Dopen(file_id, "/momentum_x", H5P_DEFAULT);
    // Read the x momentum array into the dataset buffer  // NOTE: NEED TO FIX FOR FLOAT REAL!!!
    status = H5Dread(dataset_id, H5T_NATIVE_DOUBLE, H5S_ALL, H5S_ALL, H5P_DEFAULT, dataset_buffer);
    // Free the dataset id
    status = H5Dclose(dataset_id);

    // Copy the x momentum array to the grid
    for (j=0; j<H.ny_real; j++) {
      for (i=0; i<H.nx_real; i++) {
        id = (i+H.n_ghost) + (j+H.n_ghost)*H.nx;
        buf_id = j + i*H.ny_real;
        C.momentum_x[id] = dataset_buffer[buf_id];
      }
    }


    // Open the y momentum dataset
    dataset_id = H5Dopen(file_id, "/momentum_y", H5P_DEFAULT);
    // Read the y momentum array into the dataset buffer  // NOTE: NEED TO FIX FOR FLOAT REAL!!!
    status = H5Dread(dataset_id, H5T_NATIVE_DOUBLE, H5S_ALL, H5S_ALL, H5P_DEFAULT, dataset_buffer);
    // Free the dataset id
    status = H5Dclose(dataset_id);

    // Copy the y momentum array to the grid
    for (j=0; j<H.ny_real; j++) {
      for (i=0; i<H.nx_real; i++) {
        id = (i+H.n_ghost) + (j+H.n_ghost)*H.nx;
        buf_id = j + i*H.ny_real;
        C.momentum_y[id] = dataset_buffer[buf_id];
      }
    }


    // Open the z momentum dataset
    dataset_id = H5Dopen(file_id, "/momentum_z", H5P_DEFAULT);
    // Read the z momentum array into the dataset buffer  // NOTE: NEED TO FIX FOR FLOAT REAL!!!
    status = H5Dread(dataset_id, H5T_NATIVE_DOUBLE, H5S_ALL, H5S_ALL, H5P_DEFAULT, dataset_buffer);
    // Free the dataset id
    status = H5Dclose(dataset_id);

    // Copy the z momentum array to the grid
    for (j=0; j<H.ny_real; j++) {
      for (i=0; i<H.nx_real; i++) {
        id = (i+H.n_ghost) + (j+H.n_ghost)*H.nx;
        buf_id = j + i*H.ny_real;
        C.momentum_z[id] = dataset_buffer[buf_id];
      }
    }


    // Open the Energy dataset
    dataset_id = H5Dopen(file_id, "/Energy", H5P_DEFAULT);
    // Read the Energy array into the dataset buffer  // NOTE: NEED TO FIX FOR FLOAT REAL!!!
    status = H5Dread(dataset_id, H5T_NATIVE_DOUBLE, H5S_ALL, H5S_ALL, H5P_DEFAULT, dataset_buffer);
    // Free the dataset id
    status = H5Dclose(dataset_id);

    // Copy the Energy array to the grid
    for (j=0; j<H.ny_real; j++) {
      for (i=0; i<H.nx_real; i++) {
        id = (i+H.n_ghost) + (j+H.n_ghost)*H.nx;
        buf_id = j + i*H.ny_real;
        C.Energy[id] = dataset_buffer[buf_id];
      }
    }


    #ifdef DE
    // Open the internal energy dataset
    dataset_id = H5Dopen(file_id, "/GasEnergy", H5P_DEFAULT);
    // Read the internal energy array into the dataset buffer  // NOTE: NEED TO FIX FOR FLOAT REAL!!!
    status = H5Dread(dataset_id, H5T_NATIVE_DOUBLE, H5S_ALL, H5S_ALL, H5P_DEFAULT, dataset_buffer);
    // Free the dataset id
    status = H5Dclose(dataset_id);

    // Copy the internal energy array to the grid
    for (j=0; j<H.ny_real; j++) {
      for (i=0; i<H.nx_real; i++) {
        id = (i+H.n_ghost) + (j+H.n_ghost)*H.nx;
        buf_id = j + i*H.ny_real;
        C.GasEnergy[id] = dataset_buffer[buf_id];
      }
    }
    #endif


    #ifdef SCALAR
    for (int s=0; s<NSCALARS; s++) {
      // create the name of the dataset
      char dataset[100];
      char number[10];
      strcpy(dataset, "/scalar");
      sprintf(number, "%d", s);
      strcat(dataset,number);

      // Open the scalar dataset
      dataset_id = H5Dopen(file_id, dataset, H5P_DEFAULT);
      // Read the scalar array into the dataset buffer  // NOTE: NEED TO FIX FOR FLOAT REAL!!!
      status = H5Dread(dataset_id, H5T_NATIVE_DOUBLE, H5S_ALL, H5S_ALL, H5P_DEFAULT, dataset_buffer);
      // Free the dataset id
      status = H5Dclose(dataset_id);

      // Copy the scalar array to the grid
      for (j=0; j<H.ny_real; j++) {
        for (i=0; i<H.nx_real; i++) {
          id = (i+H.n_ghost) + (j+H.n_ghost)*H.nx;
          buf_id = j + i*H.ny_real;
          C.scalar[id+s*H.n_cells] = dataset_buffer[buf_id];
        }
      }
    }
    #endif

  }

  // 3D case
  if (H.nx>1 && H.ny>1 && H.nz>1) {

    // Compute Statistic of Initial data
    Real mean_l, min_l, max_l;
    Real mean_g, min_g, max_g;

    // need a dataset buffer to remap fastest index
    dataset_buffer = (Real *) malloc(H.nz_real*H.ny_real*H.nx_real*sizeof(Real));


    // Open the density dataset
    dataset_id = H5Dopen(file_id, "/density", H5P_DEFAULT);
    // Read the density array into the dataset buffer  // NOTE: NEED TO FIX FOR FLOAT REAL!!!
    status = H5Dread(dataset_id, H5T_NATIVE_DOUBLE, H5S_ALL, H5S_ALL, H5P_DEFAULT, dataset_buffer);
    // Free the dataset id
    status = H5Dclose(dataset_id);


    mean_l = 0;
    min_l = 1e65;
    max_l = -1;

    // Copy the density array to the grid
    for (k=0; k<H.nz_real; k++) {
      for (j=0; j<H.ny_real; j++) {
        for (i=0; i<H.nx_real; i++) {
          id = (i+H.n_ghost) + (j+H.n_ghost)*H.nx + (k+H.n_ghost)*H.nx*H.ny;
          buf_id = k + j*H.nz_real + i*H.nz_real*H.ny_real;
          C.density[id] = dataset_buffer[buf_id];
          mean_l += C.density[id];
          if ( C.density[id] > max_l ) max_l = C.density[id];
          if ( C.density[id] < min_l ) min_l = C.density[id];
        }
      }
    }
    mean_l /= ( H.nz_real * H.ny_real * H.nx_real );

    #if MPI_CHOLLA
    mean_g = ReduceRealAvg( mean_l );
    max_g = ReduceRealMax( max_l );
    min_g = ReduceRealMin( min_l );
    mean_l = mean_g;
    max_l = max_g;
    min_l = min_g;
    #endif

    #if defined(PRINT_INITIAL_STATS) && defined(COSMOLOGY)
    chprintf( " Density  Mean: %f   Min: %f   Max: %f      [ h^2 Msun kpc^-3] \n", mean_l, min_l, max_l );
    #endif


    // Open the x momentum dataset
    dataset_id = H5Dopen(file_id, "/momentum_x", H5P_DEFAULT);
    // Read the x momentum array into the dataset buffer  // NOTE: NEED TO FIX FOR FLOAT REAL!!!
    status = H5Dread(dataset_id, H5T_NATIVE_DOUBLE, H5S_ALL, H5S_ALL, H5P_DEFAULT, dataset_buffer);
    // Free the dataset id
    status = H5Dclose(dataset_id);

    mean_l = 0;
    min_l = 1e65;
    max_l = -1;
    // Copy the x momentum array to the grid
    for (k=0; k<H.nz_real; k++) {
      for (j=0; j<H.ny_real; j++) {
        for (i=0; i<H.nx_real; i++) {
          id = (i+H.n_ghost) + (j+H.n_ghost)*H.nx + (k+H.n_ghost)*H.nx*H.ny;
          buf_id = k + j*H.nz_real + i*H.nz_real*H.ny_real;
          C.momentum_x[id] = dataset_buffer[buf_id];
          mean_l += fabs(C.momentum_x[id]);
          if ( fabs(C.momentum_x[id]) > max_l ) max_l = fabs(C.momentum_x[id]);
          if ( fabs(C.momentum_x[id]) < min_l ) min_l = fabs(C.momentum_x[id]);
        }
      }
    }
    mean_l /= ( H.nz_real * H.ny_real * H.nx_real );

    #if MPI_CHOLLA
    mean_g = ReduceRealAvg( mean_l );
    max_g = ReduceRealMax( max_l );
    min_g = ReduceRealMin( min_l );
    mean_l = mean_g;
    max_l = max_g;
    min_l = min_g;
    #endif

    #if defined(PRINT_INITIAL_STATS) && defined(COSMOLOGY)
    chprintf( " abs(Momentum X)  Mean: %f   Min: %f   Max: %f      [ h^2 Msun kpc^-3 km s^-1] \n", mean_l, min_l, max_l );
    #endif

    // Open the y momentum dataset
    dataset_id = H5Dopen(file_id, "/momentum_y", H5P_DEFAULT);
    // Read the y momentum array into the dataset buffer  // NOTE: NEED TO FIX FOR FLOAT REAL!!!
    status = H5Dread(dataset_id, H5T_NATIVE_DOUBLE, H5S_ALL, H5S_ALL, H5P_DEFAULT, dataset_buffer);
    // Free the dataset id
    status = H5Dclose(dataset_id);

    mean_l = 0;
    min_l = 1e65;
    max_l = -1;
    // Copy the y momentum array to the grid
    for (k=0; k<H.nz_real; k++) {
      for (j=0; j<H.ny_real; j++) {
        for (i=0; i<H.nx_real; i++) {
          id = (i+H.n_ghost) + (j+H.n_ghost)*H.nx + (k+H.n_ghost)*H.nx*H.ny;
          buf_id = k + j*H.nz_real + i*H.nz_real*H.ny_real;
          C.momentum_y[id] = dataset_buffer[buf_id];
          mean_l += fabs(C.momentum_y[id]);
          if ( fabs(C.momentum_y[id]) > max_l ) max_l = fabs(C.momentum_y[id]);
          if ( fabs(C.momentum_y[id]) < min_l ) min_l = fabs(C.momentum_y[id]);
        }
      }
    }
    mean_l /= ( H.nz_real * H.ny_real * H.nx_real );

    #if MPI_CHOLLA
    mean_g = ReduceRealAvg( mean_l );
    max_g = ReduceRealMax( max_l );
    min_g = ReduceRealMin( min_l );
    mean_l = mean_g;
    max_l = max_g;
    min_l = min_g;
    #endif

    #if defined(PRINT_INITIAL_STATS) && defined(COSMOLOGY)
    chprintf( " abs(Momentum Y)  Mean: %f   Min: %f   Max: %f      [ h^2 Msun kpc^-3 km s^-1] \n", mean_l, min_l, max_l );
    #endif


    // Open the z momentum dataset
    dataset_id = H5Dopen(file_id, "/momentum_z", H5P_DEFAULT);
    // Read the z momentum array into the dataset buffer  // NOTE: NEED TO FIX FOR FLOAT REAL!!!
    status = H5Dread(dataset_id, H5T_NATIVE_DOUBLE, H5S_ALL, H5S_ALL, H5P_DEFAULT, dataset_buffer);
    // Free the dataset id
    status = H5Dclose(dataset_id);

    mean_l = 0;
    min_l = 1e65;
    max_l = -1;
    // Copy the z momentum array to the grid
    for (k=0; k<H.nz_real; k++) {
      for (j=0; j<H.ny_real; j++) {
        for (i=0; i<H.nx_real; i++) {
          id = (i+H.n_ghost) + (j+H.n_ghost)*H.nx + (k+H.n_ghost)*H.nx*H.ny;
          buf_id = k + j*H.nz_real + i*H.nz_real*H.ny_real;
          C.momentum_z[id] = dataset_buffer[buf_id];
          mean_l += fabs(C.momentum_z[id]);
          if ( fabs(C.momentum_z[id]) > max_l ) max_l = fabs(C.momentum_z[id]);
          if ( fabs(C.momentum_z[id]) < min_l ) min_l = fabs(C.momentum_z[id]);
        }
      }
    }
    mean_l /= ( H.nz_real * H.ny_real * H.nx_real );

    #if MPI_CHOLLA
    mean_g = ReduceRealAvg( mean_l );
    max_g = ReduceRealMax( max_l );
    min_g = ReduceRealMin( min_l );
    mean_l = mean_g;
    max_l = max_g;
    min_l = min_g;
    #endif

    #if defined(PRINT_INITIAL_STATS) && defined(COSMOLOGY)
    chprintf( " abs(Momentum Z)  Mean: %f   Min: %f   Max: %f      [ h^2 Msun kpc^-3 km s^-1] \n", mean_l, min_l, max_l );
    #endif


    // Open the Energy dataset
    dataset_id = H5Dopen(file_id, "/Energy", H5P_DEFAULT);
    // Read the Energy array into the dataset buffer  // NOTE: NEED TO FIX FOR FLOAT REAL!!!
    status = H5Dread(dataset_id, H5T_NATIVE_DOUBLE, H5S_ALL, H5S_ALL, H5P_DEFAULT, dataset_buffer);
    // Free the dataset id
    status = H5Dclose(dataset_id);

    mean_l = 0;
    min_l = 1e65;
    max_l = -1;
    // Copy the Energy array to the grid
    for (k=0; k<H.nz_real; k++) {
      for (j=0; j<H.ny_real; j++) {
        for (i=0; i<H.nx_real; i++) {
          id = (i+H.n_ghost) + (j+H.n_ghost)*H.nx + (k+H.n_ghost)*H.nx*H.ny;
          buf_id = k + j*H.nz_real + i*H.nz_real*H.ny_real;
          C.Energy[id] = dataset_buffer[buf_id];
          mean_l += C.Energy[id];
          if ( C.Energy[id] > max_l ) max_l = C.Energy[id];
          if ( C.Energy[id] < min_l ) min_l = C.Energy[id];
        }
      }
    }
    mean_l /= ( H.nz_real * H.ny_real * H.nx_real );

    #if MPI_CHOLLA
    mean_g = ReduceRealAvg( mean_l );
    max_g = ReduceRealMax( max_l );
    min_g = ReduceRealMin( min_l );
    mean_l = mean_g;
    max_l = max_g;
    min_l = min_g;
    #endif

    #if defined(PRINT_INITIAL_STATS) && defined(COSMOLOGY)
    chprintf( " Energy  Mean: %f   Min: %f   Max: %f      [ h^2 Msun kpc^-3 km^2 s^-2 ] \n", mean_l, min_l, max_l );
    #endif


    #ifdef DE
    // Open the internal Energy dataset
    dataset_id = H5Dopen(file_id, "/GasEnergy", H5P_DEFAULT);
    // Read the internal Energy array into the dataset buffer  // NOTE: NEED TO FIX FOR FLOAT REAL!!!
    status = H5Dread(dataset_id, H5T_NATIVE_DOUBLE, H5S_ALL, H5S_ALL, H5P_DEFAULT, dataset_buffer);
    // Free the dataset id
    status = H5Dclose(dataset_id);

    Real temp, temp_max_l, temp_min_l, temp_mean_l;
    Real temp_min_g, temp_max_g, temp_mean_g;
    temp_mean_l = 0;
    temp_min_l = 1e65;
    temp_max_l = -1;
    mean_l = 0;
    min_l = 1e65;
    max_l = -1;
    // Copy the internal Energy array to the grid
    for (k=0; k<H.nz_real; k++) {
      for (j=0; j<H.ny_real; j++) {
        for (i=0; i<H.nx_real; i++) {
          id = (i+H.n_ghost) + (j+H.n_ghost)*H.nx + (k+H.n_ghost)*H.nx*H.ny;
          buf_id = k + j*H.nz_real + i*H.nz_real*H.ny_real;
          C.GasEnergy[id] = dataset_buffer[buf_id];
          mean_l += C.GasEnergy[id];
          if ( C.GasEnergy[id] > max_l ) max_l = C.GasEnergy[id];
          if ( C.GasEnergy[id] < min_l ) min_l = C.GasEnergy[id];
          temp = C.GasEnergy[id] / C.density[id] * ( gama - 1 ) * MP / KB * 1e10 ;
          temp_mean_l += temp;
          // chprintf( "%f\n", temp);
          if ( temp > temp_max_l ) temp_max_l = temp;
          if ( temp < temp_min_l ) temp_min_l = temp;
        }
      }
    }
    mean_l /= ( H.nz_real * H.ny_real * H.nx_real );
    temp_mean_l /= ( H.nz_real * H.ny_real * H.nx_real );

    #if MPI_CHOLLA
    mean_g = ReduceRealAvg( mean_l );
    max_g = ReduceRealMax( max_l );
    min_g = ReduceRealMin( min_l );
    mean_l = mean_g;
    max_l = max_g;
    min_l = min_g;
    temp_mean_g = ReduceRealAvg( temp_mean_l );
    temp_max_g = ReduceRealMax( temp_max_l );
    temp_min_g = ReduceRealMin( temp_min_l );
    temp_mean_l = temp_mean_g;
    temp_max_l = temp_max_g;
    temp_min_l = temp_min_g;
    #endif

    #if defined(PRINT_INITIAL_STATS) && defined(COSMOLOGY)
    chprintf( " GasEnergy  Mean: %f   Min: %f   Max: %f      [ h^2 Msun kpc^-3 km^2 s^-2 ] \n", mean_l, min_l, max_l );
    chprintf( " Temperature  Mean: %f   Min: %f   Max: %f      [ K ] \n", temp_mean_l, temp_min_l, temp_max_l );
    #endif

    #endif//DE

    #ifdef SCALAR
    #if !defined(COOLING_GRACKLE) && !defined(CHEMISTRY_GPU)  // Dont Load scalars when using grackle or CHEMISTRY_GPU
    for (int s=0; s<NSCALARS; s++) {
      // create the name of the dataset
      char dataset[100];
      char number[10];
      strcpy(dataset, "/scalar");
      sprintf(number, "%d", s);
      strcat(dataset,number);

      // Open the scalar dataset
      dataset_id = H5Dopen(file_id, dataset, H5P_DEFAULT);
      // Read the scalar array into the dataset buffer  // NOTE: NEED TO FIX FOR FLOAT REAL!!!
      status = H5Dread(dataset_id, H5T_NATIVE_DOUBLE, H5S_ALL, H5S_ALL, H5P_DEFAULT, dataset_buffer);
      // Free the dataset id
      status = H5Dclose(dataset_id);

      // Copy the scalar array to the grid
      for (k=0; k<H.nz_real; k++) {
        for (j=0; j<H.ny_real; j++) {
          for (i=0; i<H.nx_real; i++) {
            id = (i+H.n_ghost) + (j+H.n_ghost)*H.nx + (k+H.n_ghost)*H.nx*H.ny;
            buf_id = k + j*H.nz_real + i*H.nz_real*H.ny_real;
            C.scalar[id+s*H.n_cells] = dataset_buffer[buf_id];
          }
        }
      }
    }
    #else //Load Chemistry when using GRACKLE or CHEMISTRY_GPU
    if (P.nfile == 0){
      Real dens;
      Real HI_frac = INITIAL_FRACTION_HI;
      Real HII_frac = INITIAL_FRACTION_HII;
      Real HeI_frac = INITIAL_FRACTION_HEI;
      Real HeII_frac = INITIAL_FRACTION_HEII;
      Real HeIII_frac = INITIAL_FRACTION_HEIII;
      Real e_frac = INITIAL_FRACTION_ELECTRON;
      Real metal_frac = INITIAL_FRACTION_METAL;
      chprintf( " Initial HI Fraction:    %e \n", HI_frac);
      chprintf( " Initial HII Fraction:   %e \n", HII_frac);
      chprintf( " Initial HeI Fraction:   %e \n", HeI_frac);
      chprintf( " Initial HeII Fraction:  %e \n", HeII_frac);
      chprintf( " Initial HeIII Fraction: %e \n", HeIII_frac);
      chprintf( " Initial elect Fraction: %e \n", e_frac);
      #ifdef GRACKLE_METALS
      chprintf( " Initial metal Fraction: %e \n", metal_frac);
      #endif
      for (k=0; k<H.nz_real; k++) {
        for (j=0; j<H.ny_real; j++) {
          for (i=0; i<H.nx_real; i++) {
            id = (i+H.n_ghost) + (j+H.n_ghost)*H.nx + (k+H.n_ghost)*H.nx*H.ny;
            dens = C.density[id];
            C.scalar[0*H.n_cells + id] = HI_frac * dens;
            C.scalar[1*H.n_cells + id] = HII_frac * dens;
            C.scalar[2*H.n_cells + id] = HeI_frac * dens;
            C.scalar[3*H.n_cells + id] = HeII_frac * dens;
            C.scalar[4*H.n_cells + id] = HeIII_frac * dens;
            C.scalar[5*H.n_cells + id] = e_frac * dens;
            #ifdef GRACKLE_METALS
            C.scalar[6*H.n_cells + id] = metal_frac * dens;
            #endif
          }
        }
      }
    }
    else{
      dataset_id = H5Dopen(file_id, "/HI_density", H5P_DEFAULT);
      status = H5Dread(dataset_id, H5T_NATIVE_DOUBLE, H5S_ALL, H5S_ALL, H5P_DEFAULT, dataset_buffer);
      status = H5Dclose(dataset_id);
      for (k=0; k<H.nz_real; k++) {
        for (j=0; j<H.ny_real; j++) {
          for (i=0; i<H.nx_real; i++) {
            id = (i+H.n_ghost) + (j+H.n_ghost)*H.nx + (k+H.n_ghost)*H.nx*H.ny;
            buf_id = k + j*H.nz_real + i*H.nz_real*H.ny_real;
            C.scalar[0*H.n_cells + id] = dataset_buffer[buf_id];
            // chprintf("%f \n",  C.scalar[0*H.n_cells + id] / C.density[id]);
          }
        }
      }
      dataset_id = H5Dopen(file_id, "/HII_density", H5P_DEFAULT);
      status = H5Dread(dataset_id, H5T_NATIVE_DOUBLE, H5S_ALL, H5S_ALL, H5P_DEFAULT, dataset_buffer);
      status = H5Dclose(dataset_id);
      for (k=0; k<H.nz_real; k++) {
        for (j=0; j<H.ny_real; j++) {
          for (i=0; i<H.nx_real; i++) {
            id = (i+H.n_ghost) + (j+H.n_ghost)*H.nx + (k+H.n_ghost)*H.nx*H.ny;
            buf_id = k + j*H.nz_real + i*H.nz_real*H.ny_real;
            C.scalar[1*H.n_cells + id] = dataset_buffer[buf_id];
          }
        }
      }
      dataset_id = H5Dopen(file_id, "/HeI_density", H5P_DEFAULT);
      status = H5Dread(dataset_id, H5T_NATIVE_DOUBLE, H5S_ALL, H5S_ALL, H5P_DEFAULT, dataset_buffer);
      status = H5Dclose(dataset_id);
      for (k=0; k<H.nz_real; k++) {
        for (j=0; j<H.ny_real; j++) {
          for (i=0; i<H.nx_real; i++) {
            id = (i+H.n_ghost) + (j+H.n_ghost)*H.nx + (k+H.n_ghost)*H.nx*H.ny;
            buf_id = k + j*H.nz_real + i*H.nz_real*H.ny_real;
            C.scalar[2*H.n_cells + id] = dataset_buffer[buf_id];
          }
        }
      }
      dataset_id = H5Dopen(file_id, "/HeII_density", H5P_DEFAULT);
      status = H5Dread(dataset_id, H5T_NATIVE_DOUBLE, H5S_ALL, H5S_ALL, H5P_DEFAULT, dataset_buffer);
      status = H5Dclose(dataset_id);
      for (k=0; k<H.nz_real; k++) {
        for (j=0; j<H.ny_real; j++) {
          for (i=0; i<H.nx_real; i++) {
            id = (i+H.n_ghost) + (j+H.n_ghost)*H.nx + (k+H.n_ghost)*H.nx*H.ny;
            buf_id = k + j*H.nz_real + i*H.nz_real*H.ny_real;
            C.scalar[3*H.n_cells + id] = dataset_buffer[buf_id];
          }
        }
      }
      dataset_id = H5Dopen(file_id, "/HeIII_density", H5P_DEFAULT);
      status = H5Dread(dataset_id, H5T_NATIVE_DOUBLE, H5S_ALL, H5S_ALL, H5P_DEFAULT, dataset_buffer);
      status = H5Dclose(dataset_id);
      for (k=0; k<H.nz_real; k++) {
        for (j=0; j<H.ny_real; j++) {
          for (i=0; i<H.nx_real; i++) {
            id = (i+H.n_ghost) + (j+H.n_ghost)*H.nx + (k+H.n_ghost)*H.nx*H.ny;
            buf_id = k + j*H.nz_real + i*H.nz_real*H.ny_real;
            C.scalar[4*H.n_cells + id] = dataset_buffer[buf_id];
          }
        }
      }
      dataset_id = H5Dopen(file_id, "/e_density", H5P_DEFAULT);
      status = H5Dread(dataset_id, H5T_NATIVE_DOUBLE, H5S_ALL, H5S_ALL, H5P_DEFAULT, dataset_buffer);
      status = H5Dclose(dataset_id);
      for (k=0; k<H.nz_real; k++) {
        for (j=0; j<H.ny_real; j++) {
          for (i=0; i<H.nx_real; i++) {
            id = (i+H.n_ghost) + (j+H.n_ghost)*H.nx + (k+H.n_ghost)*H.nx*H.ny;
            buf_id = k + j*H.nz_real + i*H.nz_real*H.ny_real;
            C.scalar[5*H.n_cells + id] = dataset_buffer[buf_id];
          }
        }
      }
      #ifdef GRACKLE_METALS
      dataset_id = H5Dopen(file_id, "/metal_density", H5P_DEFAULT);
      status = H5Dread(dataset_id, H5T_NATIVE_DOUBLE, H5S_ALL, H5S_ALL, H5P_DEFAULT, dataset_buffer);
      status = H5Dclose(dataset_id);
      for (k=0; k<H.nz_real; k++) {
        for (j=0; j<H.ny_real; j++) {
          for (i=0; i<H.nx_real; i++) {
            id = (i+H.n_ghost) + (j+H.n_ghost)*H.nx + (k+H.n_ghost)*H.nx*H.ny;
            buf_id = k + j*H.nz_real + i*H.nz_real*H.ny_real;
            C.scalar[6*H.n_cells + id] = dataset_buffer[buf_id];
          }
        }
      }
      #endif
    }
    #endif//COOLING_GRACKLE
    #endif//SCALAR
  }
  free(dataset_buffer);

}
#endif



/* MPI-safe printf routine */
int chprintf(const char * __restrict sdata, ...)
{
  int code = 0;
#ifdef MPI_CHOLLA
  /*limit printf to root process only*/
  if(procID==root)
  {
#endif /*MPI_CHOLLA*/

  va_list ap;
  va_start(ap, sdata);
  code = vfprintf(stdout, sdata, ap);
  va_end(ap);
  fflush(stdout);

#ifdef MPI_CHOLLA
  }
#endif /*MPI_CHOLLA*/

  return code;
}


void rotate_point(Real x, Real y, Real z, Real delta, Real phi, Real theta, Real *xp, Real *yp, Real *zp) {

  Real cd,sd,cp,sp,ct,st; //sines and cosines
  Real a00, a01, a02;     //rotation matrix elements
  Real a10, a11, a12;
  Real a20, a21, a22;

  //compute trig functions of rotation angles
  cd = cos(delta);
  sd = sin(delta);
  cp = cos(phi);
  sp = sin(phi);
  ct = cos(theta);
  st = sin(theta);

  //compute the rotation matrix elements
  /*a00 =       cosp*cosd - sinp*cost*sind;
  a01 = -1.0*(cosp*sind + sinp*cost*cosd);
  a02 =       sinp*sint;

  a10 =       sinp*cosd + cosp*cost*sind;
  a11 =      (cosp*cost*cosd - sint*sind);
  a12 = -1.0* cosp*sint;

  a20 =       sint*sind;
  a21 =       sint*cosd;
  a22 =       cost;*/
  a00 = (cp*cd - sp*ct*sd);
  a01 = -1.0*(cp*sd+sp*ct*cd);
  a02 = sp*st;
  a10 = (sp*cd + cp*ct*sd);
  a11 = (cp*ct*cd -st*sd);
  a12 = cp*st;
  a20 = st*sd;
  a21 = st*cd;
  a22 = ct;

  *xp = a00*x + a01*y + a02*z;
  *yp = a10*x + a11*y + a12*z;
  *zp = a20*x + a21*y + a22*z;

}

void write_debug ( Real *Value, const char *fname, int nValues, int iProc )
  {
  char fn[1024];
  int ret;

  sprintf(fn, "%s_%07d.txt", fname, iProc);
  FILE *fp = fopen(fn, "w");

  for ( int iV = 0; iV < nValues; iV++ )
    fprintf(fp, "%e\n", Value[iV]);

  fclose (fp);
  }<|MERGE_RESOLUTION|>--- conflicted
+++ resolved
@@ -139,11 +139,7 @@
   chprintf( "\n" );
   G.H.Output_Now = false;
   #endif
-<<<<<<< HEAD
-  
-=======
-
->>>>>>> 9c73d553
+
   #ifdef MPI_CHOLLA
   MPI_Barrier(world);
   #endif
