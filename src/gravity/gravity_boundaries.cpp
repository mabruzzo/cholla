--- conflicted
+++ resolved
@@ -142,13 +142,9 @@
     cm_pos_z = 0.5; 
   }
   
-<<<<<<< HEAD
-  // for bc_pontential_type =1 the mod_frac is 
+  // for bc_pontential_type = 1 the mod_frac is 
   // the disk mass fraction being modelled.   
-  Real mod_frac = 1; //1e-4; //0.1; 
-=======
- 
->>>>>>> a7ebd097
+  Real mod_frac = 1; 
   Real pot_val;
   int i, j, k, id;
   for ( k=0; k<nGHST; k++ ){
