<<<<<<< HEAD
#ifdef MPI_CHOLLA
#include <mpi.h>
#include <math.h>
#include "mpi_routines.h"
#include "global.h"
#include "error_handling.h"
#include "io.h"
#include "cuda_mpi_routines.h"
#include "MPI_Comm_node.h"
#include <iostream>

/*Global MPI Variables*/
int procID; /*process rank*/
int nproc;  /*number of processes in global comm*/
int root;   /*rank of root process*/

int procID_node; /*process rank on node*/
int nproc_node;  /*number of MPI processes on node*/

MPI_Comm world; /*global communicator*/
MPI_Comm node;  /*global communicator*/

MPI_Datatype MPI_CHREAL; /*set equal to MPI_FLOAT or MPI_DOUBLE*/

#ifdef PARTICLES
MPI_Datatype MPI_PART_INT; /*set equal to MPI_INT or MPI_LONG*/
#endif

//MPI_Requests for nonblocking comm
MPI_Request *send_request;
MPI_Request *recv_request;

//MPI destinations and sources
int dest[6];
int source[6];

/* Decomposition flag */
int flag_decomp;


//Communication buffers
// For SLAB
Real *send_buffer_0;
Real *send_buffer_1;
Real *recv_buffer_0;
Real *recv_buffer_1;
// For BLOCK 
Real *send_buffer_x0;
Real *send_buffer_x1;
Real *send_buffer_y0;
Real *send_buffer_y1;
Real *send_buffer_z0;
Real *send_buffer_z1;
Real *recv_buffer_x0;
Real *recv_buffer_x1;
Real *recv_buffer_y0;
Real *recv_buffer_y1;
Real *recv_buffer_z0;
Real *recv_buffer_z1;

int send_buffer_length;
int recv_buffer_length;
int x_buffer_length;
int y_buffer_length;
int z_buffer_length;

#ifdef PARTICLES
//Buffers for particles transfers
Real *send_buffer_x0_particles;
Real *send_buffer_x1_particles;
Real *send_buffer_y0_particles;
Real *send_buffer_y1_particles;
Real *send_buffer_z0_particles;
Real *send_buffer_z1_particles;
Real *recv_buffer_x0_particles;
Real *recv_buffer_x1_particles;
Real *recv_buffer_y0_particles;
Real *recv_buffer_y1_particles;
Real *recv_buffer_z0_particles;
Real *recv_buffer_z1_particles;

// Size of the buffers for particles transfers
int buffer_length_particles_x0_send;
int buffer_length_particles_x0_recv;
int buffer_length_particles_x1_send;
int buffer_length_particles_x1_recv;
int buffer_length_particles_y0_send;
int buffer_length_particles_y0_recv;
int buffer_length_particles_y1_send;
int buffer_length_particles_y1_recv;
int buffer_length_particles_z0_send;
int buffer_length_particles_z0_recv;
int buffer_length_particles_z1_send;
int buffer_length_particles_z1_recv;

// Request for Number Of Partciles to be transferd
MPI_Request *send_request_n_particles;
MPI_Request *recv_request_n_particles;
// Request for Partciles Transfer
MPI_Request *send_request_particles_transfer;
MPI_Request *recv_request_particles_transfer;
#endif//PARTICLES

/*local domain sizes*/
/*none of these include ghost cells!*/
ptrdiff_t nx_global;
ptrdiff_t ny_global;
ptrdiff_t nz_global;
ptrdiff_t nx_local;
ptrdiff_t ny_local;
ptrdiff_t nz_local;
ptrdiff_t nx_local_start;
ptrdiff_t ny_local_start;
ptrdiff_t nz_local_start;

/*number of MPI procs in each dimension*/
int nproc_x;
int nproc_y;
int nproc_z;

#ifdef   FFTW
ptrdiff_t n_local_complex;
#endif /*FFTW*/


/*\fn void InitializeChollaMPI(void) */
/* Routine to initialize MPI */
void InitializeChollaMPI(int *pargc, char **pargv[])
{

  /*initialize MPI*/
  MPI_Init(pargc, pargv);

  /*set process ids in comm world*/
  MPI_Comm_rank(MPI_COMM_WORLD, &procID);
  
  /*find number of processes in comm world*/
  MPI_Comm_size(MPI_COMM_WORLD, &nproc);

  /*print a cute message*/
  //printf("Processor %d of %d: Hello!\n", procID, nproc);

  /* set the root process rank */
  root = 0;

  /* set the global communicator */
  world = MPI_COMM_WORLD;

  /* set the precision of MPI floating point numbers */
  #if PRECISION == 1
  MPI_CHREAL = MPI_FLOAT;
  #endif /*PRECISION*/
  #if PRECISION == 2
  MPI_CHREAL = MPI_DOUBLE;
  #endif /*PRECISION*/
  
  #ifdef PARTICLES
  #ifdef PARTICLES_LONG_INTS
  MPI_PART_INT = MPI_LONG;
  #else
  MPI_PART_INT = MPI_INT;
  #endif
  #endif

  /*create the MPI_Request arrays for non-blocking sends*/
  if(!(send_request = (MPI_Request *) malloc(2*sizeof(MPI_Request))))
  {
    chprintf("Error allocating send_request.\n");
    chexit(-2);
  }
  if(!(recv_request = (MPI_Request *) malloc(2*sizeof(MPI_Request))))
  {
    chprintf("Error allocating recv_request.\n");
    chexit(-2);
  }  
  
  #ifdef PARTICLES
  if(!(send_request_n_particles = (MPI_Request *) malloc(2*sizeof(MPI_Request))))
  {
    chprintf("Error allocating send_request for number of particles for transfer.\n");
    chexit(-2);
  }
  if(!(recv_request_n_particles = (MPI_Request *) malloc(2*sizeof(MPI_Request))))
  {
    chprintf("Error allocating recv_request for number of particles for transfer.\n");
    chexit(-2);
  }

  if(!(send_request_particles_transfer = (MPI_Request *) malloc(2*sizeof(MPI_Request))))
  {
    chprintf("Error allocating send_request for particles transfer.\n");
    chexit(-2);
  }
  if(!(recv_request_particles_transfer = (MPI_Request *) malloc(2*sizeof(MPI_Request))))
  {
    chprintf("Error allocating recv_request for particles transfer.\n");
    chexit(-2);
  }
  #endif

  /*set up node communicator*/
  node = MPI_Comm_node(&procID_node, &nproc_node);
  // #ifdef ONLY_PARTICLES
  // chprintf("ONLY_PARTICLES: Initializing without CUDA support.\n");
  // #else
  // #ifndef GRAVITY
  // // Needed to initialize cuda after gravity in order to work on Summit
  // //initialize cuda for use with mpi
  #ifdef CUDA
  if(initialize_cuda_mpi(procID_node,nproc_node))
  {
    chprintf("Error initializing cuda with mpi.\n");
    chexit(-10);
  }
  #endif /*CUDA*/
  // #endif//ONLY_PARTICLES

  //set decomposition flag
  #ifdef   SLAB
  flag_decomp = SLAB_DECOMP;
  #endif /*SLAB*/
  #ifdef   BLOCK
  flag_decomp = BLOCK_DECOMP;
  #endif /*BLOCK*/
}



/* Perform domain decomposition */
void DomainDecomposition(struct parameters *P, struct Header *H, int nx_gin, int ny_gin, int nz_gin)
{
  int domain_flag = 0;

  switch(flag_decomp)
  {
    case SLAB_DECOMP:
      /*We use a slab domain decomposition */
      domain_flag = 1;

      /* use a slab decomposition */
      DomainDecompositionSLAB(P, H, nx_gin, ny_gin, nz_gin);

      break;

    case BLOCK_DECOMP:    
      /*We use a block domain decomposition */
      domain_flag = 1;

      /* use a block decomposition */
      DomainDecompositionBLOCK(P, H, nx_gin, ny_gin, nz_gin);

      break;

    default:
      /*We use a slab domain decomposition */
      domain_flag = 1;
      flag_decomp = SLAB_DECOMP; /*force slab decomp as default*/

      /* use a slab decomposition */
      DomainDecompositionSLAB(P, H, nx_gin, ny_gin, nz_gin);

      break;
  }



  // set grid dimensions
  H->nx = nx_local+2*H->n_ghost;
  H->nx_real = nx_local;
  if (ny_local == 1) H->ny = 1;
  else H->ny = ny_local+2*H->n_ghost;
  H->ny_real = ny_local;
  if (nz_local == 1) H->nz = 1;
  else H->nz = nz_local+2*H->n_ghost;
  H->nz_real = nz_local;

  // set total number of cells
  H->n_cells = H->nx * H->ny * H->nz;

  //printf("In DomainDecomposition: nx %d ny %d nz %d nc %d\n",H->nx,H->ny,H->nz,H->n_cells);

  /* make sure the domain is specified in the makefile */ 
  if(domain_flag==0)
  {
    chprintf("Domain not specified in makefile. Aborting!\n");
    chexit(-1);
  } 


  //Allocate communication buffers
  Allocate_MPI_Buffers(H);
  
}


void Allocate_MPI_Buffers(struct Header *H)
{
  switch(flag_decomp)
  {
    case SLAB_DECOMP:
      Allocate_MPI_Buffers_SLAB(H);
      break;
    case BLOCK_DECOMP:  
      Allocate_MPI_Buffers_BLOCK(H);
      break;
  }
}


/* Perform domain decomposition */
void DomainDecompositionSLAB(struct parameters *P, struct Header *H, int nx_gin, int ny_gin, int nz_gin)
{

  /* record global size */
  nx_global = nx_gin;
  ny_global = ny_gin;
  nz_global = nz_gin;

  /* local y and z size are the same as the global sizes */
  ny_local = ny_global;
  nz_local = nz_global;


  /*set mpi destinations and sources*/
  dest[0] = procID-1;
  if(dest[0]<0)
    dest[0] += nproc;
  source[0] = procID-1;
  if(source[0]<0)
    source[0] += nproc;
  dest[1] = procID+1;
  if(dest[1]>=nproc)
    dest[1] -= nproc;
  source[1] = procID+1;
  if(source[1]>=nproc)
    source[1] -= nproc;

  /* find the local complex size, covering "real" (non-ghost) cells only */

#ifdef   FFTW
  n_local_complex = fftw_mpi_local_size_3d(nx_global, ny_global, nz_global, 
             world, &nx_local, &nx_local_start);
#else   /*FFTW*/

  int i;
  int remainder;
  int *nx_local_proc;

  if( !(nx_local_proc = (int *) calloc(nproc,sizeof(int))))
  {
    chprintf("Error allocating nx_local array\n");
    chexit(10);
  }

  for (i=0; i<nproc; i++)
  {
    //split the x-cells close to equally 
    nx_local_proc[i] = nx_global / nproc;
  }

  //assign any remaining
  remainder = nx_global % nproc;
  i = 0;
  while (remainder>0)
  {
    //split the remainder as equally as possible
    //remainder is guarranteed < nproc
    nx_local_proc[i]++;
    remainder--;
    i++;
  }


  //set local nx
  nx_local = nx_local_proc[procID];

  //set the starting x-cell location of each process
  nx_local_start=0;
  for(i=0;i<procID;i++) {
    nx_local_start += nx_local_proc[i]; //note this is from the start of the real cells
  }

  //free mem
  free(nx_local_proc);

#endif  /*FFTW*/

  /*adjust boundary condition flags*/

  /*remember global boundary conditions*/
  P->xlg_bcnd = P->xl_bcnd;
  P->xug_bcnd = P->xu_bcnd;
  P->ylg_bcnd = P->yl_bcnd;
  P->yug_bcnd = P->yu_bcnd;
  P->zlg_bcnd = P->zl_bcnd;
  P->zug_bcnd = P->zu_bcnd;


  /*we need to adjust only interior x bcnds*/
  if( (procID==0)||(procID==nproc-1) )
  {
    //set upper x bcnd of proc 0 to be MPI
    if(procID==0 && nproc!=1)
    {
      P->xu_bcnd = 5;

      //if the global bcnd is periodic, use MPI bcnds at ends
      if(P->xl_bcnd==1) P->xl_bcnd = 5;
    }

    //set lower x bcnd of proc np-1 to be MPI
    if(procID==nproc-1 && nproc!=1)
    {
      P->xl_bcnd = 5;
    
      //if the global bcnd is periodic, use MPI bcnds at ends
      if(P->xu_bcnd==1) P->xu_bcnd = 5;
    }
  } else {
    //set both x bcnds to MPI bncds
    P->xl_bcnd = 5;
    P->xu_bcnd = 5;
  }



}

/* Perform domain decomposition */
void DomainDecompositionBLOCK(struct parameters *P, struct Header *H, int nx_gin, int ny_gin, int nz_gin)
{
  int n;
  int i,j,k;
  int *ix;
  int *iy;
  int *iz;

  //enforce an even number of processes
  if(nproc%2)
  {
    chprintf("Block based decomposition must use an even number of MPI processes.\n");
    chprintf("Switching to slab decomposition\n");
    flag_decomp = SLAB_DECOMP; /*set decomp flag to SLAB_DECOMP*/
    /*perform a SLAB decomposition*/
    DomainDecompositionSLAB(P,H,nx_gin,ny_gin,nz_gin);
    /*return from this function*/
    return;
  }

  /* record global size */
  nx_global = nx_gin;
  ny_global = ny_gin;
  nz_global = nz_gin;

  /*allocate subdomain indices*/
  ix = (int *)malloc(nproc*sizeof(int));
  iy = (int *)malloc(nproc*sizeof(int));
  iz = (int *)malloc(nproc*sizeof(int));

  /*tile the MPI processes in blocks*/
  /*this sets nproc_x, nproc_y, nproc_z */
  //chprintf("About to enter tiling block decomp\n");
  MPI_Barrier(world);
  TileBlockDecomposition();

  if (nz_global > nx_global) {
    int tmp;
    tmp = nproc_x;
    nproc_x = nproc_z;
    nproc_z = tmp;
  }
  
  #ifdef SET_MPI_GRID
  // Set the MPI Processes grid [n_proc_x, n_proc_y, n_proc_z]
  nproc_x = P->n_proc_x;
  nproc_y = P->n_proc_y;
  nproc_z = P->n_proc_z;
  chprintf("Setting MPI grid: nx=%d  ny=%d  nz=%d\n", nproc_x, nproc_y, nproc_z);
  // chprintf("Setting MPI grid: nx=%d  ny=%d  nz=%d\n", P->n_proc_x, P->n_proc_y, P->n_proc_z);
  #endif

  //chprintf("Allocating tiling.\n");
  MPI_Barrier(world);
  int ***tiling = three_dimensional_int_array(nproc_x,nproc_y,nproc_z);


  //find indices
  //chprintf("Setting indices.\n");
  MPI_Barrier(world);
  n = 0;
  //Gravity: Change the order of MPI processes asigment to match the assigment done by PFFT
  //Original:
  // for(i=0;i<nproc_x;i++)
  //   for(j=0;j<nproc_y;j++)
  //     for(k=0;k<nproc_z;k++)
  //
  
  for(k=0;k<nproc_z;k++)
    for(j=0;j<nproc_y;j++)
      for(i=0;i<nproc_x;i++)
      {
        ix[n] = i;
        iy[n] = j;
        iz[n] = k;

        tiling[i][j][k] = n;

        if(n==procID)
        {
          dest[0] = i-1;
          if(dest[0]<0)
            dest[0] += nproc_x;
          dest[1] = i+1;
          if(dest[1]>=nproc_x)
            dest[1] -= nproc_x;

          dest[2] = j-1;
          if(dest[2]<0)
            dest[2] += nproc_y;
          dest[3] = j+1;
          if(dest[3]>=nproc_y)
            dest[3] -= nproc_y;

          dest[4] = k-1;
          if(dest[4]<0)
            dest[4] += nproc_z;
          dest[5] = k+1;
          if(dest[5]>=nproc_z)
            dest[5] -= nproc_z;
        }
        n++;
      }

  /* set local x, y, z subdomain sizes */
  n = nx_global%nproc_x;
  if(!n)
  {
    //nx_global splits evenly along x procs*/
    nx_local = nx_global/nproc_x;
    nx_local_start = ix[procID]*nx_local;
  }else{
    nx_local = nx_global/nproc_x;
    if(ix[procID]<n)
    {
      nx_local++;
      nx_local_start = ix[procID]*nx_local;
    }else{
      //check nx_local_start offsets -- should n be (n-1) below?
      nx_local_start = n*(nx_local+1) + (ix[procID]-n)*nx_local;
    }
  }
  n = ny_global%nproc_y;
  if(!n)
  {
    //ny_global splits evenly along y procs*/
    ny_local = ny_global/nproc_y;
    ny_local_start = iy[procID]*ny_local;
  }else{
    ny_local = ny_global/nproc_y;
    if(iy[procID]<n)
    {
      ny_local++;
      ny_local_start = iy[procID]*ny_local;
    }else{
      ny_local_start = n*(ny_local+1) + (iy[procID]-n)*ny_local;
    }
  }
  n = nz_global%nproc_z;
  if(!n)
  {
    //nz_global splits evenly along z procs*/
    nz_local = nz_global/nproc_z;
    nz_local_start = iz[procID]*nz_local;
  }else{
    nz_local = nz_global/nproc_z;
    if(iz[procID]<n)
    {
      nz_local++;
      nz_local_start = iz[procID]*nz_local;
    }else{
      nz_local_start = n*(nz_local+1) + (iz[procID]-n)*nz_local;
    }
  }


  //find MPI sources 
  for(i=0;i<6;i++)
    source[i] = dest[i];

  //find MPI destinations
  dest[0] = tiling[dest[0]][iy[procID]][iz[procID]];
  dest[1] = tiling[dest[1]][iy[procID]][iz[procID]];
  dest[2] = tiling[ix[procID]][dest[2]][iz[procID]];
  dest[3] = tiling[ix[procID]][dest[3]][iz[procID]];
  dest[4] = tiling[ix[procID]][iy[procID]][dest[4]];
  dest[5] = tiling[ix[procID]][iy[procID]][dest[5]];

  source[0] = tiling[source[0]][iy[procID]][iz[procID]];
  source[1] = tiling[source[1]][iy[procID]][iz[procID]];
  source[2] = tiling[ix[procID]][source[2]][iz[procID]];
  source[3] = tiling[ix[procID]][source[3]][iz[procID]];
  source[4] = tiling[ix[procID]][iy[procID]][source[4]];
  source[5] = tiling[ix[procID]][iy[procID]][source[5]];

  chprintf("nproc_x %d nproc_y %d nproc_z %d\n",nproc_x,nproc_y,nproc_z);

  //free the tiling
  deallocate_three_dimensional_int_array(tiling,nproc_x,nproc_y,nproc_z);


  /*adjust boundary condition flags*/

  /*remember global boundary conditions*/
  P->xlg_bcnd = P->xl_bcnd;
  P->xug_bcnd = P->xu_bcnd;
  P->ylg_bcnd = P->yl_bcnd;
  P->yug_bcnd = P->yu_bcnd;
  P->zlg_bcnd = P->zl_bcnd;
  P->zug_bcnd = P->zu_bcnd;

  /*do x bcnds first*/
  /*exterior faces have to be treated separately*/
  /*as long as there is more than one cell in the x direction*/
  if (nproc_x!=1) {
    if((ix[procID]==0)||(ix[procID]==nproc_x-1))
    {
      if(ix[procID]==0)
      {
        P->xu_bcnd = 5;
        //if the global bcnd is periodic, use MPI bcnds at ends
        if(P->xl_bcnd==1) P->xl_bcnd = 5;
      }else{
        P->xl_bcnd = 5;
        //if the global bcnd is periodic, use MPI bcnds at ends
        if(P->xu_bcnd==1) P->xu_bcnd = 5;
      }
    }else{
      //this is completely an interior cell
      //along the x direction, so
      //set both x bcnds to MPI bcnds
      P->xl_bcnd = 5;
      P->xu_bcnd = 5;
    }
  }

  /*do y bcnds next*/
  /*exterior faces have to be treated separately*/
  /*as long as there is more than one cell in the x direction*/
  if (nproc_y!=1) {
    if((iy[procID]==0)||(iy[procID]==nproc_y-1))
    {
      if(iy[procID]==0)
      {
        P->yu_bcnd = 5;
        //if the global bcnd is periodic, use MPI bcnds at ends
        if(P->yl_bcnd==1) P->yl_bcnd = 5;
      }else{
        P->yl_bcnd = 5;
        //if the global bcnd is periodic, use MPI bcnds at ends
        if(P->yu_bcnd==1) P->yu_bcnd = 5;
      }
    }else{
      //this is completely an interior cell
      //along the y direction, so
      //set both y bcnds to MPI bcnds
      P->yl_bcnd = 5;
      P->yu_bcnd = 5;
    }
  }

  /*do z bcnds next*/
  /*exterior faces have to be treated separately*/
  /*as long as there is more than one cell in the x direction*/
  if(nproc_z!=1) {
    if((iz[procID]==0)||(iz[procID]==nproc_z-1))
    {
      if(iz[procID]==0)
      {
        P->zu_bcnd = 5;
        //if the global bcnd is periodic, use MPI bcnds at ends
        if(P->zl_bcnd==1) P->zl_bcnd = 5;
      }else{
        P->zl_bcnd = 5;
        //if the global bcnd is periodic, use MPI bcnds at ends
        if(P->zu_bcnd==1) P->zu_bcnd = 5;
      }
    }else{
      //this is completely an interior cell
      //along the z direction, so
      //set both z bcnds to MPI bcnds
      P->zl_bcnd = 5;
      P->zu_bcnd = 5;
    }
  }


  //free indices
  free(ix);
  free(iy);
  free(iz);

}


/* MPI reduction wrapper for max(Real)*/
Real ReduceRealMax(Real x)
{
  Real in = x;
  Real out;
  Real y;

  MPI_Allreduce(&in, &out, 1, MPI_CHREAL, MPI_MAX, world);
  y = (Real) out;
  return y;
}


/* MPI reduction wrapper for min(Real)*/
Real ReduceRealMin(Real x)
{
  Real in = x;
  Real out;
  Real y;

  MPI_Allreduce(&in, &out, 1, MPI_CHREAL, MPI_MIN, world);
  y = (Real) out;
  return y;
}


/* MPI reduction wrapper for avg(Real)*/
Real ReduceRealAvg(Real x)
{
  Real in = x;
  Real out;
  Real y;

  MPI_Allreduce(&in, &out, 1, MPI_CHREAL, MPI_SUM, world);
  y = (Real) out / nproc;
  return y;
}

#ifdef PARTICLES
/* MPI reduction wrapper for sum(part_int)*/
Real ReducePartIntSum(part_int_t x)
{
  part_int_t in = x;
  part_int_t out;
  part_int_t y;

  #ifdef PARTICLES_LONG_INTS
  MPI_Allreduce(&in, &out, 1, MPI_LONG, MPI_SUM, world);
  #else
  MPI_Allreduce(&in, &out, 1, MPI_INT, MPI_SUM, world);
  #endif
  y = (part_int_t) out ;
  return y;
}
#endif


/* Set the domain properties */
void Set_Parallel_Domain(Real xmin_global, Real ymin_global, Real zmin_global, Real xlen_global, Real ylen_global, Real zlen_global, struct Header *H)
{
  Real xmin_local;
  Real ymin_local;
  Real zmin_local;
  Real xlen, ylen, zlen;
  int pd_flag = 0;


  //each domain decomposition option must set its
  //own local domain sizes and local xyz bounds
  //
  //this is done by specifying *min_local
  //and *len

  if(flag_decomp==SLAB_DECOMP)
  {
    /*for a slab, y and z directions span the volume */
    ylen = ylen_global;
    zlen = zlen_global;
    ymin_local = ymin_global;
    zmin_local = zmin_global;

    /*only the x-direction properties need specification*/
  

    /*the local domain will be xlen_global * nx_local / nx_global */
    xlen = xlen_global * ((Real) nx_local)/((Real) nx_global);

    /*the local minimum bound will be xmin_global + xlen_global* nx_local_start / nx_global */
    //nx_local_start is indexed from start of real cells
    xmin_local = xmin_global + xlen_global * ((Real) nx_local_start) / ((Real) nx_global ); 

    //printf("xmin_global %e xlen_global %e xmin_local %e xlen %e\n",xmin_global,xlen_global,xmin_local,xlen);

    //we've set the necessary properties
    //for this domain
    pd_flag = 1;
  }

  if(flag_decomp==BLOCK_DECOMP)
  {
    /*For a block decomposition:                    */
    /*each direction's properties need specification*/
  
    /*the local domain will be xlen_global * nx_local / nx_global */
    xlen = xlen_global * ((Real) nx_local)/((Real) nx_global);

    /*the local domain will be ylen_global * ny_local / ny_global */
    ylen = ylen_global * ((Real) ny_local)/((Real) ny_global);

    /*the local domain will be zlen_global * nz_local / nz_global */
    zlen = zlen_global * ((Real) nz_local)/((Real) nz_global);

    /*the local minimum bound will be xmin_global + xlen_global* nx_local_start / nx_global */
    //nx_local_start is indexed from start of real cells
    xmin_local = xmin_global + xlen_global * ((Real) nx_local_start) / ((Real) nx_global ); 

    /*the local minimum bound will be ymin_global + ylen_global* ny_local_start / ny_global */
    //ny_local_start is indexed from start of real cells
    ymin_local = ymin_global + ylen_global * ((Real) ny_local_start) / ((Real) ny_global ); 

    /*the local minimum bound will be zmin_global + zlen_global* nz_local_start / nz_global */
    //nz_local_start is indexed from start of real cells
    zmin_local = zmin_global + zlen_global * ((Real) nz_local_start) / ((Real) nz_global ); 

    //printf("xmin_global %e xlen_global %e xmin_local %e xlen %e\n",xmin_global,xlen_global,xmin_local,xlen);
    //printf("ymin_global %e ylen_global %e ymin_local %e ylen %e\n",ymin_global,ylen_global,ymin_local,ylen);
    //printf("zmin_global %e zlen_global %e zmin_local %e zlen %e\n",zmin_global,zlen_global,zmin_local,zlen);

    //we've set the necessary properties
    //for this domain
    pd_flag = 1;
  }

  /*the global bounds are always set this way*/
  H->xbound = xmin_global;
  H->ybound = ymin_global;
  H->zbound = zmin_global;

  /*the global domains are always set this way*/
  H->xdglobal = xlen_global;
  H->ydglobal = ylen_global;
  H->zdglobal = zlen_global;

  //the local domains and cell sizes 
  //are always set this way
  H->xblocal = xmin_local;
  H->yblocal = ymin_local;
  H->zblocal = zmin_local;

  //printf("ProcessID: %d xbound: %f  xdglobal: %f  xblocal: %f\n", procID, H->xbound, H->xdglobal, H->xblocal); 

  /*perform 1-D first*/
  if(H->nx > 1 && H->ny==1 && H->nz==1)
  {
    H->domlen_x =  xlen;
    //H->domlen_y =  ylen / (H->nx - 2*H->n_ghost);
    //H->domlen_z =  zlen / (H->nx - 2*H->n_ghost);
    H->domlen_y =  ylen / ((Real) nx_global);
    H->domlen_z =  zlen / ((Real) nx_global);
    H->dx = xlen_global / ((Real) nx_global);
    H->domlen_x = H->dx * (H->nx - 2*H->n_ghost);
    //H->dx = H->domlen_x / (H->nx - 2*H->n_ghost);
    H->dy = H->domlen_y;
    H->dz = H->domlen_z;
  }

  /*perform 2-D next*/
  if(H->nx > 1 && H->ny>1 && H->nz==1)
  {
    H->domlen_x =  xlen;
    H->domlen_y =  ylen;
    //H->domlen_z =  zlen / (H->nx - 2*H->n_ghost);
    H->domlen_z =  zlen / ((Real) nx_global);
    //H->dx = H->domlen_x / (H->nx - 2*H->n_ghost);
    H->dx = xlen_global / ((Real) nx_global);
    H->dy = ylen_global / ((Real) ny_global);
    //H->dy = H->domlen_y / (H->ny - 2*H->n_ghost);
    H->dz = H->domlen_z;
    H->domlen_x = H->dx * (H->nx - 2*H->n_ghost);
    H->domlen_y = H->dy * (H->ny - 2*H->n_ghost);
  }

  /*perform 3-D last*/
  if(H->nx>1 && H->ny>1 && H->nz>1)
  {
    H->domlen_x = xlen;
    H->domlen_y = ylen;
    H->domlen_z = zlen;
    H->dx = H->domlen_x / (H->nx - 2*H->n_ghost);
    H->dy = H->domlen_y / (H->ny - 2*H->n_ghost);
    H->dz = H->domlen_z / (H->nz - 2*H->n_ghost);
  }

  /* make sure the domain is properly set for this decomposition*/
  if(pd_flag==0)
  {
    chprintf("Domain properties are not specified for this decomposition. Aborting!\n");
    chexit(-1);
  } 
}



/* Print information about the domain properties */
void Print_Domain_Properties(struct Header H)
{
  int i;
  fflush(stdout);
  MPI_Barrier(world);
  for(i=0;i<nproc;i++)
  {
    if(i==procID)
    {
      printf("procID %d nxl %ld nxls %ld\n",procID,nx_local,nx_local_start);
      printf("xb %e yb %e zb %e xbl %e ybl %e zbl %e\n",H.xbound,H.ybound,H.zbound,H.xblocal,H.yblocal,H.zblocal);
      printf("xd %e yd %e zd %e xdl %e ydl %e zdl %e\n",H.xdglobal,H.ydglobal,H.zdglobal,H.domlen_x,H.domlen_y,H.domlen_z);
      printf("dx %e\n",H.dx);
      printf("dy %e\n",H.dy);
      printf("dz %e\n",H.dz);
      printf("*********\n");
    } 
    fflush(stdout);
    MPI_Barrier(world);
  }

}


void Allocate_MPI_Buffers_SLAB(struct Header *H)
{
  int bsize  = H->n_fields*H->n_ghost*H->ny*H->nz;
  printf("MPI buffer size: %d\n", bsize);

  send_buffer_length = bsize;
  recv_buffer_length = bsize;
  
  //chprintf("Allocating MPI communication buffers (n = %ld).\n",bsize);

  if(!(send_buffer_0 = (Real *) malloc(bsize*sizeof(Real))))
  {
    chprintf("Error allocating send_buffer_0 in Allocate_MPI_Buffers_SLAB (n = %ld, size = %ld).\n",bsize,bsize*sizeof(Real));
    chexit(-1);
  }
  if(!(send_buffer_1 = (Real *) malloc(bsize*sizeof(Real))))
  {
    chprintf("Error allocating send_buffer_1 in Allocate_MPI_Buffers_SLAB (n = %ld, size = %ld).\n",bsize,bsize*sizeof(Real));
    chexit(-1);
  }
  if(!(recv_buffer_0 = (Real *) malloc(bsize*sizeof(Real))))
  {
    chprintf("Error allocating recv_buffer_0 in Allocate_MPI_Buffers_SLAB (n = %ld, size = %ld).\n",bsize,bsize*sizeof(Real));
    chexit(-1);
  }
  if(!(recv_buffer_1 = (Real *) malloc(bsize*sizeof(Real))))
  {
    chprintf("Error allocating recv_buffer_1 in Allocate_MPI_Buffers_SLAB (n = %ld, size = %ld).\n",bsize,bsize*sizeof(Real));
    chexit(-1);
  }
}



void Allocate_MPI_Buffers_BLOCK(struct Header *H)
=======
#ifdef MPI_CHOLLA
#include <mpi.h>
#include <math.h>
#include "mpi_routines.h"
#include "global.h"
#include "error_handling.h"
#include "io.h"
#include "cuda_mpi_routines.h"
#include "MPI_Comm_node.h"
#include <iostream>

/*Global MPI Variables*/
int procID; /*process rank*/
int nproc;  /*number of processes in global comm*/
int root;   /*rank of root process*/

int procID_node; /*process rank on node*/
int nproc_node;  /*number of MPI processes on node*/

MPI_Comm world; /*global communicator*/
MPI_Comm node;  /*global communicator*/

MPI_Datatype MPI_CHREAL; /*set equal to MPI_FLOAT or MPI_DOUBLE*/

#ifdef PARTICLES
MPI_Datatype MPI_PART_INT; /*set equal to MPI_INT or MPI_LONG*/
#endif

//MPI_Requests for nonblocking comm
MPI_Request *send_request;
MPI_Request *recv_request;

//MPI destinations and sources
int dest[6];
int source[6];

/* Decomposition flag */
int flag_decomp;


//Communication buffers
// For SLAB
Real *send_buffer_0;
Real *send_buffer_1;
Real *recv_buffer_0;
Real *recv_buffer_1;
// For BLOCK 
Real *send_buffer_x0;
Real *send_buffer_x1;
Real *send_buffer_y0;
Real *send_buffer_y1;
Real *send_buffer_z0;
Real *send_buffer_z1;
Real *recv_buffer_x0;
Real *recv_buffer_x1;
Real *recv_buffer_y0;
Real *recv_buffer_y1;
Real *recv_buffer_z0;
Real *recv_buffer_z1;

int send_buffer_length;
int recv_buffer_length;
int x_buffer_length;
int y_buffer_length;
int z_buffer_length;

#ifdef PARTICLES
//Buffers for particles transfers
Real *send_buffer_x0_particles;
Real *send_buffer_x1_particles;
Real *send_buffer_y0_particles;
Real *send_buffer_y1_particles;
Real *send_buffer_z0_particles;
Real *send_buffer_z1_particles;
Real *recv_buffer_x0_particles;
Real *recv_buffer_x1_particles;
Real *recv_buffer_y0_particles;
Real *recv_buffer_y1_particles;
Real *recv_buffer_z0_particles;
Real *recv_buffer_z1_particles;

// Size of the buffers for particles transfers
int buffer_length_particles_x0_send;
int buffer_length_particles_x0_recv;
int buffer_length_particles_x1_send;
int buffer_length_particles_x1_recv;
int buffer_length_particles_y0_send;
int buffer_length_particles_y0_recv;
int buffer_length_particles_y1_send;
int buffer_length_particles_y1_recv;
int buffer_length_particles_z0_send;
int buffer_length_particles_z0_recv;
int buffer_length_particles_z1_send;
int buffer_length_particles_z1_recv;

// Request for Number Of Partciles to be transferd
MPI_Request *send_request_n_particles;
MPI_Request *recv_request_n_particles;
// Request for Partciles Transfer
MPI_Request *send_request_particles_transfer;
MPI_Request *recv_request_particles_transfer;
#endif//PARTICLES

/*local domain sizes*/
/*none of these include ghost cells!*/
ptrdiff_t nx_global;
ptrdiff_t ny_global;
ptrdiff_t nz_global;
ptrdiff_t nx_local;
ptrdiff_t ny_local;
ptrdiff_t nz_local;
ptrdiff_t nx_local_start;
ptrdiff_t ny_local_start;
ptrdiff_t nz_local_start;

/*number of MPI procs in each dimension*/
int nproc_x;
int nproc_y;
int nproc_z;

#ifdef   FFTW
ptrdiff_t n_local_complex;
#endif /*FFTW*/


/*\fn void InitializeChollaMPI(void) */
/* Routine to initialize MPI */
void InitializeChollaMPI(int *pargc, char **pargv[])
{

  /*initialize MPI*/
  MPI_Init(pargc, pargv);

  /*set process ids in comm world*/
  MPI_Comm_rank(MPI_COMM_WORLD, &procID);
  
  /*find number of processes in comm world*/
  MPI_Comm_size(MPI_COMM_WORLD, &nproc);

  /*print a cute message*/
  //printf("Processor %d of %d: Hello!\n", procID, nproc);

  /* set the root process rank */
  root = 0;

  /* set the global communicator */
  world = MPI_COMM_WORLD;

  /* set the precision of MPI floating point numbers */
  #if PRECISION == 1
  MPI_CHREAL = MPI_FLOAT;
  #endif /*PRECISION*/
  #if PRECISION == 2
  MPI_CHREAL = MPI_DOUBLE;
  #endif /*PRECISION*/
  
  #ifdef PARTICLES
  #ifdef PARTICLES_LONG_INTS
  MPI_PART_INT = MPI_LONG;
  #else
  MPI_PART_INT = MPI_INT;
  #endif
  #endif

  /*create the MPI_Request arrays for non-blocking sends*/
  if(!(send_request = (MPI_Request *) malloc(2*sizeof(MPI_Request))))
  {
    chprintf("Error allocating send_request.\n");
    chexit(-2);
  }
  if(!(recv_request = (MPI_Request *) malloc(2*sizeof(MPI_Request))))
  {
    chprintf("Error allocating recv_request.\n");
    chexit(-2);
  }  
  
  #ifdef PARTICLES
  if(!(send_request_n_particles = (MPI_Request *) malloc(2*sizeof(MPI_Request))))
  {
    chprintf("Error allocating send_request for number of particles for transfer.\n");
    chexit(-2);
  }
  if(!(recv_request_n_particles = (MPI_Request *) malloc(2*sizeof(MPI_Request))))
  {
    chprintf("Error allocating recv_request for number of particles for transfer.\n");
    chexit(-2);
  }

  if(!(send_request_particles_transfer = (MPI_Request *) malloc(2*sizeof(MPI_Request))))
  {
    chprintf("Error allocating send_request for particles transfer.\n");
    chexit(-2);
  }
  if(!(recv_request_particles_transfer = (MPI_Request *) malloc(2*sizeof(MPI_Request))))
  {
    chprintf("Error allocating recv_request for particles transfer.\n");
    chexit(-2);
  }
  #endif

  /*set up node communicator*/
  node = MPI_Comm_node(&procID_node, &nproc_node);
  // #ifdef ONLY_PARTICLES
  // chprintf("ONLY_PARTICLES: Initializing without CUDA support.\n");
  // #else
  // #ifndef GRAVITY
  // // Needed to initialize cuda after gravity in order to work on Summit
  // //initialize cuda for use with mpi
  #ifdef CUDA
  if(initialize_cuda_mpi(procID_node,nproc_node))
  {
    chprintf("Error initializing cuda with mpi.\n");
    chexit(-10);
  }
  #endif /*CUDA*/
  // #endif//ONLY_PARTICLES

  //set decomposition flag
  #ifdef   SLAB
  flag_decomp = SLAB_DECOMP;
  #endif /*SLAB*/
  #ifdef   BLOCK
  flag_decomp = BLOCK_DECOMP;
  #endif /*BLOCK*/
}



/* Perform domain decomposition */
void DomainDecomposition(struct parameters *P, struct Header *H, int nx_gin, int ny_gin, int nz_gin)
{
  int domain_flag = 0;

  switch(flag_decomp)
  {
    case SLAB_DECOMP:
      /*We use a slab domain decomposition */
      domain_flag = 1;

      /* use a slab decomposition */
      DomainDecompositionSLAB(P, H, nx_gin, ny_gin, nz_gin);

      break;

    case BLOCK_DECOMP:    
      /*We use a block domain decomposition */
      domain_flag = 1;

      /* use a block decomposition */
      DomainDecompositionBLOCK(P, H, nx_gin, ny_gin, nz_gin);

      break;

    default:
      /*We use a slab domain decomposition */
      domain_flag = 1;
      flag_decomp = SLAB_DECOMP; /*force slab decomp as default*/

      /* use a slab decomposition */
      DomainDecompositionSLAB(P, H, nx_gin, ny_gin, nz_gin);

      break;
  }



  // set grid dimensions
  H->nx = nx_local+2*H->n_ghost;
  H->nx_real = nx_local;
  if (ny_local == 1) H->ny = 1;
  else H->ny = ny_local+2*H->n_ghost;
  H->ny_real = ny_local;
  if (nz_local == 1) H->nz = 1;
  else H->nz = nz_local+2*H->n_ghost;
  H->nz_real = nz_local;

  // set total number of cells
  H->n_cells = H->nx * H->ny * H->nz;

  //printf("In DomainDecomposition: nx %d ny %d nz %d nc %d\n",H->nx,H->ny,H->nz,H->n_cells);

  /* make sure the domain is specified in the makefile */ 
  if(domain_flag==0)
  {
    chprintf("Domain not specified in makefile. Aborting!\n");
    chexit(-1);
  } 


  //Allocate communication buffers
  Allocate_MPI_Buffers(H);
  
}


void Allocate_MPI_Buffers(struct Header *H)
{
  switch(flag_decomp)
  {
    case SLAB_DECOMP:
      Allocate_MPI_Buffers_SLAB(H);
      break;
    case BLOCK_DECOMP:
      #ifdef GPU_MPI
      Allocate_MPI_DeviceBuffers_BLOCK(H);
      #else
      Allocate_MPI_Buffers_BLOCK(H);
      #endif
      break;
  }
}


/* Perform domain decomposition */
void DomainDecompositionSLAB(struct parameters *P, struct Header *H, int nx_gin, int ny_gin, int nz_gin)
{

  /* record global size */
  nx_global = nx_gin;
  ny_global = ny_gin;
  nz_global = nz_gin;

  /* local y and z size are the same as the global sizes */
  ny_local = ny_global;
  nz_local = nz_global;


  /*set mpi destinations and sources*/
  dest[0] = procID-1;
  if(dest[0]<0)
    dest[0] += nproc;
  source[0] = procID-1;
  if(source[0]<0)
    source[0] += nproc;
  dest[1] = procID+1;
  if(dest[1]>=nproc)
    dest[1] -= nproc;
  source[1] = procID+1;
  if(source[1]>=nproc)
    source[1] -= nproc;

  /* find the local complex size, covering "real" (non-ghost) cells only */

#ifdef   FFTW
  n_local_complex = fftw_mpi_local_size_3d(nx_global, ny_global, nz_global, 
             world, &nx_local, &nx_local_start);
#else   /*FFTW*/

  int i;
  int remainder;
  int *nx_local_proc;

  if( !(nx_local_proc = (int *) calloc(nproc,sizeof(int))))
  {
    chprintf("Error allocating nx_local array\n");
    chexit(10);
  }

  for (i=0; i<nproc; i++)
  {
    //split the x-cells close to equally 
    nx_local_proc[i] = nx_global / nproc;
  }

  //assign any remaining
  remainder = nx_global % nproc;
  i = 0;
  while (remainder>0)
  {
    //split the remainder as equally as possible
    //remainder is guarranteed < nproc
    nx_local_proc[i]++;
    remainder--;
    i++;
  }


  //set local nx
  nx_local = nx_local_proc[procID];

  //set the starting x-cell location of each process
  nx_local_start=0;
  for(i=0;i<procID;i++) {
    nx_local_start += nx_local_proc[i]; //note this is from the start of the real cells
  }

  //free mem
  free(nx_local_proc);

#endif  /*FFTW*/

  /*adjust boundary condition flags*/

  /*remember global boundary conditions*/
  P->xlg_bcnd = P->xl_bcnd;
  P->xug_bcnd = P->xu_bcnd;
  P->ylg_bcnd = P->yl_bcnd;
  P->yug_bcnd = P->yu_bcnd;
  P->zlg_bcnd = P->zl_bcnd;
  P->zug_bcnd = P->zu_bcnd;


  /*we need to adjust only interior x bcnds*/
  if( (procID==0)||(procID==nproc-1) )
  {
    //set upper x bcnd of proc 0 to be MPI
    if(procID==0 && nproc!=1)
    {
      P->xu_bcnd = 5;

      //if the global bcnd is periodic, use MPI bcnds at ends
      if(P->xl_bcnd==1) P->xl_bcnd = 5;
    }

    //set lower x bcnd of proc np-1 to be MPI
    if(procID==nproc-1 && nproc!=1)
    {
      P->xl_bcnd = 5;
    
      //if the global bcnd is periodic, use MPI bcnds at ends
      if(P->xu_bcnd==1) P->xu_bcnd = 5;
    }
  } else {
    //set both x bcnds to MPI bncds
    P->xl_bcnd = 5;
    P->xu_bcnd = 5;
  }



}

/* Perform domain decomposition */
void DomainDecompositionBLOCK(struct parameters *P, struct Header *H, int nx_gin, int ny_gin, int nz_gin)
{
  int n;
  int i,j,k;
  int *ix;
  int *iy;
  int *iz;

  //enforce an even number of processes
  if(nproc%2)
  {
    chprintf("Block based decomposition must use an even number of MPI processes.\n");
    chprintf("Switching to slab decomposition\n");
    flag_decomp = SLAB_DECOMP; /*set decomp flag to SLAB_DECOMP*/
    /*perform a SLAB decomposition*/
    DomainDecompositionSLAB(P,H,nx_gin,ny_gin,nz_gin);
    /*return from this function*/
    return;
  }

  /* record global size */
  nx_global = nx_gin;
  ny_global = ny_gin;
  nz_global = nz_gin;

  /*allocate subdomain indices*/
  ix = (int *)malloc(nproc*sizeof(int));
  iy = (int *)malloc(nproc*sizeof(int));
  iz = (int *)malloc(nproc*sizeof(int));

  /*tile the MPI processes in blocks*/
  /*this sets nproc_x, nproc_y, nproc_z */
  //chprintf("About to enter tiling block decomp\n");
  MPI_Barrier(world);
  TileBlockDecomposition();

  if (nz_global > nx_global) {
    int tmp;
    tmp = nproc_x;
    nproc_x = nproc_z;
    nproc_z = tmp;
  }
  
  #ifdef SET_MPI_GRID
  // Set the MPI Processes grid [n_proc_x, n_proc_y, n_proc_z]
  nproc_x = P->n_proc_x;
  nproc_y = P->n_proc_y;
  nproc_z = P->n_proc_z;
  chprintf("Setting MPI grid: nx=%d  ny=%d  nz=%d\n", nproc_x, nproc_y, nproc_z);
  // chprintf("Setting MPI grid: nx=%d  ny=%d  nz=%d\n", P->n_proc_x, P->n_proc_y, P->n_proc_z);
  #endif

  //chprintf("Allocating tiling.\n");
  MPI_Barrier(world);
  int ***tiling = three_dimensional_int_array(nproc_x,nproc_y,nproc_z);


  //find indices
  //chprintf("Setting indices.\n");
  MPI_Barrier(world);
  n = 0;
  //Gravity: Change the order of MPI processes asigment to match the assigment done by PFFT
  //Original:
  // for(i=0;i<nproc_x;i++)
  //   for(j=0;j<nproc_y;j++)
  //     for(k=0;k<nproc_z;k++)
  //
  
  for(k=0;k<nproc_z;k++)
    for(j=0;j<nproc_y;j++)
      for(i=0;i<nproc_x;i++)
      {
        ix[n] = i;
        iy[n] = j;
        iz[n] = k;

        tiling[i][j][k] = n;

        if(n==procID)
        {
          dest[0] = i-1;
          if(dest[0]<0)
            dest[0] += nproc_x;
          dest[1] = i+1;
          if(dest[1]>=nproc_x)
            dest[1] -= nproc_x;

          dest[2] = j-1;
          if(dest[2]<0)
            dest[2] += nproc_y;
          dest[3] = j+1;
          if(dest[3]>=nproc_y)
            dest[3] -= nproc_y;

          dest[4] = k-1;
          if(dest[4]<0)
            dest[4] += nproc_z;
          dest[5] = k+1;
          if(dest[5]>=nproc_z)
            dest[5] -= nproc_z;
        }
        n++;
      }

  /* set local x, y, z subdomain sizes */
  n = nx_global%nproc_x;
  if(!n)
  {
    //nx_global splits evenly along x procs*/
    nx_local = nx_global/nproc_x;
    nx_local_start = ix[procID]*nx_local;
  }else{
    nx_local = nx_global/nproc_x;
    if(ix[procID]<n)
    {
      nx_local++;
      nx_local_start = ix[procID]*nx_local;
    }else{
      //check nx_local_start offsets -- should n be (n-1) below?
      nx_local_start = n*(nx_local+1) + (ix[procID]-n)*nx_local;
    }
  }
  n = ny_global%nproc_y;
  if(!n)
  {
    //ny_global splits evenly along y procs*/
    ny_local = ny_global/nproc_y;
    ny_local_start = iy[procID]*ny_local;
  }else{
    ny_local = ny_global/nproc_y;
    if(iy[procID]<n)
    {
      ny_local++;
      ny_local_start = iy[procID]*ny_local;
    }else{
      ny_local_start = n*(ny_local+1) + (iy[procID]-n)*ny_local;
    }
  }
  n = nz_global%nproc_z;
  if(!n)
  {
    //nz_global splits evenly along z procs*/
    nz_local = nz_global/nproc_z;
    nz_local_start = iz[procID]*nz_local;
  }else{
    nz_local = nz_global/nproc_z;
    if(iz[procID]<n)
    {
      nz_local++;
      nz_local_start = iz[procID]*nz_local;
    }else{
      nz_local_start = n*(nz_local+1) + (iz[procID]-n)*nz_local;
    }
  }


  //find MPI sources 
  for(i=0;i<6;i++)
    source[i] = dest[i];

  //find MPI destinations
  dest[0] = tiling[dest[0]][iy[procID]][iz[procID]];
  dest[1] = tiling[dest[1]][iy[procID]][iz[procID]];
  dest[2] = tiling[ix[procID]][dest[2]][iz[procID]];
  dest[3] = tiling[ix[procID]][dest[3]][iz[procID]];
  dest[4] = tiling[ix[procID]][iy[procID]][dest[4]];
  dest[5] = tiling[ix[procID]][iy[procID]][dest[5]];

  source[0] = tiling[source[0]][iy[procID]][iz[procID]];
  source[1] = tiling[source[1]][iy[procID]][iz[procID]];
  source[2] = tiling[ix[procID]][source[2]][iz[procID]];
  source[3] = tiling[ix[procID]][source[3]][iz[procID]];
  source[4] = tiling[ix[procID]][iy[procID]][source[4]];
  source[5] = tiling[ix[procID]][iy[procID]][source[5]];

  chprintf("nproc_x %d nproc_y %d nproc_z %d\n",nproc_x,nproc_y,nproc_z);

  //free the tiling
  deallocate_three_dimensional_int_array(tiling,nproc_x,nproc_y,nproc_z);


  /*adjust boundary condition flags*/

  /*remember global boundary conditions*/
  P->xlg_bcnd = P->xl_bcnd;
  P->xug_bcnd = P->xu_bcnd;
  P->ylg_bcnd = P->yl_bcnd;
  P->yug_bcnd = P->yu_bcnd;
  P->zlg_bcnd = P->zl_bcnd;
  P->zug_bcnd = P->zu_bcnd;

  /*do x bcnds first*/
  /*exterior faces have to be treated separately*/
  /*as long as there is more than one cell in the x direction*/
  if (nproc_x!=1) {
    if((ix[procID]==0)||(ix[procID]==nproc_x-1))
    {
      if(ix[procID]==0)
      {
        P->xu_bcnd = 5;
        //if the global bcnd is periodic, use MPI bcnds at ends
        if(P->xl_bcnd==1) P->xl_bcnd = 5;
      }else{
        P->xl_bcnd = 5;
        //if the global bcnd is periodic, use MPI bcnds at ends
        if(P->xu_bcnd==1) P->xu_bcnd = 5;
      }
    }else{
      //this is completely an interior cell
      //along the x direction, so
      //set both x bcnds to MPI bcnds
      P->xl_bcnd = 5;
      P->xu_bcnd = 5;
    }
  }

  /*do y bcnds next*/
  /*exterior faces have to be treated separately*/
  /*as long as there is more than one cell in the x direction*/
  if (nproc_y!=1) {
    if((iy[procID]==0)||(iy[procID]==nproc_y-1))
    {
      if(iy[procID]==0)
      {
        P->yu_bcnd = 5;
        //if the global bcnd is periodic, use MPI bcnds at ends
        if(P->yl_bcnd==1) P->yl_bcnd = 5;
      }else{
        P->yl_bcnd = 5;
        //if the global bcnd is periodic, use MPI bcnds at ends
        if(P->yu_bcnd==1) P->yu_bcnd = 5;
      }
    }else{
      //this is completely an interior cell
      //along the y direction, so
      //set both y bcnds to MPI bcnds
      P->yl_bcnd = 5;
      P->yu_bcnd = 5;
    }
  }

  /*do z bcnds next*/
  /*exterior faces have to be treated separately*/
  /*as long as there is more than one cell in the x direction*/
  if(nproc_z!=1) {
    if((iz[procID]==0)||(iz[procID]==nproc_z-1))
    {
      if(iz[procID]==0)
      {
        P->zu_bcnd = 5;
        //if the global bcnd is periodic, use MPI bcnds at ends
        if(P->zl_bcnd==1) P->zl_bcnd = 5;
      }else{
        P->zl_bcnd = 5;
        //if the global bcnd is periodic, use MPI bcnds at ends
        if(P->zu_bcnd==1) P->zu_bcnd = 5;
      }
    }else{
      //this is completely an interior cell
      //along the z direction, so
      //set both z bcnds to MPI bcnds
      P->zl_bcnd = 5;
      P->zu_bcnd = 5;
    }
  }


  //free indices
  free(ix);
  free(iy);
  free(iz);

}


/* MPI reduction wrapper for max(Real)*/
Real ReduceRealMax(Real x)
{
  Real in = x;
  Real out;
  Real y;

  MPI_Allreduce(&in, &out, 1, MPI_CHREAL, MPI_MAX, world);
  y = (Real) out;
  return y;
}


/* MPI reduction wrapper for min(Real)*/
Real ReduceRealMin(Real x)
{
  Real in = x;
  Real out;
  Real y;

  MPI_Allreduce(&in, &out, 1, MPI_CHREAL, MPI_MIN, world);
  y = (Real) out;
  return y;
}


/* MPI reduction wrapper for avg(Real)*/
Real ReduceRealAvg(Real x)
{
  Real in = x;
  Real out;
  Real y;

  MPI_Allreduce(&in, &out, 1, MPI_CHREAL, MPI_SUM, world);
  y = (Real) out / nproc;
  return y;
}

#ifdef PARTICLES
/* MPI reduction wrapper for sum(part_int)*/
Real ReducePartIntSum(part_int_t x)
{
  part_int_t in = x;
  part_int_t out;
  part_int_t y;

  #ifdef PARTICLES_LONG_INTS
  MPI_Allreduce(&in, &out, 1, MPI_LONG, MPI_SUM, world);
  #else
  MPI_Allreduce(&in, &out, 1, MPI_INT, MPI_SUM, world);
  #endif
  y = (part_int_t) out ;
  return y;
}
#endif


/* Set the domain properties */
void Set_Parallel_Domain(Real xmin_global, Real ymin_global, Real zmin_global, Real xlen_global, Real ylen_global, Real zlen_global, struct Header *H)
{
  Real xmin_local;
  Real ymin_local;
  Real zmin_local;
  Real xlen, ylen, zlen;
  int pd_flag = 0;


  //each domain decomposition option must set its
  //own local domain sizes and local xyz bounds
  //
  //this is done by specifying *min_local
  //and *len

  if(flag_decomp==SLAB_DECOMP)
  {
    /*for a slab, y and z directions span the volume */
    ylen = ylen_global;
    zlen = zlen_global;
    ymin_local = ymin_global;
    zmin_local = zmin_global;

    /*only the x-direction properties need specification*/
  

    /*the local domain will be xlen_global * nx_local / nx_global */
    xlen = xlen_global * ((Real) nx_local)/((Real) nx_global);

    /*the local minimum bound will be xmin_global + xlen_global* nx_local_start / nx_global */
    //nx_local_start is indexed from start of real cells
    xmin_local = xmin_global + xlen_global * ((Real) nx_local_start) / ((Real) nx_global ); 

    //printf("xmin_global %e xlen_global %e xmin_local %e xlen %e\n",xmin_global,xlen_global,xmin_local,xlen);

    //we've set the necessary properties
    //for this domain
    pd_flag = 1;
  }

  if(flag_decomp==BLOCK_DECOMP)
  {
    /*For a block decomposition:                    */
    /*each direction's properties need specification*/
  
    /*the local domain will be xlen_global * nx_local / nx_global */
    xlen = xlen_global * ((Real) nx_local)/((Real) nx_global);

    /*the local domain will be ylen_global * ny_local / ny_global */
    ylen = ylen_global * ((Real) ny_local)/((Real) ny_global);

    /*the local domain will be zlen_global * nz_local / nz_global */
    zlen = zlen_global * ((Real) nz_local)/((Real) nz_global);

    /*the local minimum bound will be xmin_global + xlen_global* nx_local_start / nx_global */
    //nx_local_start is indexed from start of real cells
    xmin_local = xmin_global + xlen_global * ((Real) nx_local_start) / ((Real) nx_global ); 

    /*the local minimum bound will be ymin_global + ylen_global* ny_local_start / ny_global */
    //ny_local_start is indexed from start of real cells
    ymin_local = ymin_global + ylen_global * ((Real) ny_local_start) / ((Real) ny_global ); 

    /*the local minimum bound will be zmin_global + zlen_global* nz_local_start / nz_global */
    //nz_local_start is indexed from start of real cells
    zmin_local = zmin_global + zlen_global * ((Real) nz_local_start) / ((Real) nz_global ); 

    //printf("xmin_global %e xlen_global %e xmin_local %e xlen %e\n",xmin_global,xlen_global,xmin_local,xlen);
    //printf("ymin_global %e ylen_global %e ymin_local %e ylen %e\n",ymin_global,ylen_global,ymin_local,ylen);
    //printf("zmin_global %e zlen_global %e zmin_local %e zlen %e\n",zmin_global,zlen_global,zmin_local,zlen);

    //we've set the necessary properties
    //for this domain
    pd_flag = 1;
  }

  /*the global bounds are always set this way*/
  H->xbound = xmin_global;
  H->ybound = ymin_global;
  H->zbound = zmin_global;

  /*the global domains are always set this way*/
  H->xdglobal = xlen_global;
  H->ydglobal = ylen_global;
  H->zdglobal = zlen_global;

  //the local domains and cell sizes 
  //are always set this way
  H->xblocal = xmin_local;
  H->yblocal = ymin_local;
  H->zblocal = zmin_local;

  //printf("ProcessID: %d xbound: %f  xdglobal: %f  xblocal: %f\n", procID, H->xbound, H->xdglobal, H->xblocal); 

  /*perform 1-D first*/
  if(H->nx > 1 && H->ny==1 && H->nz==1)
  {
    H->domlen_x =  xlen;
    //H->domlen_y =  ylen / (H->nx - 2*H->n_ghost);
    //H->domlen_z =  zlen / (H->nx - 2*H->n_ghost);
    H->domlen_y =  ylen / ((Real) nx_global);
    H->domlen_z =  zlen / ((Real) nx_global);
    H->dx = xlen_global / ((Real) nx_global);
    H->domlen_x = H->dx * (H->nx - 2*H->n_ghost);
    //H->dx = H->domlen_x / (H->nx - 2*H->n_ghost);
    H->dy = H->domlen_y;
    H->dz = H->domlen_z;
  }

  /*perform 2-D next*/
  if(H->nx > 1 && H->ny>1 && H->nz==1)
  {
    H->domlen_x =  xlen;
    H->domlen_y =  ylen;
    //H->domlen_z =  zlen / (H->nx - 2*H->n_ghost);
    H->domlen_z =  zlen / ((Real) nx_global);
    //H->dx = H->domlen_x / (H->nx - 2*H->n_ghost);
    H->dx = xlen_global / ((Real) nx_global);
    H->dy = ylen_global / ((Real) ny_global);
    //H->dy = H->domlen_y / (H->ny - 2*H->n_ghost);
    H->dz = H->domlen_z;
    H->domlen_x = H->dx * (H->nx - 2*H->n_ghost);
    H->domlen_y = H->dy * (H->ny - 2*H->n_ghost);
  }

  /*perform 3-D last*/
  if(H->nx>1 && H->ny>1 && H->nz>1)
  {
    H->domlen_x = xlen;
    H->domlen_y = ylen;
    H->domlen_z = zlen;
    H->dx = H->domlen_x / (H->nx - 2*H->n_ghost);
    H->dy = H->domlen_y / (H->ny - 2*H->n_ghost);
    H->dz = H->domlen_z / (H->nz - 2*H->n_ghost);
  }

  /* make sure the domain is properly set for this decomposition*/
  if(pd_flag==0)
  {
    chprintf("Domain properties are not specified for this decomposition. Aborting!\n");
    chexit(-1);
  } 
}



/* Print information about the domain properties */
void Print_Domain_Properties(struct Header H)
{
  int i;
  fflush(stdout);
  MPI_Barrier(world);
  for(i=0;i<nproc;i++)
  {
    if(i==procID)
    {
      printf("procID %d nxl %ld nxls %ld\n",procID,nx_local,nx_local_start);
      printf("xb %e yb %e zb %e xbl %e ybl %e zbl %e\n",H.xbound,H.ybound,H.zbound,H.xblocal,H.yblocal,H.zblocal);
      printf("xd %e yd %e zd %e xdl %e ydl %e zdl %e\n",H.xdglobal,H.ydglobal,H.zdglobal,H.domlen_x,H.domlen_y,H.domlen_z);
      printf("dx %e\n",H.dx);
      printf("dy %e\n",H.dy);
      printf("dz %e\n",H.dz);
      printf("*********\n");
    } 
    fflush(stdout);
    MPI_Barrier(world);
  }

}


void Allocate_MPI_Buffers_SLAB(struct Header *H)
{
  int bsize  = H->n_fields*H->n_ghost*H->ny*H->nz;
  printf("MPI buffer size: %d\n", bsize);

  send_buffer_length = bsize;
  recv_buffer_length = bsize;
  
  //chprintf("Allocating MPI communication buffers (n = %ld).\n",bsize);

  if(!(send_buffer_0 = (Real *) malloc(bsize*sizeof(Real))))
  {
    chprintf("Error allocating send_buffer_0 in Allocate_MPI_Buffers_SLAB (n = %ld, size = %ld).\n",bsize,bsize*sizeof(Real));
    chexit(-1);
  }
  if(!(send_buffer_1 = (Real *) malloc(bsize*sizeof(Real))))
  {
    chprintf("Error allocating send_buffer_1 in Allocate_MPI_Buffers_SLAB (n = %ld, size = %ld).\n",bsize,bsize*sizeof(Real));
    chexit(-1);
  }
  if(!(recv_buffer_0 = (Real *) malloc(bsize*sizeof(Real))))
  {
    chprintf("Error allocating recv_buffer_0 in Allocate_MPI_Buffers_SLAB (n = %ld, size = %ld).\n",bsize,bsize*sizeof(Real));
    chexit(-1);
  }
  if(!(recv_buffer_1 = (Real *) malloc(bsize*sizeof(Real))))
  {
    chprintf("Error allocating recv_buffer_1 in Allocate_MPI_Buffers_SLAB (n = %ld, size = %ld).\n",bsize,bsize*sizeof(Real));
    chexit(-1);
  }
}



void Allocate_MPI_Buffers_BLOCK(struct Header *H)
{
  int xbsize, ybsize, zbsize;
  if (H->ny==1 && H->nz==1) {
    chprintf("Use SLAB decomposition for 1D problems.\n");
    chexit(-1);
  }
  // 2D
  if (H->ny>1 && H->nz==1) { 
    xbsize = H->n_fields*H->n_ghost*(H->ny-2*H->n_ghost);
    ybsize = H->n_fields*H->n_ghost*(H->nx);
    zbsize = 1;
  }
  // 3D
  if (H->ny>1 && H->nz>1) {
    xbsize = H->n_fields*H->n_ghost*(H->ny-2*H->n_ghost)*(H->nz-2*H->n_ghost);
    ybsize = H->n_fields*H->n_ghost*(H->nx)*(H->nz-2*H->n_ghost);
    zbsize = H->n_fields*H->n_ghost*(H->nx)*(H->ny);
  }

  x_buffer_length = xbsize;
  y_buffer_length = ybsize;
  z_buffer_length = zbsize;
  
  #ifdef PARTICLES
  // Set Initial sizes for particles buffers
  int n_max = std::max( H->nx, H->ny );
  n_max = std::max( H->nz, n_max );
  int factor = 2;
  N_PARTICLES_TRANSFER = n_max * n_max * factor ;
  
  // Set the number of values that will be transfered for each particle
  N_DATA_PER_PARTICLE_TRANSFER = 6; // 3 positions and 3 velocities 
  #ifndef SINGLE_PARTICLE_MASS
  N_DATA_PER_PARTICLE_TRANSFER += 1; //one more for the particle mass
  #endif
  #ifdef PARTICLE_IDS
  N_DATA_PER_PARTICLE_TRANSFER += 1; //one more for the particle ID
  #endif
  
  buffer_length_particles_x0_send = N_PARTICLES_TRANSFER * N_DATA_PER_PARTICLE_TRANSFER;
  buffer_length_particles_x0_recv = N_PARTICLES_TRANSFER * N_DATA_PER_PARTICLE_TRANSFER;
  buffer_length_particles_x1_send = N_PARTICLES_TRANSFER * N_DATA_PER_PARTICLE_TRANSFER;
  buffer_length_particles_x1_recv = N_PARTICLES_TRANSFER * N_DATA_PER_PARTICLE_TRANSFER;
  buffer_length_particles_y0_send = N_PARTICLES_TRANSFER * N_DATA_PER_PARTICLE_TRANSFER;
  buffer_length_particles_y0_recv = N_PARTICLES_TRANSFER * N_DATA_PER_PARTICLE_TRANSFER;
  buffer_length_particles_y1_send = N_PARTICLES_TRANSFER * N_DATA_PER_PARTICLE_TRANSFER;
  buffer_length_particles_y1_recv = N_PARTICLES_TRANSFER * N_DATA_PER_PARTICLE_TRANSFER;
  buffer_length_particles_z0_send = N_PARTICLES_TRANSFER * N_DATA_PER_PARTICLE_TRANSFER;
  buffer_length_particles_z0_recv = N_PARTICLES_TRANSFER * N_DATA_PER_PARTICLE_TRANSFER;
  buffer_length_particles_z1_send = N_PARTICLES_TRANSFER * N_DATA_PER_PARTICLE_TRANSFER;
  buffer_length_particles_z1_recv = N_PARTICLES_TRANSFER * N_DATA_PER_PARTICLE_TRANSFER;
  #endif //PARTICLES
  
  chprintf("Allocating MPI communication buffers (nx = %ld, ny = %ld, nz = %ld).\n", xbsize, ybsize, zbsize);

  if(!(send_buffer_x0 = (Real *) malloc(xbsize*sizeof(Real))))
  {
    chprintf("Error allocating send_buffer_x0 in Allocate_MPI_Buffers_BLOCK (n = %ld, size = %ld).\n",xbsize,xbsize*sizeof(Real));
    chexit(-1);
  }
  if(!(send_buffer_x1 = (Real *) malloc(xbsize*sizeof(Real))))
  {
    chprintf("Error allocating send_buffer_x1 in Allocate_MPI_Buffers_BLOCK (n = %ld, size = %ld).\n",xbsize,xbsize*sizeof(Real));
    chexit(-1);
  }
  if(!(recv_buffer_x0 = (Real *) malloc(xbsize*sizeof(Real))))
  {
    chprintf("Error allocating recv_buffer_x0 in Allocate_MPI_Buffers_BLOCK (n = %ld, size = %ld).\n",xbsize,xbsize*sizeof(Real));
    chexit(-1);
  }
  if(!(recv_buffer_x1 = (Real *) malloc(xbsize*sizeof(Real))))
  {
    chprintf("Error allocating recv_buffer_x1 in Allocate_MPI_Buffers_BLOCK (n = %ld, size = %ld).\n",xbsize,xbsize*sizeof(Real));
    chexit(-1);
  }
  if(!(send_buffer_y0 = (Real *) malloc(ybsize*sizeof(Real))))
  {
    chprintf("Error allocating send_buffer_y0 in Allocate_MPI_Buffers_BLOCK (n = %ld, size = %ld).\n",ybsize,ybsize*sizeof(Real));
    chexit(-1);
  }
  if(!(send_buffer_y1 = (Real *) malloc(ybsize*sizeof(Real))))
  {
    chprintf("Error allocating send_buffer_y1 in Allocate_MPI_Buffers_BLOCK (n = %ld, size = %ld).\n",ybsize,ybsize*sizeof(Real));
    chexit(-1);
  }
  if(!(recv_buffer_y0 = (Real *) malloc(ybsize*sizeof(Real))))
  {
    chprintf("Error allocating recv_buffer_y0 in Allocate_MPI_Buffers_BLOCK (n = %ld, size = %ld).\n",ybsize,ybsize*sizeof(Real));
    chexit(-1);
  }
  if(!(recv_buffer_y1 = (Real *) malloc(ybsize*sizeof(Real))))
  {
    chprintf("Error allocating recv_buffer_y1 in Allocate_MPI_Buffers_BLOCK (n = %ld, size = %ld).\n",ybsize,ybsize*sizeof(Real));
    chexit(-1);
  }
  
  #ifdef PARTICLES
  //Allocate buffers for particles transfers
  chprintf("Allocating MPI communication buffers for particle transfers ( N_Particles: %d ).\n", N_PARTICLES_TRANSFER );
  if(!( send_buffer_x0_particles = (Real *) malloc(buffer_length_particles_x0_send*sizeof(Real))))
  {
    chprintf("Error allocating send_buffer_x0_paricles in Allocate_MPI_Buffers_BLOCK (size = %ld).\n",buffer_length_particles_x0_send*sizeof(Real));
    chexit(-1);
  }
  if(!( send_buffer_x1_particles = (Real *) malloc(buffer_length_particles_x1_send*sizeof(Real))))
  {
    chprintf("Error allocating send_buffer_x1_paricles in Allocate_MPI_Buffers_BLOCK (size = %ld).\n",buffer_length_particles_x1_send*sizeof(Real));
    chexit(-1);
  }
  if(!(recv_buffer_x0_particles = (Real *) malloc(buffer_length_particles_x0_recv*sizeof(Real))))
  {
    chprintf("Error allocating recv_buffer_x0_particles in Allocate_MPI_Buffers_BLOCK (size = %ld).\n",buffer_length_particles_x0_recv*sizeof(Real));
    chexit(-1);
  }
  if(!(recv_buffer_x1_particles = (Real *) malloc(buffer_length_particles_x1_recv*sizeof(Real))))
  {
    chprintf("Error allocating recv_buffer_x1_particles in Allocate_MPI_Buffers_BLOCK (size = %ld).\n",buffer_length_particles_x1_recv*sizeof(Real));
    chexit(-1);
  }
  if(!(send_buffer_y0_particles = (Real *) malloc(buffer_length_particles_y0_send*sizeof(Real))))
  {
    chprintf("Error allocating send_buffer_y0_particles in Allocate_MPI_Buffers_BLOCK (size = %ld).\n",buffer_length_particles_y0_send*sizeof(Real));
    chexit(-1);
  }
  if(!(send_buffer_y1_particles = (Real *) malloc(buffer_length_particles_y1_send*sizeof(Real))))
  {
    chprintf("Error allocating send_buffer_y1_particles in Allocate_MPI_Buffers_BLOCK (size = %ld).\n",buffer_length_particles_y1_send*sizeof(Real));
    chexit(-1);
  }
  if(!(recv_buffer_y0_particles = (Real *) malloc(buffer_length_particles_y0_recv*sizeof(Real))))
  {
    chprintf("Error allocating recv_buffer_y0_particles in Allocate_MPI_Buffers_BLOCK (size = %ld).\n",buffer_length_particles_y0_recv*sizeof(Real));
    chexit(-1);
  }
  if(!(recv_buffer_y1_particles = (Real *) malloc(buffer_length_particles_y1_recv*sizeof(Real))))
  {
    chprintf("Error allocating recv_buffer_y1_particles in Allocate_MPI_Buffers_BLOCK (size = %ld).\n",buffer_length_particles_y1_recv*sizeof(Real));
    chexit(-1);
  }
  #endif//PARTICLES
  
  // 3D
  if (H->nz > 1) {
    if(!(send_buffer_z0 = (Real *) malloc(zbsize*sizeof(Real))))
    {
      chprintf("Error allocating send_buffer_z0 in Allocate_MPI_Buffers_BLOCK (n = %ld, size = %ld).\n",zbsize,zbsize*sizeof(Real));
      chexit(-1);
    }
    if(!(send_buffer_z1 = (Real *) malloc(zbsize*sizeof(Real))))
    {
      chprintf("Error allocating send_buffer_z1 in Allocate_MPI_Buffers_BLOCK (n = %ld, size = %ld).\n",zbsize,zbsize*sizeof(Real));
      chexit(-1);
    }
    if(!(recv_buffer_z0 = (Real *) malloc(zbsize*sizeof(Real))))
    {
      chprintf("Error allocating recv_buffer_z0 in Allocate_MPI_Buffers_BLOCK (n = %ld, size = %ld).\n",zbsize,zbsize*sizeof(Real));
      chexit(-1);
    }
    if(!(recv_buffer_z1 = (Real *) malloc(zbsize*sizeof(Real))))
    {
      chprintf("Error allocating recv_buffer_z1 in Allocate_MPI_Buffers_BLOCK (n = %ld, size = %ld).\n",zbsize,zbsize*sizeof(Real));
      chexit(-1);
    }
    #ifdef PARTICLES
    if(!(send_buffer_z0_particles = (Real *) malloc(buffer_length_particles_z0_send*sizeof(Real))))
    {
      chprintf("Error allocating send_buffer_z0_particles in Allocate_MPI_Buffers_BLOCK (size = %ld).\n",buffer_length_particles_z0_send*sizeof(Real));
      chexit(-1);
    }
    if(!(send_buffer_z1_particles = (Real *) malloc(buffer_length_particles_z1_send*sizeof(Real))))
    {
      chprintf("Error allocating send_buffer_z1_particles in Allocate_MPI_Buffers_BLOCK (size = %ld).\n",buffer_length_particles_z1_send*sizeof(Real));
      chexit(-1);
    }
    if(!(recv_buffer_z0_particles = (Real *) malloc(buffer_length_particles_z0_recv*sizeof(Real))))
    {
      chprintf("Error allocating recv_buffer_z0_particles in Allocate_MPI_Buffers_BLOCK (size = %ld).\n",buffer_length_particles_z0_recv*sizeof(Real));
      chexit(-1);
    }
    if(!(recv_buffer_z1_particles = (Real *) malloc(buffer_length_particles_z1_recv*sizeof(Real))))
    {
      chprintf("Error allocating recv_buffer_z1_particles in Allocate_MPI_Buffers_BLOCK (size = %ld).\n",buffer_length_particles_z1_recv*sizeof(Real));
      chexit(-1);
    }
    #endif
  }
  
}


void Allocate_MPI_DeviceBuffers_BLOCK(struct Header *H)
>>>>>>> a7ebd097
{
  int xbsize, ybsize, zbsize;
  if (H->ny==1 && H->nz==1) {
    chprintf("Use SLAB decomposition for 1D problems.\n");
    chexit(-1);
  }
  // 2D
  if (H->ny>1 && H->nz==1) { 
    xbsize = H->n_fields*H->n_ghost*(H->ny-2*H->n_ghost);
    ybsize = H->n_fields*H->n_ghost*(H->nx);
    zbsize = 1;
  }
  // 3D
  if (H->ny>1 && H->nz>1) {
    xbsize = H->n_fields*H->n_ghost*(H->ny-2*H->n_ghost)*(H->nz-2*H->n_ghost);
    ybsize = H->n_fields*H->n_ghost*(H->nx)*(H->nz-2*H->n_ghost);
    zbsize = H->n_fields*H->n_ghost*(H->nx)*(H->ny);
  }

  x_buffer_length = xbsize;
  y_buffer_length = ybsize;
  z_buffer_length = zbsize;
  
  #ifdef PARTICLES
  // Set Initial sizes for particles buffers
  int n_max = std::max( H->nx, H->ny );
  n_max = std::max( H->nz, n_max );
  int factor = 2;
  N_PARTICLES_TRANSFER = n_max * n_max * factor ;
  
  // Set the number of values that will be transfered for each particle
  N_DATA_PER_PARTICLE_TRANSFER = 6; // 3 positions and 3 velocities 
  #ifndef SINGLE_PARTICLE_MASS
  N_DATA_PER_PARTICLE_TRANSFER += 1; //one more for the particle mass
  #endif
  #ifdef PARTICLE_IDS
  N_DATA_PER_PARTICLE_TRANSFER += 1; //one more for the particle ID
  #endif
<<<<<<< HEAD
  #ifdef PARTICLE_AGE
  N_DATA_PER_PARTICLE_TRANSFER += 1;
  #endif
=======
>>>>>>> a7ebd097
  
  buffer_length_particles_x0_send = N_PARTICLES_TRANSFER * N_DATA_PER_PARTICLE_TRANSFER;
  buffer_length_particles_x0_recv = N_PARTICLES_TRANSFER * N_DATA_PER_PARTICLE_TRANSFER;
  buffer_length_particles_x1_send = N_PARTICLES_TRANSFER * N_DATA_PER_PARTICLE_TRANSFER;
  buffer_length_particles_x1_recv = N_PARTICLES_TRANSFER * N_DATA_PER_PARTICLE_TRANSFER;
  buffer_length_particles_y0_send = N_PARTICLES_TRANSFER * N_DATA_PER_PARTICLE_TRANSFER;
  buffer_length_particles_y0_recv = N_PARTICLES_TRANSFER * N_DATA_PER_PARTICLE_TRANSFER;
  buffer_length_particles_y1_send = N_PARTICLES_TRANSFER * N_DATA_PER_PARTICLE_TRANSFER;
  buffer_length_particles_y1_recv = N_PARTICLES_TRANSFER * N_DATA_PER_PARTICLE_TRANSFER;
  buffer_length_particles_z0_send = N_PARTICLES_TRANSFER * N_DATA_PER_PARTICLE_TRANSFER;
  buffer_length_particles_z0_recv = N_PARTICLES_TRANSFER * N_DATA_PER_PARTICLE_TRANSFER;
  buffer_length_particles_z1_send = N_PARTICLES_TRANSFER * N_DATA_PER_PARTICLE_TRANSFER;
  buffer_length_particles_z1_recv = N_PARTICLES_TRANSFER * N_DATA_PER_PARTICLE_TRANSFER;
  #endif //PARTICLES
  
<<<<<<< HEAD
  chprintf("Allocating MPI communication buffers (nx = %ld, ny = %ld, nz = %ld).\n", xbsize, ybsize, zbsize);

  if(!(send_buffer_x0 = (Real *) malloc(xbsize*sizeof(Real))))
  {
    chprintf("Error allocating send_buffer_x0 in Allocate_MPI_Buffers_BLOCK (n = %ld, size = %ld).\n",xbsize,xbsize*sizeof(Real));
    chexit(-1);
  }
  if(!(send_buffer_x1 = (Real *) malloc(xbsize*sizeof(Real))))
  {
    chprintf("Error allocating send_buffer_x1 in Allocate_MPI_Buffers_BLOCK (n = %ld, size = %ld).\n",xbsize,xbsize*sizeof(Real));
    chexit(-1);
  }
  if(!(recv_buffer_x0 = (Real *) malloc(xbsize*sizeof(Real))))
  {
    chprintf("Error allocating recv_buffer_x0 in Allocate_MPI_Buffers_BLOCK (n = %ld, size = %ld).\n",xbsize,xbsize*sizeof(Real));
    chexit(-1);
  }
  if(!(recv_buffer_x1 = (Real *) malloc(xbsize*sizeof(Real))))
  {
    chprintf("Error allocating recv_buffer_x1 in Allocate_MPI_Buffers_BLOCK (n = %ld, size = %ld).\n",xbsize,xbsize*sizeof(Real));
    chexit(-1);
  }
  if(!(send_buffer_y0 = (Real *) malloc(ybsize*sizeof(Real))))
  {
    chprintf("Error allocating send_buffer_y0 in Allocate_MPI_Buffers_BLOCK (n = %ld, size = %ld).\n",ybsize,ybsize*sizeof(Real));
    chexit(-1);
  }
  if(!(send_buffer_y1 = (Real *) malloc(ybsize*sizeof(Real))))
  {
    chprintf("Error allocating send_buffer_y1 in Allocate_MPI_Buffers_BLOCK (n = %ld, size = %ld).\n",ybsize,ybsize*sizeof(Real));
    chexit(-1);
  }
  if(!(recv_buffer_y0 = (Real *) malloc(ybsize*sizeof(Real))))
  {
    chprintf("Error allocating recv_buffer_y0 in Allocate_MPI_Buffers_BLOCK (n = %ld, size = %ld).\n",ybsize,ybsize*sizeof(Real));
    chexit(-1);
  }
  if(!(recv_buffer_y1 = (Real *) malloc(ybsize*sizeof(Real))))
  {
    chprintf("Error allocating recv_buffer_y1 in Allocate_MPI_Buffers_BLOCK (n = %ld, size = %ld).\n",ybsize,ybsize*sizeof(Real));
    chexit(-1);
  }
  
  #ifdef PARTICLES
  //Allocate buffers for particles transfers
  chprintf("Allocating MPI communication buffers for particle transfers ( N_Particles: %d ).\n", N_PARTICLES_TRANSFER );
  if(!( send_buffer_x0_particles = (Real *) malloc(buffer_length_particles_x0_send*sizeof(Real))))
  {
    chprintf("Error allocating send_buffer_x0_paricles in Allocate_MPI_Buffers_BLOCK (size = %ld).\n",buffer_length_particles_x0_send*sizeof(Real));
    chexit(-1);
  }
  if(!( send_buffer_x1_particles = (Real *) malloc(buffer_length_particles_x1_send*sizeof(Real))))
  {
    chprintf("Error allocating send_buffer_x1_paricles in Allocate_MPI_Buffers_BLOCK (size = %ld).\n",buffer_length_particles_x1_send*sizeof(Real));
    chexit(-1);
  }
  if(!(recv_buffer_x0_particles = (Real *) malloc(buffer_length_particles_x0_recv*sizeof(Real))))
  {
    chprintf("Error allocating recv_buffer_x0_particles in Allocate_MPI_Buffers_BLOCK (size = %ld).\n",buffer_length_particles_x0_recv*sizeof(Real));
    chexit(-1);
  }
  if(!(recv_buffer_x1_particles = (Real *) malloc(buffer_length_particles_x1_recv*sizeof(Real))))
  {
    chprintf("Error allocating recv_buffer_x1_particles in Allocate_MPI_Buffers_BLOCK (size = %ld).\n",buffer_length_particles_x1_recv*sizeof(Real));
    chexit(-1);
  }
  if(!(send_buffer_y0_particles = (Real *) malloc(buffer_length_particles_y0_send*sizeof(Real))))
  {
    chprintf("Error allocating send_buffer_y0_particles in Allocate_MPI_Buffers_BLOCK (size = %ld).\n",buffer_length_particles_y0_send*sizeof(Real));
    chexit(-1);
  }
  if(!(send_buffer_y1_particles = (Real *) malloc(buffer_length_particles_y1_send*sizeof(Real))))
  {
    chprintf("Error allocating send_buffer_y1_particles in Allocate_MPI_Buffers_BLOCK (size = %ld).\n",buffer_length_particles_y1_send*sizeof(Real));
    chexit(-1);
  }
  if(!(recv_buffer_y0_particles = (Real *) malloc(buffer_length_particles_y0_recv*sizeof(Real))))
  {
    chprintf("Error allocating recv_buffer_y0_particles in Allocate_MPI_Buffers_BLOCK (size = %ld).\n",buffer_length_particles_y0_recv*sizeof(Real));
    chexit(-1);
  }
  if(!(recv_buffer_y1_particles = (Real *) malloc(buffer_length_particles_y1_recv*sizeof(Real))))
  {
    chprintf("Error allocating recv_buffer_y1_particles in Allocate_MPI_Buffers_BLOCK (size = %ld).\n",buffer_length_particles_y1_recv*sizeof(Real));
    chexit(-1);
  }
  #endif//PARTICLES
  
  // 3D
  if (H->nz > 1) {
    if(!(send_buffer_z0 = (Real *) malloc(zbsize*sizeof(Real))))
    {
      chprintf("Error allocating send_buffer_z0 in Allocate_MPI_Buffers_BLOCK (n = %ld, size = %ld).\n",zbsize,zbsize*sizeof(Real));
      chexit(-1);
    }
    if(!(send_buffer_z1 = (Real *) malloc(zbsize*sizeof(Real))))
    {
      chprintf("Error allocating send_buffer_z1 in Allocate_MPI_Buffers_BLOCK (n = %ld, size = %ld).\n",zbsize,zbsize*sizeof(Real));
      chexit(-1);
    }
    if(!(recv_buffer_z0 = (Real *) malloc(zbsize*sizeof(Real))))
    {
      chprintf("Error allocating recv_buffer_z0 in Allocate_MPI_Buffers_BLOCK (n = %ld, size = %ld).\n",zbsize,zbsize*sizeof(Real));
      chexit(-1);
    }
    if(!(recv_buffer_z1 = (Real *) malloc(zbsize*sizeof(Real))))
    {
      chprintf("Error allocating recv_buffer_z1 in Allocate_MPI_Buffers_BLOCK (n = %ld, size = %ld).\n",zbsize,zbsize*sizeof(Real));
      chexit(-1);
    }
    #ifdef PARTICLES
    if(!(send_buffer_z0_particles = (Real *) malloc(buffer_length_particles_z0_send*sizeof(Real))))
    {
      chprintf("Error allocating send_buffer_z0_particles in Allocate_MPI_Buffers_BLOCK (size = %ld).\n",buffer_length_particles_z0_send*sizeof(Real));
      chexit(-1);
    }
    if(!(send_buffer_z1_particles = (Real *) malloc(buffer_length_particles_z1_send*sizeof(Real))))
    {
      chprintf("Error allocating send_buffer_z1_particles in Allocate_MPI_Buffers_BLOCK (size = %ld).\n",buffer_length_particles_z1_send*sizeof(Real));
      chexit(-1);
    }
    if(!(recv_buffer_z0_particles = (Real *) malloc(buffer_length_particles_z0_recv*sizeof(Real))))
    {
      chprintf("Error allocating recv_buffer_z0_particles in Allocate_MPI_Buffers_BLOCK (size = %ld).\n",buffer_length_particles_z0_recv*sizeof(Real));
      chexit(-1);
    }
    if(!(recv_buffer_z1_particles = (Real *) malloc(buffer_length_particles_z1_recv*sizeof(Real))))
    {
      chprintf("Error allocating recv_buffer_z1_particles in Allocate_MPI_Buffers_BLOCK (size = %ld).\n",buffer_length_particles_z1_recv*sizeof(Real));
      chexit(-1);
    }
    #endif
  }
  
}

#ifdef PARTICLES
// Funtion that checks if the buffer size For the particles transfer is large enough,
// and grows the buffer if needed.
void Check_and_Grow_Particles_Buffer( Real **part_buffer, int *current_size_ptr, int new_size ){

  int current_size = *current_size_ptr;
  if ( new_size <= current_size ) return;

  new_size = (int) 2 * new_size;
  std::cout << " #######  Growing Particles Transfer Buffer, size: " << current_size << "  new_size: " << new_size << std::endl;

  Real *new_buffer;
  new_buffer = (Real *) realloc( *part_buffer, new_size*sizeof(Real) );
  if ( new_buffer == NULL ){
    std::cout << " Error When Allocating New Particles Transfer Buffer" << std::endl;
    chexit(-1);
  }
  *part_buffer = new_buffer;
  *current_size_ptr = new_size;
}
#endif //PARTICLES

/* find the greatest prime factor of an integer */
int greatest_prime_factor(int n)
{
  int ns = n;
  int np = 2;

  if(n==1||n==2)
    return n;

  while(1)
  {
    while(!(ns%np))
    {
      ns = ns/np;
    }

    if(ns==1)
      break;

    np++;
  }
  return np;
}

/*tile MPI processes in a block arrangement*/
void TileBlockDecomposition(void)
{
  int n_gpf;

  //initialize np_x, np_y, np_z
  int np_x = 1;
	int np_y = 1;
	int np_z = 1;
	//printf("nproc %d n_gpf %d\n",nproc,n_gpf);

	/*find the greatest prime factor of the number of MPI processes*/
  n_gpf = greatest_prime_factor(nproc);
	//printf("nproc %d n_gpf %d\n",nproc,n_gpf);

  /*base decomposition on whether n_gpf==2*/
  if(n_gpf!=2)
  {
    /*if we are dealing with two dimensions, we can just assign domain*/
    if(nz_global==1)
    {
      np_x = n_gpf;
      np_y = nproc/np_x;
      np_z = 1;

    }else{
      /*we are in 3-d, so split remainder evenly*/
      np_x  = n_gpf;
      n_gpf = greatest_prime_factor(nproc/n_gpf);
      if(n_gpf!=2)
      {
        /*the next greatest prime is odd, so just split*/
        np_y = n_gpf;
        np_z = nproc/(np_x*np_y);
      }else{
        /*increase ny, nz round-robin*/
        while(np_x*np_y*np_z < nproc)
        {
        	np_y*=2;
        	if(np_x*np_y*np_z==nproc)
        		break;
        	np_z*=2;
        }

      }
    }

  }else{
  	/*nproc is a power of 2*/
    /*if we are dealing with two dimensions, we can just assign domain*/
    if(nz_global==1)
    {
      np_x = n_gpf;
      np_y = nproc/np_x;
      np_z = 1;

    }else{
      /*we are in 3-d, so split remainder evenly*/

      /*increase nx, ny, nz round-robin*/
      while(np_x*np_y*np_z < nproc)
      {
        np_x*=2;
        if(np_x*np_y*np_z==nproc)
          break;
        np_y*=2;
        if(np_x*np_y*np_z==nproc)
          break;
        np_z*=2;
      }
    }
  }

  //reorder x, y, z

  int n_tmp;
  if(np_z>np_y)
  {
  	n_tmp = np_y;
  	np_y  = np_z;
  	np_z  = n_tmp;
  }
  if(np_y>np_x)
  {
  	n_tmp = np_x;
  	np_x  = np_y;
  	np_y  = n_tmp;
  }
  if(np_z>np_y)
  {
  	n_tmp = np_y;
  	np_y  = np_z;
  	np_z  = n_tmp;
  }

  //save result
  nproc_x = np_x;
  nproc_y = np_y;
  nproc_z = np_z;
}


/*! \fn int ***three_dimensional_int_array(int n, int l, int m)
 *  *  \brief Allocate a three dimensional (n x l x m) int array
 *   */
int ***three_dimensional_int_array(int n, int l, int m)
{
  int ***x;

  x = new int **[n];
  for(int i=0;i<n;i++)
  {
    x[i] = new int *[l];
    for(int j=0;j<l;j++)
    {
      x[i][j] = new int [m];
    }
  }

  return x;
}
/*! \fn void deallocate_three_int_dimensional_array(int ***x, int n, int l, int m)
 *  *  \brief De-allocate a three dimensional (n x l x m) int array.
 *   */
void deallocate_three_dimensional_int_array(int ***x, int n, int l, int m)
{
  for(int i=0;i<n;i++)
  {
    for(int j=0;j<l;j++)
      delete[] x[i][j];
    delete[] x[i];
  }
  delete x;
}
#endif /*MPI_CHOLLA*/
=======
  chprintf("Allocating MPI communication buffers on GPU ");
  chprintf("(nx = %ld, ny = %ld, nz = %ld).\n", xbsize, ybsize, zbsize);
  
  CudaSafeCall ( cudaMalloc (&send_buffer_x0, xbsize*sizeof(Real)) );
  CudaSafeCall ( cudaMalloc (&send_buffer_x1, xbsize*sizeof(Real)) );
  CudaSafeCall ( cudaMalloc (&recv_buffer_x0, xbsize*sizeof(Real)) );
  CudaSafeCall ( cudaMalloc (&recv_buffer_x1, xbsize*sizeof(Real)) );
  CudaSafeCall ( cudaMalloc (&send_buffer_y0, ybsize*sizeof(Real)) );
  CudaSafeCall ( cudaMalloc (&send_buffer_y1, ybsize*sizeof(Real)) );
  CudaSafeCall ( cudaMalloc (&recv_buffer_y0, ybsize*sizeof(Real)) );
  CudaSafeCall ( cudaMalloc (&recv_buffer_y1, ybsize*sizeof(Real)) );
  CudaSafeCall ( cudaMalloc (&send_buffer_z0, zbsize*sizeof(Real)) );
  CudaSafeCall ( cudaMalloc (&send_buffer_z1, zbsize*sizeof(Real)) );
  CudaSafeCall ( cudaMalloc (&recv_buffer_z0, zbsize*sizeof(Real)) );
  CudaSafeCall ( cudaMalloc (&recv_buffer_z1, zbsize*sizeof(Real)) );
  
  #ifdef PARTICLES
  chprintf("GPU MPI for PARTICLES is not yet implemented. Aborting.\n")
  chexit(-1);
  #endif//PARTICLES
  
}


#ifdef PARTICLES
// Funtion that checks if the buffer size For the particles transfer is large enough,
// and grows the buffer if needed.
void Check_and_Grow_Particles_Buffer( Real **part_buffer, int *current_size_ptr, int new_size ){

  int current_size = *current_size_ptr;
  if ( new_size <= current_size ) return;

  new_size = (int) 2 * new_size;
  std::cout << " #######  Growing Particles Transfer Buffer, size: " << current_size << "  new_size: " << new_size << std::endl;

  Real *new_buffer;
  new_buffer = (Real *) realloc( *part_buffer, new_size*sizeof(Real) );
  if ( new_buffer == NULL ){
    std::cout << " Error When Allocating New Particles Transfer Buffer" << std::endl;
    chexit(-1);
  }
  *part_buffer = new_buffer;
  *current_size_ptr = new_size;
}
#endif //PARTICLES

/* find the greatest prime factor of an integer */
int greatest_prime_factor(int n)
{
  int ns = n;
  int np = 2;

  if(n==1||n==2)
    return n;

  while(1)
  {
    while(!(ns%np))
    {
      ns = ns/np;
    }

    if(ns==1)
      break;

    np++;
  }
  return np;
}

/*tile MPI processes in a block arrangement*/
void TileBlockDecomposition(void)
{
  int n_gpf;

  //initialize np_x, np_y, np_z
  int np_x = 1;
	int np_y = 1;
	int np_z = 1;
	//printf("nproc %d n_gpf %d\n",nproc,n_gpf);

	/*find the greatest prime factor of the number of MPI processes*/
  n_gpf = greatest_prime_factor(nproc);
	//printf("nproc %d n_gpf %d\n",nproc,n_gpf);

  /*base decomposition on whether n_gpf==2*/
  if(n_gpf!=2)
  {
    /*if we are dealing with two dimensions, we can just assign domain*/
    if(nz_global==1)
    {
      np_x = n_gpf;
      np_y = nproc/np_x;
      np_z = 1;

    }else{
      /*we are in 3-d, so split remainder evenly*/
      np_x  = n_gpf;
      n_gpf = greatest_prime_factor(nproc/n_gpf);
      if(n_gpf!=2)
      {
        /*the next greatest prime is odd, so just split*/
        np_y = n_gpf;
        np_z = nproc/(np_x*np_y);
      }else{
        /*increase ny, nz round-robin*/
        while(np_x*np_y*np_z < nproc)
        {
        	np_y*=2;
        	if(np_x*np_y*np_z==nproc)
        		break;
        	np_z*=2;
        }

      }
    }

  }else{
  	/*nproc is a power of 2*/
    /*if we are dealing with two dimensions, we can just assign domain*/
    if(nz_global==1)
    {
      np_x = n_gpf;
      np_y = nproc/np_x;
      np_z = 1;

    }else{
      /*we are in 3-d, so split remainder evenly*/

      /*increase nx, ny, nz round-robin*/
      while(np_x*np_y*np_z < nproc)
      {
        np_x*=2;
        if(np_x*np_y*np_z==nproc)
          break;
        np_y*=2;
        if(np_x*np_y*np_z==nproc)
          break;
        np_z*=2;
      }
    }
  }

  //reorder x, y, z

  int n_tmp;
  if(np_z>np_y)
  {
  	n_tmp = np_y;
  	np_y  = np_z;
  	np_z  = n_tmp;
  }
  if(np_y>np_x)
  {
  	n_tmp = np_x;
  	np_x  = np_y;
  	np_y  = n_tmp;
  }
  if(np_z>np_y)
  {
  	n_tmp = np_y;
  	np_y  = np_z;
  	np_z  = n_tmp;
  }

  //save result
  nproc_x = np_x;
  nproc_y = np_y;
  nproc_z = np_z;
}


/*! \fn int ***three_dimensional_int_array(int n, int l, int m)
 *  *  \brief Allocate a three dimensional (n x l x m) int array
 *   */
int ***three_dimensional_int_array(int n, int l, int m)
{
  int ***x;

  x = new int **[n];
  for(int i=0;i<n;i++)
  {
    x[i] = new int *[l];
    for(int j=0;j<l;j++)
    {
      x[i][j] = new int [m];
    }
  }

  return x;
}
/*! \fn void deallocate_three_int_dimensional_array(int ***x, int n, int l, int m)
 *  *  \brief De-allocate a three dimensional (n x l x m) int array.
 *   */
void deallocate_three_dimensional_int_array(int ***x, int n, int l, int m)
{
  for(int i=0;i<n;i++)
  {
    for(int j=0;j<l;j++)
      delete[] x[i][j];
    delete[] x[i];
  }
  delete x;
}
#endif /*MPI_CHOLLA*/
>>>>>>> a7ebd097
<|MERGE_RESOLUTION|>--- conflicted
+++ resolved
@@ -1,4 +1,3 @@
-<<<<<<< HEAD
 #ifdef MPI_CHOLLA
 #include <mpi.h>
 #include <math.h>
@@ -301,8 +300,12 @@
     case SLAB_DECOMP:
       Allocate_MPI_Buffers_SLAB(H);
       break;
-    case BLOCK_DECOMP:  
+    case BLOCK_DECOMP:
+      #ifdef GPU_MPI
+      Allocate_MPI_DeviceBuffers_BLOCK(H);
+      #else
       Allocate_MPI_Buffers_BLOCK(H);
+      #endif
       break;
   }
 }
@@ -966,978 +969,6 @@
 
 
 void Allocate_MPI_Buffers_BLOCK(struct Header *H)
-=======
-#ifdef MPI_CHOLLA
-#include <mpi.h>
-#include <math.h>
-#include "mpi_routines.h"
-#include "global.h"
-#include "error_handling.h"
-#include "io.h"
-#include "cuda_mpi_routines.h"
-#include "MPI_Comm_node.h"
-#include <iostream>
-
-/*Global MPI Variables*/
-int procID; /*process rank*/
-int nproc;  /*number of processes in global comm*/
-int root;   /*rank of root process*/
-
-int procID_node; /*process rank on node*/
-int nproc_node;  /*number of MPI processes on node*/
-
-MPI_Comm world; /*global communicator*/
-MPI_Comm node;  /*global communicator*/
-
-MPI_Datatype MPI_CHREAL; /*set equal to MPI_FLOAT or MPI_DOUBLE*/
-
-#ifdef PARTICLES
-MPI_Datatype MPI_PART_INT; /*set equal to MPI_INT or MPI_LONG*/
-#endif
-
-//MPI_Requests for nonblocking comm
-MPI_Request *send_request;
-MPI_Request *recv_request;
-
-//MPI destinations and sources
-int dest[6];
-int source[6];
-
-/* Decomposition flag */
-int flag_decomp;
-
-
-//Communication buffers
-// For SLAB
-Real *send_buffer_0;
-Real *send_buffer_1;
-Real *recv_buffer_0;
-Real *recv_buffer_1;
-// For BLOCK 
-Real *send_buffer_x0;
-Real *send_buffer_x1;
-Real *send_buffer_y0;
-Real *send_buffer_y1;
-Real *send_buffer_z0;
-Real *send_buffer_z1;
-Real *recv_buffer_x0;
-Real *recv_buffer_x1;
-Real *recv_buffer_y0;
-Real *recv_buffer_y1;
-Real *recv_buffer_z0;
-Real *recv_buffer_z1;
-
-int send_buffer_length;
-int recv_buffer_length;
-int x_buffer_length;
-int y_buffer_length;
-int z_buffer_length;
-
-#ifdef PARTICLES
-//Buffers for particles transfers
-Real *send_buffer_x0_particles;
-Real *send_buffer_x1_particles;
-Real *send_buffer_y0_particles;
-Real *send_buffer_y1_particles;
-Real *send_buffer_z0_particles;
-Real *send_buffer_z1_particles;
-Real *recv_buffer_x0_particles;
-Real *recv_buffer_x1_particles;
-Real *recv_buffer_y0_particles;
-Real *recv_buffer_y1_particles;
-Real *recv_buffer_z0_particles;
-Real *recv_buffer_z1_particles;
-
-// Size of the buffers for particles transfers
-int buffer_length_particles_x0_send;
-int buffer_length_particles_x0_recv;
-int buffer_length_particles_x1_send;
-int buffer_length_particles_x1_recv;
-int buffer_length_particles_y0_send;
-int buffer_length_particles_y0_recv;
-int buffer_length_particles_y1_send;
-int buffer_length_particles_y1_recv;
-int buffer_length_particles_z0_send;
-int buffer_length_particles_z0_recv;
-int buffer_length_particles_z1_send;
-int buffer_length_particles_z1_recv;
-
-// Request for Number Of Partciles to be transferd
-MPI_Request *send_request_n_particles;
-MPI_Request *recv_request_n_particles;
-// Request for Partciles Transfer
-MPI_Request *send_request_particles_transfer;
-MPI_Request *recv_request_particles_transfer;
-#endif//PARTICLES
-
-/*local domain sizes*/
-/*none of these include ghost cells!*/
-ptrdiff_t nx_global;
-ptrdiff_t ny_global;
-ptrdiff_t nz_global;
-ptrdiff_t nx_local;
-ptrdiff_t ny_local;
-ptrdiff_t nz_local;
-ptrdiff_t nx_local_start;
-ptrdiff_t ny_local_start;
-ptrdiff_t nz_local_start;
-
-/*number of MPI procs in each dimension*/
-int nproc_x;
-int nproc_y;
-int nproc_z;
-
-#ifdef   FFTW
-ptrdiff_t n_local_complex;
-#endif /*FFTW*/
-
-
-/*\fn void InitializeChollaMPI(void) */
-/* Routine to initialize MPI */
-void InitializeChollaMPI(int *pargc, char **pargv[])
-{
-
-  /*initialize MPI*/
-  MPI_Init(pargc, pargv);
-
-  /*set process ids in comm world*/
-  MPI_Comm_rank(MPI_COMM_WORLD, &procID);
-  
-  /*find number of processes in comm world*/
-  MPI_Comm_size(MPI_COMM_WORLD, &nproc);
-
-  /*print a cute message*/
-  //printf("Processor %d of %d: Hello!\n", procID, nproc);
-
-  /* set the root process rank */
-  root = 0;
-
-  /* set the global communicator */
-  world = MPI_COMM_WORLD;
-
-  /* set the precision of MPI floating point numbers */
-  #if PRECISION == 1
-  MPI_CHREAL = MPI_FLOAT;
-  #endif /*PRECISION*/
-  #if PRECISION == 2
-  MPI_CHREAL = MPI_DOUBLE;
-  #endif /*PRECISION*/
-  
-  #ifdef PARTICLES
-  #ifdef PARTICLES_LONG_INTS
-  MPI_PART_INT = MPI_LONG;
-  #else
-  MPI_PART_INT = MPI_INT;
-  #endif
-  #endif
-
-  /*create the MPI_Request arrays for non-blocking sends*/
-  if(!(send_request = (MPI_Request *) malloc(2*sizeof(MPI_Request))))
-  {
-    chprintf("Error allocating send_request.\n");
-    chexit(-2);
-  }
-  if(!(recv_request = (MPI_Request *) malloc(2*sizeof(MPI_Request))))
-  {
-    chprintf("Error allocating recv_request.\n");
-    chexit(-2);
-  }  
-  
-  #ifdef PARTICLES
-  if(!(send_request_n_particles = (MPI_Request *) malloc(2*sizeof(MPI_Request))))
-  {
-    chprintf("Error allocating send_request for number of particles for transfer.\n");
-    chexit(-2);
-  }
-  if(!(recv_request_n_particles = (MPI_Request *) malloc(2*sizeof(MPI_Request))))
-  {
-    chprintf("Error allocating recv_request for number of particles for transfer.\n");
-    chexit(-2);
-  }
-
-  if(!(send_request_particles_transfer = (MPI_Request *) malloc(2*sizeof(MPI_Request))))
-  {
-    chprintf("Error allocating send_request for particles transfer.\n");
-    chexit(-2);
-  }
-  if(!(recv_request_particles_transfer = (MPI_Request *) malloc(2*sizeof(MPI_Request))))
-  {
-    chprintf("Error allocating recv_request for particles transfer.\n");
-    chexit(-2);
-  }
-  #endif
-
-  /*set up node communicator*/
-  node = MPI_Comm_node(&procID_node, &nproc_node);
-  // #ifdef ONLY_PARTICLES
-  // chprintf("ONLY_PARTICLES: Initializing without CUDA support.\n");
-  // #else
-  // #ifndef GRAVITY
-  // // Needed to initialize cuda after gravity in order to work on Summit
-  // //initialize cuda for use with mpi
-  #ifdef CUDA
-  if(initialize_cuda_mpi(procID_node,nproc_node))
-  {
-    chprintf("Error initializing cuda with mpi.\n");
-    chexit(-10);
-  }
-  #endif /*CUDA*/
-  // #endif//ONLY_PARTICLES
-
-  //set decomposition flag
-  #ifdef   SLAB
-  flag_decomp = SLAB_DECOMP;
-  #endif /*SLAB*/
-  #ifdef   BLOCK
-  flag_decomp = BLOCK_DECOMP;
-  #endif /*BLOCK*/
-}
-
-
-
-/* Perform domain decomposition */
-void DomainDecomposition(struct parameters *P, struct Header *H, int nx_gin, int ny_gin, int nz_gin)
-{
-  int domain_flag = 0;
-
-  switch(flag_decomp)
-  {
-    case SLAB_DECOMP:
-      /*We use a slab domain decomposition */
-      domain_flag = 1;
-
-      /* use a slab decomposition */
-      DomainDecompositionSLAB(P, H, nx_gin, ny_gin, nz_gin);
-
-      break;
-
-    case BLOCK_DECOMP:    
-      /*We use a block domain decomposition */
-      domain_flag = 1;
-
-      /* use a block decomposition */
-      DomainDecompositionBLOCK(P, H, nx_gin, ny_gin, nz_gin);
-
-      break;
-
-    default:
-      /*We use a slab domain decomposition */
-      domain_flag = 1;
-      flag_decomp = SLAB_DECOMP; /*force slab decomp as default*/
-
-      /* use a slab decomposition */
-      DomainDecompositionSLAB(P, H, nx_gin, ny_gin, nz_gin);
-
-      break;
-  }
-
-
-
-  // set grid dimensions
-  H->nx = nx_local+2*H->n_ghost;
-  H->nx_real = nx_local;
-  if (ny_local == 1) H->ny = 1;
-  else H->ny = ny_local+2*H->n_ghost;
-  H->ny_real = ny_local;
-  if (nz_local == 1) H->nz = 1;
-  else H->nz = nz_local+2*H->n_ghost;
-  H->nz_real = nz_local;
-
-  // set total number of cells
-  H->n_cells = H->nx * H->ny * H->nz;
-
-  //printf("In DomainDecomposition: nx %d ny %d nz %d nc %d\n",H->nx,H->ny,H->nz,H->n_cells);
-
-  /* make sure the domain is specified in the makefile */ 
-  if(domain_flag==0)
-  {
-    chprintf("Domain not specified in makefile. Aborting!\n");
-    chexit(-1);
-  } 
-
-
-  //Allocate communication buffers
-  Allocate_MPI_Buffers(H);
-  
-}
-
-
-void Allocate_MPI_Buffers(struct Header *H)
-{
-  switch(flag_decomp)
-  {
-    case SLAB_DECOMP:
-      Allocate_MPI_Buffers_SLAB(H);
-      break;
-    case BLOCK_DECOMP:
-      #ifdef GPU_MPI
-      Allocate_MPI_DeviceBuffers_BLOCK(H);
-      #else
-      Allocate_MPI_Buffers_BLOCK(H);
-      #endif
-      break;
-  }
-}
-
-
-/* Perform domain decomposition */
-void DomainDecompositionSLAB(struct parameters *P, struct Header *H, int nx_gin, int ny_gin, int nz_gin)
-{
-
-  /* record global size */
-  nx_global = nx_gin;
-  ny_global = ny_gin;
-  nz_global = nz_gin;
-
-  /* local y and z size are the same as the global sizes */
-  ny_local = ny_global;
-  nz_local = nz_global;
-
-
-  /*set mpi destinations and sources*/
-  dest[0] = procID-1;
-  if(dest[0]<0)
-    dest[0] += nproc;
-  source[0] = procID-1;
-  if(source[0]<0)
-    source[0] += nproc;
-  dest[1] = procID+1;
-  if(dest[1]>=nproc)
-    dest[1] -= nproc;
-  source[1] = procID+1;
-  if(source[1]>=nproc)
-    source[1] -= nproc;
-
-  /* find the local complex size, covering "real" (non-ghost) cells only */
-
-#ifdef   FFTW
-  n_local_complex = fftw_mpi_local_size_3d(nx_global, ny_global, nz_global, 
-             world, &nx_local, &nx_local_start);
-#else   /*FFTW*/
-
-  int i;
-  int remainder;
-  int *nx_local_proc;
-
-  if( !(nx_local_proc = (int *) calloc(nproc,sizeof(int))))
-  {
-    chprintf("Error allocating nx_local array\n");
-    chexit(10);
-  }
-
-  for (i=0; i<nproc; i++)
-  {
-    //split the x-cells close to equally 
-    nx_local_proc[i] = nx_global / nproc;
-  }
-
-  //assign any remaining
-  remainder = nx_global % nproc;
-  i = 0;
-  while (remainder>0)
-  {
-    //split the remainder as equally as possible
-    //remainder is guarranteed < nproc
-    nx_local_proc[i]++;
-    remainder--;
-    i++;
-  }
-
-
-  //set local nx
-  nx_local = nx_local_proc[procID];
-
-  //set the starting x-cell location of each process
-  nx_local_start=0;
-  for(i=0;i<procID;i++) {
-    nx_local_start += nx_local_proc[i]; //note this is from the start of the real cells
-  }
-
-  //free mem
-  free(nx_local_proc);
-
-#endif  /*FFTW*/
-
-  /*adjust boundary condition flags*/
-
-  /*remember global boundary conditions*/
-  P->xlg_bcnd = P->xl_bcnd;
-  P->xug_bcnd = P->xu_bcnd;
-  P->ylg_bcnd = P->yl_bcnd;
-  P->yug_bcnd = P->yu_bcnd;
-  P->zlg_bcnd = P->zl_bcnd;
-  P->zug_bcnd = P->zu_bcnd;
-
-
-  /*we need to adjust only interior x bcnds*/
-  if( (procID==0)||(procID==nproc-1) )
-  {
-    //set upper x bcnd of proc 0 to be MPI
-    if(procID==0 && nproc!=1)
-    {
-      P->xu_bcnd = 5;
-
-      //if the global bcnd is periodic, use MPI bcnds at ends
-      if(P->xl_bcnd==1) P->xl_bcnd = 5;
-    }
-
-    //set lower x bcnd of proc np-1 to be MPI
-    if(procID==nproc-1 && nproc!=1)
-    {
-      P->xl_bcnd = 5;
-    
-      //if the global bcnd is periodic, use MPI bcnds at ends
-      if(P->xu_bcnd==1) P->xu_bcnd = 5;
-    }
-  } else {
-    //set both x bcnds to MPI bncds
-    P->xl_bcnd = 5;
-    P->xu_bcnd = 5;
-  }
-
-
-
-}
-
-/* Perform domain decomposition */
-void DomainDecompositionBLOCK(struct parameters *P, struct Header *H, int nx_gin, int ny_gin, int nz_gin)
-{
-  int n;
-  int i,j,k;
-  int *ix;
-  int *iy;
-  int *iz;
-
-  //enforce an even number of processes
-  if(nproc%2)
-  {
-    chprintf("Block based decomposition must use an even number of MPI processes.\n");
-    chprintf("Switching to slab decomposition\n");
-    flag_decomp = SLAB_DECOMP; /*set decomp flag to SLAB_DECOMP*/
-    /*perform a SLAB decomposition*/
-    DomainDecompositionSLAB(P,H,nx_gin,ny_gin,nz_gin);
-    /*return from this function*/
-    return;
-  }
-
-  /* record global size */
-  nx_global = nx_gin;
-  ny_global = ny_gin;
-  nz_global = nz_gin;
-
-  /*allocate subdomain indices*/
-  ix = (int *)malloc(nproc*sizeof(int));
-  iy = (int *)malloc(nproc*sizeof(int));
-  iz = (int *)malloc(nproc*sizeof(int));
-
-  /*tile the MPI processes in blocks*/
-  /*this sets nproc_x, nproc_y, nproc_z */
-  //chprintf("About to enter tiling block decomp\n");
-  MPI_Barrier(world);
-  TileBlockDecomposition();
-
-  if (nz_global > nx_global) {
-    int tmp;
-    tmp = nproc_x;
-    nproc_x = nproc_z;
-    nproc_z = tmp;
-  }
-  
-  #ifdef SET_MPI_GRID
-  // Set the MPI Processes grid [n_proc_x, n_proc_y, n_proc_z]
-  nproc_x = P->n_proc_x;
-  nproc_y = P->n_proc_y;
-  nproc_z = P->n_proc_z;
-  chprintf("Setting MPI grid: nx=%d  ny=%d  nz=%d\n", nproc_x, nproc_y, nproc_z);
-  // chprintf("Setting MPI grid: nx=%d  ny=%d  nz=%d\n", P->n_proc_x, P->n_proc_y, P->n_proc_z);
-  #endif
-
-  //chprintf("Allocating tiling.\n");
-  MPI_Barrier(world);
-  int ***tiling = three_dimensional_int_array(nproc_x,nproc_y,nproc_z);
-
-
-  //find indices
-  //chprintf("Setting indices.\n");
-  MPI_Barrier(world);
-  n = 0;
-  //Gravity: Change the order of MPI processes asigment to match the assigment done by PFFT
-  //Original:
-  // for(i=0;i<nproc_x;i++)
-  //   for(j=0;j<nproc_y;j++)
-  //     for(k=0;k<nproc_z;k++)
-  //
-  
-  for(k=0;k<nproc_z;k++)
-    for(j=0;j<nproc_y;j++)
-      for(i=0;i<nproc_x;i++)
-      {
-        ix[n] = i;
-        iy[n] = j;
-        iz[n] = k;
-
-        tiling[i][j][k] = n;
-
-        if(n==procID)
-        {
-          dest[0] = i-1;
-          if(dest[0]<0)
-            dest[0] += nproc_x;
-          dest[1] = i+1;
-          if(dest[1]>=nproc_x)
-            dest[1] -= nproc_x;
-
-          dest[2] = j-1;
-          if(dest[2]<0)
-            dest[2] += nproc_y;
-          dest[3] = j+1;
-          if(dest[3]>=nproc_y)
-            dest[3] -= nproc_y;
-
-          dest[4] = k-1;
-          if(dest[4]<0)
-            dest[4] += nproc_z;
-          dest[5] = k+1;
-          if(dest[5]>=nproc_z)
-            dest[5] -= nproc_z;
-        }
-        n++;
-      }
-
-  /* set local x, y, z subdomain sizes */
-  n = nx_global%nproc_x;
-  if(!n)
-  {
-    //nx_global splits evenly along x procs*/
-    nx_local = nx_global/nproc_x;
-    nx_local_start = ix[procID]*nx_local;
-  }else{
-    nx_local = nx_global/nproc_x;
-    if(ix[procID]<n)
-    {
-      nx_local++;
-      nx_local_start = ix[procID]*nx_local;
-    }else{
-      //check nx_local_start offsets -- should n be (n-1) below?
-      nx_local_start = n*(nx_local+1) + (ix[procID]-n)*nx_local;
-    }
-  }
-  n = ny_global%nproc_y;
-  if(!n)
-  {
-    //ny_global splits evenly along y procs*/
-    ny_local = ny_global/nproc_y;
-    ny_local_start = iy[procID]*ny_local;
-  }else{
-    ny_local = ny_global/nproc_y;
-    if(iy[procID]<n)
-    {
-      ny_local++;
-      ny_local_start = iy[procID]*ny_local;
-    }else{
-      ny_local_start = n*(ny_local+1) + (iy[procID]-n)*ny_local;
-    }
-  }
-  n = nz_global%nproc_z;
-  if(!n)
-  {
-    //nz_global splits evenly along z procs*/
-    nz_local = nz_global/nproc_z;
-    nz_local_start = iz[procID]*nz_local;
-  }else{
-    nz_local = nz_global/nproc_z;
-    if(iz[procID]<n)
-    {
-      nz_local++;
-      nz_local_start = iz[procID]*nz_local;
-    }else{
-      nz_local_start = n*(nz_local+1) + (iz[procID]-n)*nz_local;
-    }
-  }
-
-
-  //find MPI sources 
-  for(i=0;i<6;i++)
-    source[i] = dest[i];
-
-  //find MPI destinations
-  dest[0] = tiling[dest[0]][iy[procID]][iz[procID]];
-  dest[1] = tiling[dest[1]][iy[procID]][iz[procID]];
-  dest[2] = tiling[ix[procID]][dest[2]][iz[procID]];
-  dest[3] = tiling[ix[procID]][dest[3]][iz[procID]];
-  dest[4] = tiling[ix[procID]][iy[procID]][dest[4]];
-  dest[5] = tiling[ix[procID]][iy[procID]][dest[5]];
-
-  source[0] = tiling[source[0]][iy[procID]][iz[procID]];
-  source[1] = tiling[source[1]][iy[procID]][iz[procID]];
-  source[2] = tiling[ix[procID]][source[2]][iz[procID]];
-  source[3] = tiling[ix[procID]][source[3]][iz[procID]];
-  source[4] = tiling[ix[procID]][iy[procID]][source[4]];
-  source[5] = tiling[ix[procID]][iy[procID]][source[5]];
-
-  chprintf("nproc_x %d nproc_y %d nproc_z %d\n",nproc_x,nproc_y,nproc_z);
-
-  //free the tiling
-  deallocate_three_dimensional_int_array(tiling,nproc_x,nproc_y,nproc_z);
-
-
-  /*adjust boundary condition flags*/
-
-  /*remember global boundary conditions*/
-  P->xlg_bcnd = P->xl_bcnd;
-  P->xug_bcnd = P->xu_bcnd;
-  P->ylg_bcnd = P->yl_bcnd;
-  P->yug_bcnd = P->yu_bcnd;
-  P->zlg_bcnd = P->zl_bcnd;
-  P->zug_bcnd = P->zu_bcnd;
-
-  /*do x bcnds first*/
-  /*exterior faces have to be treated separately*/
-  /*as long as there is more than one cell in the x direction*/
-  if (nproc_x!=1) {
-    if((ix[procID]==0)||(ix[procID]==nproc_x-1))
-    {
-      if(ix[procID]==0)
-      {
-        P->xu_bcnd = 5;
-        //if the global bcnd is periodic, use MPI bcnds at ends
-        if(P->xl_bcnd==1) P->xl_bcnd = 5;
-      }else{
-        P->xl_bcnd = 5;
-        //if the global bcnd is periodic, use MPI bcnds at ends
-        if(P->xu_bcnd==1) P->xu_bcnd = 5;
-      }
-    }else{
-      //this is completely an interior cell
-      //along the x direction, so
-      //set both x bcnds to MPI bcnds
-      P->xl_bcnd = 5;
-      P->xu_bcnd = 5;
-    }
-  }
-
-  /*do y bcnds next*/
-  /*exterior faces have to be treated separately*/
-  /*as long as there is more than one cell in the x direction*/
-  if (nproc_y!=1) {
-    if((iy[procID]==0)||(iy[procID]==nproc_y-1))
-    {
-      if(iy[procID]==0)
-      {
-        P->yu_bcnd = 5;
-        //if the global bcnd is periodic, use MPI bcnds at ends
-        if(P->yl_bcnd==1) P->yl_bcnd = 5;
-      }else{
-        P->yl_bcnd = 5;
-        //if the global bcnd is periodic, use MPI bcnds at ends
-        if(P->yu_bcnd==1) P->yu_bcnd = 5;
-      }
-    }else{
-      //this is completely an interior cell
-      //along the y direction, so
-      //set both y bcnds to MPI bcnds
-      P->yl_bcnd = 5;
-      P->yu_bcnd = 5;
-    }
-  }
-
-  /*do z bcnds next*/
-  /*exterior faces have to be treated separately*/
-  /*as long as there is more than one cell in the x direction*/
-  if(nproc_z!=1) {
-    if((iz[procID]==0)||(iz[procID]==nproc_z-1))
-    {
-      if(iz[procID]==0)
-      {
-        P->zu_bcnd = 5;
-        //if the global bcnd is periodic, use MPI bcnds at ends
-        if(P->zl_bcnd==1) P->zl_bcnd = 5;
-      }else{
-        P->zl_bcnd = 5;
-        //if the global bcnd is periodic, use MPI bcnds at ends
-        if(P->zu_bcnd==1) P->zu_bcnd = 5;
-      }
-    }else{
-      //this is completely an interior cell
-      //along the z direction, so
-      //set both z bcnds to MPI bcnds
-      P->zl_bcnd = 5;
-      P->zu_bcnd = 5;
-    }
-  }
-
-
-  //free indices
-  free(ix);
-  free(iy);
-  free(iz);
-
-}
-
-
-/* MPI reduction wrapper for max(Real)*/
-Real ReduceRealMax(Real x)
-{
-  Real in = x;
-  Real out;
-  Real y;
-
-  MPI_Allreduce(&in, &out, 1, MPI_CHREAL, MPI_MAX, world);
-  y = (Real) out;
-  return y;
-}
-
-
-/* MPI reduction wrapper for min(Real)*/
-Real ReduceRealMin(Real x)
-{
-  Real in = x;
-  Real out;
-  Real y;
-
-  MPI_Allreduce(&in, &out, 1, MPI_CHREAL, MPI_MIN, world);
-  y = (Real) out;
-  return y;
-}
-
-
-/* MPI reduction wrapper for avg(Real)*/
-Real ReduceRealAvg(Real x)
-{
-  Real in = x;
-  Real out;
-  Real y;
-
-  MPI_Allreduce(&in, &out, 1, MPI_CHREAL, MPI_SUM, world);
-  y = (Real) out / nproc;
-  return y;
-}
-
-#ifdef PARTICLES
-/* MPI reduction wrapper for sum(part_int)*/
-Real ReducePartIntSum(part_int_t x)
-{
-  part_int_t in = x;
-  part_int_t out;
-  part_int_t y;
-
-  #ifdef PARTICLES_LONG_INTS
-  MPI_Allreduce(&in, &out, 1, MPI_LONG, MPI_SUM, world);
-  #else
-  MPI_Allreduce(&in, &out, 1, MPI_INT, MPI_SUM, world);
-  #endif
-  y = (part_int_t) out ;
-  return y;
-}
-#endif
-
-
-/* Set the domain properties */
-void Set_Parallel_Domain(Real xmin_global, Real ymin_global, Real zmin_global, Real xlen_global, Real ylen_global, Real zlen_global, struct Header *H)
-{
-  Real xmin_local;
-  Real ymin_local;
-  Real zmin_local;
-  Real xlen, ylen, zlen;
-  int pd_flag = 0;
-
-
-  //each domain decomposition option must set its
-  //own local domain sizes and local xyz bounds
-  //
-  //this is done by specifying *min_local
-  //and *len
-
-  if(flag_decomp==SLAB_DECOMP)
-  {
-    /*for a slab, y and z directions span the volume */
-    ylen = ylen_global;
-    zlen = zlen_global;
-    ymin_local = ymin_global;
-    zmin_local = zmin_global;
-
-    /*only the x-direction properties need specification*/
-  
-
-    /*the local domain will be xlen_global * nx_local / nx_global */
-    xlen = xlen_global * ((Real) nx_local)/((Real) nx_global);
-
-    /*the local minimum bound will be xmin_global + xlen_global* nx_local_start / nx_global */
-    //nx_local_start is indexed from start of real cells
-    xmin_local = xmin_global + xlen_global * ((Real) nx_local_start) / ((Real) nx_global ); 
-
-    //printf("xmin_global %e xlen_global %e xmin_local %e xlen %e\n",xmin_global,xlen_global,xmin_local,xlen);
-
-    //we've set the necessary properties
-    //for this domain
-    pd_flag = 1;
-  }
-
-  if(flag_decomp==BLOCK_DECOMP)
-  {
-    /*For a block decomposition:                    */
-    /*each direction's properties need specification*/
-  
-    /*the local domain will be xlen_global * nx_local / nx_global */
-    xlen = xlen_global * ((Real) nx_local)/((Real) nx_global);
-
-    /*the local domain will be ylen_global * ny_local / ny_global */
-    ylen = ylen_global * ((Real) ny_local)/((Real) ny_global);
-
-    /*the local domain will be zlen_global * nz_local / nz_global */
-    zlen = zlen_global * ((Real) nz_local)/((Real) nz_global);
-
-    /*the local minimum bound will be xmin_global + xlen_global* nx_local_start / nx_global */
-    //nx_local_start is indexed from start of real cells
-    xmin_local = xmin_global + xlen_global * ((Real) nx_local_start) / ((Real) nx_global ); 
-
-    /*the local minimum bound will be ymin_global + ylen_global* ny_local_start / ny_global */
-    //ny_local_start is indexed from start of real cells
-    ymin_local = ymin_global + ylen_global * ((Real) ny_local_start) / ((Real) ny_global ); 
-
-    /*the local minimum bound will be zmin_global + zlen_global* nz_local_start / nz_global */
-    //nz_local_start is indexed from start of real cells
-    zmin_local = zmin_global + zlen_global * ((Real) nz_local_start) / ((Real) nz_global ); 
-
-    //printf("xmin_global %e xlen_global %e xmin_local %e xlen %e\n",xmin_global,xlen_global,xmin_local,xlen);
-    //printf("ymin_global %e ylen_global %e ymin_local %e ylen %e\n",ymin_global,ylen_global,ymin_local,ylen);
-    //printf("zmin_global %e zlen_global %e zmin_local %e zlen %e\n",zmin_global,zlen_global,zmin_local,zlen);
-
-    //we've set the necessary properties
-    //for this domain
-    pd_flag = 1;
-  }
-
-  /*the global bounds are always set this way*/
-  H->xbound = xmin_global;
-  H->ybound = ymin_global;
-  H->zbound = zmin_global;
-
-  /*the global domains are always set this way*/
-  H->xdglobal = xlen_global;
-  H->ydglobal = ylen_global;
-  H->zdglobal = zlen_global;
-
-  //the local domains and cell sizes 
-  //are always set this way
-  H->xblocal = xmin_local;
-  H->yblocal = ymin_local;
-  H->zblocal = zmin_local;
-
-  //printf("ProcessID: %d xbound: %f  xdglobal: %f  xblocal: %f\n", procID, H->xbound, H->xdglobal, H->xblocal); 
-
-  /*perform 1-D first*/
-  if(H->nx > 1 && H->ny==1 && H->nz==1)
-  {
-    H->domlen_x =  xlen;
-    //H->domlen_y =  ylen / (H->nx - 2*H->n_ghost);
-    //H->domlen_z =  zlen / (H->nx - 2*H->n_ghost);
-    H->domlen_y =  ylen / ((Real) nx_global);
-    H->domlen_z =  zlen / ((Real) nx_global);
-    H->dx = xlen_global / ((Real) nx_global);
-    H->domlen_x = H->dx * (H->nx - 2*H->n_ghost);
-    //H->dx = H->domlen_x / (H->nx - 2*H->n_ghost);
-    H->dy = H->domlen_y;
-    H->dz = H->domlen_z;
-  }
-
-  /*perform 2-D next*/
-  if(H->nx > 1 && H->ny>1 && H->nz==1)
-  {
-    H->domlen_x =  xlen;
-    H->domlen_y =  ylen;
-    //H->domlen_z =  zlen / (H->nx - 2*H->n_ghost);
-    H->domlen_z =  zlen / ((Real) nx_global);
-    //H->dx = H->domlen_x / (H->nx - 2*H->n_ghost);
-    H->dx = xlen_global / ((Real) nx_global);
-    H->dy = ylen_global / ((Real) ny_global);
-    //H->dy = H->domlen_y / (H->ny - 2*H->n_ghost);
-    H->dz = H->domlen_z;
-    H->domlen_x = H->dx * (H->nx - 2*H->n_ghost);
-    H->domlen_y = H->dy * (H->ny - 2*H->n_ghost);
-  }
-
-  /*perform 3-D last*/
-  if(H->nx>1 && H->ny>1 && H->nz>1)
-  {
-    H->domlen_x = xlen;
-    H->domlen_y = ylen;
-    H->domlen_z = zlen;
-    H->dx = H->domlen_x / (H->nx - 2*H->n_ghost);
-    H->dy = H->domlen_y / (H->ny - 2*H->n_ghost);
-    H->dz = H->domlen_z / (H->nz - 2*H->n_ghost);
-  }
-
-  /* make sure the domain is properly set for this decomposition*/
-  if(pd_flag==0)
-  {
-    chprintf("Domain properties are not specified for this decomposition. Aborting!\n");
-    chexit(-1);
-  } 
-}
-
-
-
-/* Print information about the domain properties */
-void Print_Domain_Properties(struct Header H)
-{
-  int i;
-  fflush(stdout);
-  MPI_Barrier(world);
-  for(i=0;i<nproc;i++)
-  {
-    if(i==procID)
-    {
-      printf("procID %d nxl %ld nxls %ld\n",procID,nx_local,nx_local_start);
-      printf("xb %e yb %e zb %e xbl %e ybl %e zbl %e\n",H.xbound,H.ybound,H.zbound,H.xblocal,H.yblocal,H.zblocal);
-      printf("xd %e yd %e zd %e xdl %e ydl %e zdl %e\n",H.xdglobal,H.ydglobal,H.zdglobal,H.domlen_x,H.domlen_y,H.domlen_z);
-      printf("dx %e\n",H.dx);
-      printf("dy %e\n",H.dy);
-      printf("dz %e\n",H.dz);
-      printf("*********\n");
-    } 
-    fflush(stdout);
-    MPI_Barrier(world);
-  }
-
-}
-
-
-void Allocate_MPI_Buffers_SLAB(struct Header *H)
-{
-  int bsize  = H->n_fields*H->n_ghost*H->ny*H->nz;
-  printf("MPI buffer size: %d\n", bsize);
-
-  send_buffer_length = bsize;
-  recv_buffer_length = bsize;
-  
-  //chprintf("Allocating MPI communication buffers (n = %ld).\n",bsize);
-
-  if(!(send_buffer_0 = (Real *) malloc(bsize*sizeof(Real))))
-  {
-    chprintf("Error allocating send_buffer_0 in Allocate_MPI_Buffers_SLAB (n = %ld, size = %ld).\n",bsize,bsize*sizeof(Real));
-    chexit(-1);
-  }
-  if(!(send_buffer_1 = (Real *) malloc(bsize*sizeof(Real))))
-  {
-    chprintf("Error allocating send_buffer_1 in Allocate_MPI_Buffers_SLAB (n = %ld, size = %ld).\n",bsize,bsize*sizeof(Real));
-    chexit(-1);
-  }
-  if(!(recv_buffer_0 = (Real *) malloc(bsize*sizeof(Real))))
-  {
-    chprintf("Error allocating recv_buffer_0 in Allocate_MPI_Buffers_SLAB (n = %ld, size = %ld).\n",bsize,bsize*sizeof(Real));
-    chexit(-1);
-  }
-  if(!(recv_buffer_1 = (Real *) malloc(bsize*sizeof(Real))))
-  {
-    chprintf("Error allocating recv_buffer_1 in Allocate_MPI_Buffers_SLAB (n = %ld, size = %ld).\n",bsize,bsize*sizeof(Real));
-    chexit(-1);
-  }
-}
-
-
-
-void Allocate_MPI_Buffers_BLOCK(struct Header *H)
 {
   int xbsize, ybsize, zbsize;
   if (H->ny==1 && H->nz==1) {
@@ -1975,6 +1006,9 @@
   #endif
   #ifdef PARTICLE_IDS
   N_DATA_PER_PARTICLE_TRANSFER += 1; //one more for the particle ID
+  #endif
+  #ifdef PARTICLE_AGE
+  N_DATA_PER_PARTICLE_TRANSFER += 1; //one more for the particle age
   #endif
   
   buffer_length_particles_x0_send = N_PARTICLES_TRANSFER * N_DATA_PER_PARTICLE_TRANSFER;
@@ -2129,7 +1163,6 @@
 
 
 void Allocate_MPI_DeviceBuffers_BLOCK(struct Header *H)
->>>>>>> a7ebd097
 {
   int xbsize, ybsize, zbsize;
   if (H->ny==1 && H->nz==1) {
@@ -2168,12 +1201,9 @@
   #ifdef PARTICLE_IDS
   N_DATA_PER_PARTICLE_TRANSFER += 1; //one more for the particle ID
   #endif
-<<<<<<< HEAD
   #ifdef PARTICLE_AGE
-  N_DATA_PER_PARTICLE_TRANSFER += 1;
+  N_DATA_PER_PARTICLE_TRANSFER += 1; //one more for the particle age
   #endif
-=======
->>>>>>> a7ebd097
   
   buffer_length_particles_x0_send = N_PARTICLES_TRANSFER * N_DATA_PER_PARTICLE_TRANSFER;
   buffer_length_particles_x0_recv = N_PARTICLES_TRANSFER * N_DATA_PER_PARTICLE_TRANSFER;
@@ -2189,142 +1219,29 @@
   buffer_length_particles_z1_recv = N_PARTICLES_TRANSFER * N_DATA_PER_PARTICLE_TRANSFER;
   #endif //PARTICLES
   
-<<<<<<< HEAD
-  chprintf("Allocating MPI communication buffers (nx = %ld, ny = %ld, nz = %ld).\n", xbsize, ybsize, zbsize);
-
-  if(!(send_buffer_x0 = (Real *) malloc(xbsize*sizeof(Real))))
-  {
-    chprintf("Error allocating send_buffer_x0 in Allocate_MPI_Buffers_BLOCK (n = %ld, size = %ld).\n",xbsize,xbsize*sizeof(Real));
-    chexit(-1);
-  }
-  if(!(send_buffer_x1 = (Real *) malloc(xbsize*sizeof(Real))))
-  {
-    chprintf("Error allocating send_buffer_x1 in Allocate_MPI_Buffers_BLOCK (n = %ld, size = %ld).\n",xbsize,xbsize*sizeof(Real));
-    chexit(-1);
-  }
-  if(!(recv_buffer_x0 = (Real *) malloc(xbsize*sizeof(Real))))
-  {
-    chprintf("Error allocating recv_buffer_x0 in Allocate_MPI_Buffers_BLOCK (n = %ld, size = %ld).\n",xbsize,xbsize*sizeof(Real));
-    chexit(-1);
-  }
-  if(!(recv_buffer_x1 = (Real *) malloc(xbsize*sizeof(Real))))
-  {
-    chprintf("Error allocating recv_buffer_x1 in Allocate_MPI_Buffers_BLOCK (n = %ld, size = %ld).\n",xbsize,xbsize*sizeof(Real));
-    chexit(-1);
-  }
-  if(!(send_buffer_y0 = (Real *) malloc(ybsize*sizeof(Real))))
-  {
-    chprintf("Error allocating send_buffer_y0 in Allocate_MPI_Buffers_BLOCK (n = %ld, size = %ld).\n",ybsize,ybsize*sizeof(Real));
-    chexit(-1);
-  }
-  if(!(send_buffer_y1 = (Real *) malloc(ybsize*sizeof(Real))))
-  {
-    chprintf("Error allocating send_buffer_y1 in Allocate_MPI_Buffers_BLOCK (n = %ld, size = %ld).\n",ybsize,ybsize*sizeof(Real));
-    chexit(-1);
-  }
-  if(!(recv_buffer_y0 = (Real *) malloc(ybsize*sizeof(Real))))
-  {
-    chprintf("Error allocating recv_buffer_y0 in Allocate_MPI_Buffers_BLOCK (n = %ld, size = %ld).\n",ybsize,ybsize*sizeof(Real));
-    chexit(-1);
-  }
-  if(!(recv_buffer_y1 = (Real *) malloc(ybsize*sizeof(Real))))
-  {
-    chprintf("Error allocating recv_buffer_y1 in Allocate_MPI_Buffers_BLOCK (n = %ld, size = %ld).\n",ybsize,ybsize*sizeof(Real));
-    chexit(-1);
-  }
+  chprintf("Allocating MPI communication buffers on GPU ");
+  chprintf("(nx = %ld, ny = %ld, nz = %ld).\n", xbsize, ybsize, zbsize);
+  
+  CudaSafeCall ( cudaMalloc (&send_buffer_x0, xbsize*sizeof(Real)) );
+  CudaSafeCall ( cudaMalloc (&send_buffer_x1, xbsize*sizeof(Real)) );
+  CudaSafeCall ( cudaMalloc (&recv_buffer_x0, xbsize*sizeof(Real)) );
+  CudaSafeCall ( cudaMalloc (&recv_buffer_x1, xbsize*sizeof(Real)) );
+  CudaSafeCall ( cudaMalloc (&send_buffer_y0, ybsize*sizeof(Real)) );
+  CudaSafeCall ( cudaMalloc (&send_buffer_y1, ybsize*sizeof(Real)) );
+  CudaSafeCall ( cudaMalloc (&recv_buffer_y0, ybsize*sizeof(Real)) );
+  CudaSafeCall ( cudaMalloc (&recv_buffer_y1, ybsize*sizeof(Real)) );
+  CudaSafeCall ( cudaMalloc (&send_buffer_z0, zbsize*sizeof(Real)) );
+  CudaSafeCall ( cudaMalloc (&send_buffer_z1, zbsize*sizeof(Real)) );
+  CudaSafeCall ( cudaMalloc (&recv_buffer_z0, zbsize*sizeof(Real)) );
+  CudaSafeCall ( cudaMalloc (&recv_buffer_z1, zbsize*sizeof(Real)) );
   
   #ifdef PARTICLES
-  //Allocate buffers for particles transfers
-  chprintf("Allocating MPI communication buffers for particle transfers ( N_Particles: %d ).\n", N_PARTICLES_TRANSFER );
-  if(!( send_buffer_x0_particles = (Real *) malloc(buffer_length_particles_x0_send*sizeof(Real))))
-  {
-    chprintf("Error allocating send_buffer_x0_paricles in Allocate_MPI_Buffers_BLOCK (size = %ld).\n",buffer_length_particles_x0_send*sizeof(Real));
-    chexit(-1);
-  }
-  if(!( send_buffer_x1_particles = (Real *) malloc(buffer_length_particles_x1_send*sizeof(Real))))
-  {
-    chprintf("Error allocating send_buffer_x1_paricles in Allocate_MPI_Buffers_BLOCK (size = %ld).\n",buffer_length_particles_x1_send*sizeof(Real));
-    chexit(-1);
-  }
-  if(!(recv_buffer_x0_particles = (Real *) malloc(buffer_length_particles_x0_recv*sizeof(Real))))
-  {
-    chprintf("Error allocating recv_buffer_x0_particles in Allocate_MPI_Buffers_BLOCK (size = %ld).\n",buffer_length_particles_x0_recv*sizeof(Real));
-    chexit(-1);
-  }
-  if(!(recv_buffer_x1_particles = (Real *) malloc(buffer_length_particles_x1_recv*sizeof(Real))))
-  {
-    chprintf("Error allocating recv_buffer_x1_particles in Allocate_MPI_Buffers_BLOCK (size = %ld).\n",buffer_length_particles_x1_recv*sizeof(Real));
-    chexit(-1);
-  }
-  if(!(send_buffer_y0_particles = (Real *) malloc(buffer_length_particles_y0_send*sizeof(Real))))
-  {
-    chprintf("Error allocating send_buffer_y0_particles in Allocate_MPI_Buffers_BLOCK (size = %ld).\n",buffer_length_particles_y0_send*sizeof(Real));
-    chexit(-1);
-  }
-  if(!(send_buffer_y1_particles = (Real *) malloc(buffer_length_particles_y1_send*sizeof(Real))))
-  {
-    chprintf("Error allocating send_buffer_y1_particles in Allocate_MPI_Buffers_BLOCK (size = %ld).\n",buffer_length_particles_y1_send*sizeof(Real));
-    chexit(-1);
-  }
-  if(!(recv_buffer_y0_particles = (Real *) malloc(buffer_length_particles_y0_recv*sizeof(Real))))
-  {
-    chprintf("Error allocating recv_buffer_y0_particles in Allocate_MPI_Buffers_BLOCK (size = %ld).\n",buffer_length_particles_y0_recv*sizeof(Real));
-    chexit(-1);
-  }
-  if(!(recv_buffer_y1_particles = (Real *) malloc(buffer_length_particles_y1_recv*sizeof(Real))))
-  {
-    chprintf("Error allocating recv_buffer_y1_particles in Allocate_MPI_Buffers_BLOCK (size = %ld).\n",buffer_length_particles_y1_recv*sizeof(Real));
-    chexit(-1);
-  }
+  chprintf("GPU MPI for PARTICLES is not yet implemented. Aborting.\n")
+  chexit(-1);
   #endif//PARTICLES
   
-  // 3D
-  if (H->nz > 1) {
-    if(!(send_buffer_z0 = (Real *) malloc(zbsize*sizeof(Real))))
-    {
-      chprintf("Error allocating send_buffer_z0 in Allocate_MPI_Buffers_BLOCK (n = %ld, size = %ld).\n",zbsize,zbsize*sizeof(Real));
-      chexit(-1);
-    }
-    if(!(send_buffer_z1 = (Real *) malloc(zbsize*sizeof(Real))))
-    {
-      chprintf("Error allocating send_buffer_z1 in Allocate_MPI_Buffers_BLOCK (n = %ld, size = %ld).\n",zbsize,zbsize*sizeof(Real));
-      chexit(-1);
-    }
-    if(!(recv_buffer_z0 = (Real *) malloc(zbsize*sizeof(Real))))
-    {
-      chprintf("Error allocating recv_buffer_z0 in Allocate_MPI_Buffers_BLOCK (n = %ld, size = %ld).\n",zbsize,zbsize*sizeof(Real));
-      chexit(-1);
-    }
-    if(!(recv_buffer_z1 = (Real *) malloc(zbsize*sizeof(Real))))
-    {
-      chprintf("Error allocating recv_buffer_z1 in Allocate_MPI_Buffers_BLOCK (n = %ld, size = %ld).\n",zbsize,zbsize*sizeof(Real));
-      chexit(-1);
-    }
-    #ifdef PARTICLES
-    if(!(send_buffer_z0_particles = (Real *) malloc(buffer_length_particles_z0_send*sizeof(Real))))
-    {
-      chprintf("Error allocating send_buffer_z0_particles in Allocate_MPI_Buffers_BLOCK (size = %ld).\n",buffer_length_particles_z0_send*sizeof(Real));
-      chexit(-1);
-    }
-    if(!(send_buffer_z1_particles = (Real *) malloc(buffer_length_particles_z1_send*sizeof(Real))))
-    {
-      chprintf("Error allocating send_buffer_z1_particles in Allocate_MPI_Buffers_BLOCK (size = %ld).\n",buffer_length_particles_z1_send*sizeof(Real));
-      chexit(-1);
-    }
-    if(!(recv_buffer_z0_particles = (Real *) malloc(buffer_length_particles_z0_recv*sizeof(Real))))
-    {
-      chprintf("Error allocating recv_buffer_z0_particles in Allocate_MPI_Buffers_BLOCK (size = %ld).\n",buffer_length_particles_z0_recv*sizeof(Real));
-      chexit(-1);
-    }
-    if(!(recv_buffer_z1_particles = (Real *) malloc(buffer_length_particles_z1_recv*sizeof(Real))))
-    {
-      chprintf("Error allocating recv_buffer_z1_particles in Allocate_MPI_Buffers_BLOCK (size = %ld).\n",buffer_length_particles_z1_recv*sizeof(Real));
-      chexit(-1);
-    }
-    #endif
-  }
-  
-}
+}
+
 
 #ifdef PARTICLES
 // Funtion that checks if the buffer size For the particles transfer is large enough,
@@ -2506,211 +1423,4 @@
   }
   delete x;
 }
-#endif /*MPI_CHOLLA*/
-=======
-  chprintf("Allocating MPI communication buffers on GPU ");
-  chprintf("(nx = %ld, ny = %ld, nz = %ld).\n", xbsize, ybsize, zbsize);
-  
-  CudaSafeCall ( cudaMalloc (&send_buffer_x0, xbsize*sizeof(Real)) );
-  CudaSafeCall ( cudaMalloc (&send_buffer_x1, xbsize*sizeof(Real)) );
-  CudaSafeCall ( cudaMalloc (&recv_buffer_x0, xbsize*sizeof(Real)) );
-  CudaSafeCall ( cudaMalloc (&recv_buffer_x1, xbsize*sizeof(Real)) );
-  CudaSafeCall ( cudaMalloc (&send_buffer_y0, ybsize*sizeof(Real)) );
-  CudaSafeCall ( cudaMalloc (&send_buffer_y1, ybsize*sizeof(Real)) );
-  CudaSafeCall ( cudaMalloc (&recv_buffer_y0, ybsize*sizeof(Real)) );
-  CudaSafeCall ( cudaMalloc (&recv_buffer_y1, ybsize*sizeof(Real)) );
-  CudaSafeCall ( cudaMalloc (&send_buffer_z0, zbsize*sizeof(Real)) );
-  CudaSafeCall ( cudaMalloc (&send_buffer_z1, zbsize*sizeof(Real)) );
-  CudaSafeCall ( cudaMalloc (&recv_buffer_z0, zbsize*sizeof(Real)) );
-  CudaSafeCall ( cudaMalloc (&recv_buffer_z1, zbsize*sizeof(Real)) );
-  
-  #ifdef PARTICLES
-  chprintf("GPU MPI for PARTICLES is not yet implemented. Aborting.\n")
-  chexit(-1);
-  #endif//PARTICLES
-  
-}
-
-
-#ifdef PARTICLES
-// Funtion that checks if the buffer size For the particles transfer is large enough,
-// and grows the buffer if needed.
-void Check_and_Grow_Particles_Buffer( Real **part_buffer, int *current_size_ptr, int new_size ){
-
-  int current_size = *current_size_ptr;
-  if ( new_size <= current_size ) return;
-
-  new_size = (int) 2 * new_size;
-  std::cout << " #######  Growing Particles Transfer Buffer, size: " << current_size << "  new_size: " << new_size << std::endl;
-
-  Real *new_buffer;
-  new_buffer = (Real *) realloc( *part_buffer, new_size*sizeof(Real) );
-  if ( new_buffer == NULL ){
-    std::cout << " Error When Allocating New Particles Transfer Buffer" << std::endl;
-    chexit(-1);
-  }
-  *part_buffer = new_buffer;
-  *current_size_ptr = new_size;
-}
-#endif //PARTICLES
-
-/* find the greatest prime factor of an integer */
-int greatest_prime_factor(int n)
-{
-  int ns = n;
-  int np = 2;
-
-  if(n==1||n==2)
-    return n;
-
-  while(1)
-  {
-    while(!(ns%np))
-    {
-      ns = ns/np;
-    }
-
-    if(ns==1)
-      break;
-
-    np++;
-  }
-  return np;
-}
-
-/*tile MPI processes in a block arrangement*/
-void TileBlockDecomposition(void)
-{
-  int n_gpf;
-
-  //initialize np_x, np_y, np_z
-  int np_x = 1;
-	int np_y = 1;
-	int np_z = 1;
-	//printf("nproc %d n_gpf %d\n",nproc,n_gpf);
-
-	/*find the greatest prime factor of the number of MPI processes*/
-  n_gpf = greatest_prime_factor(nproc);
-	//printf("nproc %d n_gpf %d\n",nproc,n_gpf);
-
-  /*base decomposition on whether n_gpf==2*/
-  if(n_gpf!=2)
-  {
-    /*if we are dealing with two dimensions, we can just assign domain*/
-    if(nz_global==1)
-    {
-      np_x = n_gpf;
-      np_y = nproc/np_x;
-      np_z = 1;
-
-    }else{
-      /*we are in 3-d, so split remainder evenly*/
-      np_x  = n_gpf;
-      n_gpf = greatest_prime_factor(nproc/n_gpf);
-      if(n_gpf!=2)
-      {
-        /*the next greatest prime is odd, so just split*/
-        np_y = n_gpf;
-        np_z = nproc/(np_x*np_y);
-      }else{
-        /*increase ny, nz round-robin*/
-        while(np_x*np_y*np_z < nproc)
-        {
-        	np_y*=2;
-        	if(np_x*np_y*np_z==nproc)
-        		break;
-        	np_z*=2;
-        }
-
-      }
-    }
-
-  }else{
-  	/*nproc is a power of 2*/
-    /*if we are dealing with two dimensions, we can just assign domain*/
-    if(nz_global==1)
-    {
-      np_x = n_gpf;
-      np_y = nproc/np_x;
-      np_z = 1;
-
-    }else{
-      /*we are in 3-d, so split remainder evenly*/
-
-      /*increase nx, ny, nz round-robin*/
-      while(np_x*np_y*np_z < nproc)
-      {
-        np_x*=2;
-        if(np_x*np_y*np_z==nproc)
-          break;
-        np_y*=2;
-        if(np_x*np_y*np_z==nproc)
-          break;
-        np_z*=2;
-      }
-    }
-  }
-
-  //reorder x, y, z
-
-  int n_tmp;
-  if(np_z>np_y)
-  {
-  	n_tmp = np_y;
-  	np_y  = np_z;
-  	np_z  = n_tmp;
-  }
-  if(np_y>np_x)
-  {
-  	n_tmp = np_x;
-  	np_x  = np_y;
-  	np_y  = n_tmp;
-  }
-  if(np_z>np_y)
-  {
-  	n_tmp = np_y;
-  	np_y  = np_z;
-  	np_z  = n_tmp;
-  }
-
-  //save result
-  nproc_x = np_x;
-  nproc_y = np_y;
-  nproc_z = np_z;
-}
-
-
-/*! \fn int ***three_dimensional_int_array(int n, int l, int m)
- *  *  \brief Allocate a three dimensional (n x l x m) int array
- *   */
-int ***three_dimensional_int_array(int n, int l, int m)
-{
-  int ***x;
-
-  x = new int **[n];
-  for(int i=0;i<n;i++)
-  {
-    x[i] = new int *[l];
-    for(int j=0;j<l;j++)
-    {
-      x[i][j] = new int [m];
-    }
-  }
-
-  return x;
-}
-/*! \fn void deallocate_three_int_dimensional_array(int ***x, int n, int l, int m)
- *  *  \brief De-allocate a three dimensional (n x l x m) int array.
- *   */
-void deallocate_three_dimensional_int_array(int ***x, int n, int l, int m)
-{
-  for(int i=0;i<n;i++)
-  {
-    for(int j=0;j<l;j++)
-      delete[] x[i][j];
-    delete[] x[i];
-  }
-  delete x;
-}
-#endif /*MPI_CHOLLA*/
->>>>>>> a7ebd097
+#endif /*MPI_CHOLLA*/