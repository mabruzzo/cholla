--- conflicted
+++ resolved
@@ -1379,11 +1379,6 @@
     if(flags[5]==5)
     {
       // load right z communication buffer
-<<<<<<< HEAD
-      if ( H.TRANSFER_HYDRO_BOUNDARIES ) buffer_length = Load_Hydro_Buffer_Z1();
-      
-      #ifdef GRAVITY
-=======
       if ( H.TRANSFER_HYDRO_BOUNDARIES ) 
         {
         #ifdef GPU_MPI
@@ -1394,8 +1389,7 @@
         //printf("Z1 len: %d\n", buffer_length);
         }
               
-      #if( defined(GRAVITY)  )
->>>>>>> b8873b8e
+      #ifdef GRAVITY
       if ( Grav.TRANSFER_POTENTIAL_BOUNDARIES ){
         buffer_length = Load_Gravity_Potential_To_Buffer( 2, 1, send_buffer_z1, 0 );
       }
