/*! \file hydro_cuda.cu
 *  \brief Definitions of functions used in all cuda integration algorithms. */

#include <float.h>
#include <math.h>
#include <stdio.h>

#include <limits>

#include "../global/global.h"
#include "../global/global_cuda.h"
#include "../gravity/static_grav.h"
#include "../hydro/hydro_cuda.h"
#include "../utils/DeviceVector.h"
#include "../utils/cuda_utilities.h"
#include "../utils/gpu.hpp"
#include "../utils/hydro_utilities.h"
#include "../utils/reduction_utilities.h"

__global__ void Update_Conserved_Variables_1D(Real *dev_conserved, Real *dev_F, int n_cells, int x_off, int n_ghost,
                                              Real dx, Real xbound, Real dt, Real gamma, int n_fields, int custom_grav)
{
  int id;
#ifdef STATIC_GRAV
  Real d, d_inv, vx;
  Real gx, d_n, d_inv_n, vx_n;
  gx = 0.0;
#endif

  Real dtodx = dt / dx;

  // get a global thread ID
  id = threadIdx.x + blockIdx.x * blockDim.x;

  // threads corresponding to real cells do the calculation
  if (id > n_ghost - 1 && id < n_cells - n_ghost) {
#ifdef STATIC_GRAV
    d     = dev_conserved[id];
    d_inv = 1.0 / d;
    vx    = dev_conserved[1 * n_cells + id] * d_inv;
#endif

    // update the conserved variable array
    dev_conserved[id] += dtodx * (dev_F[id - 1] - dev_F[id]);
    dev_conserved[n_cells + id] += dtodx * (dev_F[n_cells + id - 1] - dev_F[n_cells + id]);
    dev_conserved[2 * n_cells + id] += dtodx * (dev_F[2 * n_cells + id - 1] - dev_F[2 * n_cells + id]);
    dev_conserved[3 * n_cells + id] += dtodx * (dev_F[3 * n_cells + id - 1] - dev_F[3 * n_cells + id]);
    dev_conserved[4 * n_cells + id] += dtodx * (dev_F[4 * n_cells + id - 1] - dev_F[4 * n_cells + id]);
#ifdef SCALAR
    for (int i = 0; i < NSCALARS; i++) {
      dev_conserved[(5 + i) * n_cells + id] +=
          dtodx * (dev_F[(5 + i) * n_cells + id - 1] - dev_F[(5 + i) * n_cells + id]);
    }
#endif
#ifdef DE
    dev_conserved[(n_fields - 1) * n_cells + id] +=
        dtodx * (dev_F[(n_fields - 1) * n_cells + id - 1] - dev_F[(n_fields - 1) * n_cells + id]);
#endif
#ifdef STATIC_GRAV  // add gravitational source terms, time averaged from n to
                    // n+1
    calc_g_1D(id, x_off, n_ghost, custom_grav, dx, xbound, &gx);
    d_n     = dev_conserved[id];
    d_inv_n = 1.0 / d_n;
    vx_n    = dev_conserved[1 * n_cells + id] * d_inv_n;
    dev_conserved[n_cells + id] += 0.5 * dt * gx * (d + d_n);
    dev_conserved[4 * n_cells + id] += 0.25 * dt * gx * (d + d_n) * (vx + vx_n);
#endif
    if (dev_conserved[id] != dev_conserved[id]) {
      printf("%3d Thread crashed in final update. %f\n", id, dev_conserved[id]);
    }
    /*
    d  =  dev_conserved[            id];
    d_inv = 1.0 / d;
    vx =  dev_conserved[1*n_cells + id] * d_inv;
    vy =  dev_conserved[2*n_cells + id] * d_inv;
    vz =  dev_conserved[3*n_cells + id] * d_inv;
    P  = (dev_conserved[4*n_cells + id] - 0.5*d*(vx*vx + vy*vy + vz*vz)) *
    (gamma - 1.0); if (P < 0.0) printf("%d Negative pressure after final
    update.\n", id);
    */
  }
}

__global__ void Update_Conserved_Variables_2D(Real *dev_conserved, Real *dev_F_x, Real *dev_F_y, int nx, int ny,
                                              int x_off, int y_off, int n_ghost, Real dx, Real dy, Real xbound,
                                              Real ybound, Real dt, Real gamma, int n_fields, int custom_grav)
{
  int id, xid, yid, n_cells;
  int imo, jmo;

#ifdef STATIC_GRAV
  Real d, d_inv, vx, vy;
  Real gx, gy, d_n, d_inv_n, vx_n, vy_n;
  gx = 0.0;
  gy = 0.0;
#endif

  Real dtodx = dt / dx;
  Real dtody = dt / dy;

  n_cells = nx * ny;

  // get a global thread ID
  int blockId = blockIdx.x + blockIdx.y * gridDim.x;
  id          = threadIdx.x + blockId * blockDim.x;
  yid         = id / nx;
  xid         = id - yid * nx;
  imo         = xid - 1 + yid * nx;
  jmo         = xid + (yid - 1) * nx;

  // threads corresponding to real cells do the calculation
  if (xid > n_ghost - 1 && xid < nx - n_ghost && yid > n_ghost - 1 && yid < ny - n_ghost) {
#ifdef STATIC_GRAV
    d     = dev_conserved[id];
    d_inv = 1.0 / d;
    vx    = dev_conserved[1 * n_cells + id] * d_inv;
    vy    = dev_conserved[2 * n_cells + id] * d_inv;
#endif
    // update the conserved variable array
    dev_conserved[id] += dtodx * (dev_F_x[imo] - dev_F_x[id]) + dtody * (dev_F_y[jmo] - dev_F_y[id]);
    dev_conserved[n_cells + id] += dtodx * (dev_F_x[n_cells + imo] - dev_F_x[n_cells + id]) +
                                   dtody * (dev_F_y[n_cells + jmo] - dev_F_y[n_cells + id]);
    dev_conserved[2 * n_cells + id] += dtodx * (dev_F_x[2 * n_cells + imo] - dev_F_x[2 * n_cells + id]) +
                                       dtody * (dev_F_y[2 * n_cells + jmo] - dev_F_y[2 * n_cells + id]);
    dev_conserved[3 * n_cells + id] += dtodx * (dev_F_x[3 * n_cells + imo] - dev_F_x[3 * n_cells + id]) +
                                       dtody * (dev_F_y[3 * n_cells + jmo] - dev_F_y[3 * n_cells + id]);
    dev_conserved[4 * n_cells + id] += dtodx * (dev_F_x[4 * n_cells + imo] - dev_F_x[4 * n_cells + id]) +
                                       dtody * (dev_F_y[4 * n_cells + jmo] - dev_F_y[4 * n_cells + id]);
#ifdef SCALAR
    for (int i = 0; i < NSCALARS; i++) {
      dev_conserved[(5 + i) * n_cells + id] +=
          dtodx * (dev_F_x[(5 + i) * n_cells + imo] - dev_F_x[(5 + i) * n_cells + id]) +
          dtody * (dev_F_y[(5 + i) * n_cells + jmo] - dev_F_y[(5 + i) * n_cells + id]);
    }
#endif
#ifdef DE
    dev_conserved[(n_fields - 1) * n_cells + id] +=
        dtodx * (dev_F_x[(n_fields - 1) * n_cells + imo] - dev_F_x[(n_fields - 1) * n_cells + id]) +
        dtody * (dev_F_y[(n_fields - 1) * n_cells + jmo] - dev_F_y[(n_fields - 1) * n_cells + id]);
#endif
#ifdef STATIC_GRAV
    // calculate the gravitational acceleration as a function of x & y position
    calc_g_2D(xid, yid, x_off, y_off, n_ghost, custom_grav, dx, dy, xbound, ybound, &gx, &gy);
    // add gravitational source terms, time averaged from n to n+1
    d_n     = dev_conserved[id];
    d_inv_n = 1.0 / d_n;
    vx_n    = dev_conserved[1 * n_cells + id] * d_inv_n;
    vy_n    = dev_conserved[2 * n_cells + id] * d_inv_n;
    dev_conserved[n_cells + id] += 0.5 * dt * gx * (d + d_n);
    dev_conserved[2 * n_cells + id] += 0.5 * dt * gy * (d + d_n);
    dev_conserved[4 * n_cells + id] +=
        0.25 * dt * gx * (d + d_n) * (vx + vx_n) + 0.25 * dt * gy * (d + d_n) * (vy + vy_n);
#endif
    if (dev_conserved[id] < 0.0 || dev_conserved[id] != dev_conserved[id]) {
      printf("%3d %3d Thread crashed in final update. %f %f %f\n", xid, yid, dtodx * (dev_F_x[imo] - dev_F_x[id]),
             dtody * (dev_F_y[jmo] - dev_F_y[id]), dev_conserved[id]);
    }
    /*
    d  =  dev_conserved[            id];
    d_inv = 1.0 / d;
    vx =  dev_conserved[1*n_cells + id] * d_inv;
    vy =  dev_conserved[2*n_cells + id] * d_inv;
    vz =  dev_conserved[3*n_cells + id] * d_inv;
    P  = (dev_conserved[4*n_cells + id] - 0.5*d*(vx*vx + vy*vy + vz*vz)) *
    (gamma - 1.0); if (P < 0.0) printf("%3d %3d Negative pressure after final
    update. %f %f %f %f\n", xid, yid, dev_conserved[4*n_cells + id],
    0.5*d*vx*vx, 0.5*d*vy*vy, P);
    */
  }
}

__global__ void Update_Conserved_Variables_3D(Real *dev_conserved, Real *Q_Lx, Real *Q_Rx, Real *Q_Ly, Real *Q_Ry,
                                              Real *Q_Lz, Real *Q_Rz, Real *dev_F_x, Real *dev_F_y, Real *dev_F_z,
                                              int nx, int ny, int nz, int x_off, int y_off, int z_off, int n_ghost,
                                              Real dx, Real dy, Real dz, Real xbound, Real ybound, Real zbound, Real dt,
                                              Real gamma, int n_fields, int custom_grav, Real density_floor,
                                              Real *dev_potential)
{
  int id, xid, yid, zid, n_cells;
  int imo, jmo, kmo;

#ifdef STATIC_GRAV
  Real d, d_inv, vx, vy, vz;
  Real gx, gy, gz, d_n, d_inv_n, vx_n, vy_n, vz_n;
  gx = 0.0;
  gy = 0.0;
  gz = 0.0;
#endif

#ifdef DENSITY_FLOOR
  Real dens_0;
#endif

#ifdef GRAVITY
  Real d, d_inv, vx, vy, vz;
  Real gx, gy, gz, d_n, d_inv_n, vx_n, vy_n, vz_n;
  Real pot_l, pot_r;
  int id_l, id_r;
  gx = 0.0;
  gy = 0.0;
  gz = 0.0;

  #ifdef GRAVITY_5_POINTS_GRADIENT
  int id_ll, id_rr;
  Real pot_ll, pot_rr;
  #endif

#endif  // GRAVITY

  Real dtodx = dt / dx;
  Real dtody = dt / dy;
  Real dtodz = dt / dz;
  n_cells    = nx * ny * nz;

  // get a global thread ID
  id  = threadIdx.x + blockIdx.x * blockDim.x;
  zid = id / (nx * ny);
  yid = (id - zid * nx * ny) / nx;
  xid = id - zid * nx * ny - yid * nx;
  imo = xid - 1 + yid * nx + zid * nx * ny;
  jmo = xid + (yid - 1) * nx + zid * nx * ny;
  kmo = xid + yid * nx + (zid - 1) * nx * ny;

  // threads corresponding to real cells do the calculation
  if (xid > n_ghost - 1 && xid < nx - n_ghost && yid > n_ghost - 1 && yid < ny - n_ghost && zid > n_ghost - 1 &&
      zid < nz - n_ghost) {
#if defined(STATIC_GRAV) || defined(GRAVITY)
    d     = dev_conserved[id];
    d_inv = 1.0 / d;
    vx    = dev_conserved[1 * n_cells + id] * d_inv;
    vy    = dev_conserved[2 * n_cells + id] * d_inv;
    vz    = dev_conserved[3 * n_cells + id] * d_inv;
#endif

    // update the conserved variable array
    dev_conserved[id] += dtodx * (dev_F_x[imo] - dev_F_x[id]) + dtody * (dev_F_y[jmo] - dev_F_y[id]) +
                         dtodz * (dev_F_z[kmo] - dev_F_z[id]);
    dev_conserved[n_cells + id] += dtodx * (dev_F_x[n_cells + imo] - dev_F_x[n_cells + id]) +
                                   dtody * (dev_F_y[n_cells + jmo] - dev_F_y[n_cells + id]) +
                                   dtodz * (dev_F_z[n_cells + kmo] - dev_F_z[n_cells + id]);
    dev_conserved[2 * n_cells + id] += dtodx * (dev_F_x[2 * n_cells + imo] - dev_F_x[2 * n_cells + id]) +
                                       dtody * (dev_F_y[2 * n_cells + jmo] - dev_F_y[2 * n_cells + id]) +
                                       dtodz * (dev_F_z[2 * n_cells + kmo] - dev_F_z[2 * n_cells + id]);
    dev_conserved[3 * n_cells + id] += dtodx * (dev_F_x[3 * n_cells + imo] - dev_F_x[3 * n_cells + id]) +
                                       dtody * (dev_F_y[3 * n_cells + jmo] - dev_F_y[3 * n_cells + id]) +
                                       dtodz * (dev_F_z[3 * n_cells + kmo] - dev_F_z[3 * n_cells + id]);
    dev_conserved[4 * n_cells + id] += dtodx * (dev_F_x[4 * n_cells + imo] - dev_F_x[4 * n_cells + id]) +
                                       dtody * (dev_F_y[4 * n_cells + jmo] - dev_F_y[4 * n_cells + id]) +
                                       dtodz * (dev_F_z[4 * n_cells + kmo] - dev_F_z[4 * n_cells + id]);
#ifdef SCALAR
    for (int i = 0; i < NSCALARS; i++) {
      dev_conserved[(5 + i) * n_cells + id] +=
          dtodx * (dev_F_x[(5 + i) * n_cells + imo] - dev_F_x[(5 + i) * n_cells + id]) +
          dtody * (dev_F_y[(5 + i) * n_cells + jmo] - dev_F_y[(5 + i) * n_cells + id]) +
          dtodz * (dev_F_z[(5 + i) * n_cells + kmo] - dev_F_z[(5 + i) * n_cells + id]);
  #ifdef COOLING_GRACKLE
      // If the updated value is negative, then revert to the value before the
      // update
      if (dev_conserved[(5 + i) * n_cells + id] < 0) {
        dev_conserved[(5 + i) * n_cells + id] -=
            dtodx * (dev_F_x[(5 + i) * n_cells + imo] - dev_F_x[(5 + i) * n_cells + id]) +
            dtody * (dev_F_y[(5 + i) * n_cells + jmo] - dev_F_y[(5 + i) * n_cells + id]) +
            dtodz * (dev_F_z[(5 + i) * n_cells + kmo] - dev_F_z[(5 + i) * n_cells + id]);
      }
  #endif
    }
#endif
#ifdef DE
    dev_conserved[(n_fields - 1) * n_cells + id] +=
        dtodx * (dev_F_x[(n_fields - 1) * n_cells + imo] - dev_F_x[(n_fields - 1) * n_cells + id]) +
        dtody * (dev_F_y[(n_fields - 1) * n_cells + jmo] - dev_F_y[(n_fields - 1) * n_cells + id]) +
        dtodz * (dev_F_z[(n_fields - 1) * n_cells + kmo] - dev_F_z[(n_fields - 1) * n_cells + id]);
    // +  0.5*P*(dtodx*(vx_imo-vx_ipo) + dtody*(vy_jmo-vy_jpo) +
    // dtodz*(vz_kmo-vz_kpo));
    // Note: this term is added in a separate kernel to avoid synchronization
    // issues
#endif

#ifdef DENSITY_FLOOR
    if (dev_conserved[id] < density_floor) {
      if (dev_conserved[id] > 0) {
        dens_0 = dev_conserved[id];
        // Set the density to the density floor
        dev_conserved[id] = density_floor;
        // Scale the conserved values to the new density
        dev_conserved[1 * n_cells + id] *= (density_floor / dens_0);
        dev_conserved[2 * n_cells + id] *= (density_floor / dens_0);
        dev_conserved[3 * n_cells + id] *= (density_floor / dens_0);
        dev_conserved[4 * n_cells + id] *= (density_floor / dens_0);
  #ifdef DE
        dev_conserved[(n_fields - 1) * n_cells + id] *= (density_floor / dens_0);
  #endif
      } else {
        // If the density is negative: average the density on that cell
        dens_0 = dev_conserved[id];
        Average_Cell_Single_Field(0, xid, yid, zid, nx, ny, nz, n_cells, dev_conserved);
      }
    }
#endif  // DENSITY_FLOOR

#ifdef STATIC_GRAV
    calc_g_3D(xid, yid, zid, x_off, y_off, z_off, n_ghost, custom_grav, dx, dy, dz, xbound, ybound, zbound, &gx, &gy,
              &gz);
    d_n     = dev_conserved[id];
    d_inv_n = 1.0 / d_n;
    vx_n    = dev_conserved[1 * n_cells + id] * d_inv_n;
    vy_n    = dev_conserved[2 * n_cells + id] * d_inv_n;
    vz_n    = dev_conserved[3 * n_cells + id] * d_inv_n;
    dev_conserved[n_cells + id] += 0.5 * dt * gx * (d + d_n);
    dev_conserved[2 * n_cells + id] += 0.5 * dt * gy * (d + d_n);
    dev_conserved[3 * n_cells + id] += 0.5 * dt * gz * (d + d_n);
    dev_conserved[4 * n_cells + id] += 0.25 * dt * gx * (d + d_n) * (vx + vx_n) +
                                       0.25 * dt * gy * (d + d_n) * (vy + vy_n) +
                                       0.25 * dt * gz * (d + d_n) * (vz + vz_n);
#endif

#ifdef GRAVITY
    d_n     = dev_conserved[id];
    d_inv_n = 1.0 / d_n;
    vx_n    = dev_conserved[1 * n_cells + id] * d_inv_n;
    vy_n    = dev_conserved[2 * n_cells + id] * d_inv_n;
    vz_n    = dev_conserved[3 * n_cells + id] * d_inv_n;

    // Calculate the -gradient of potential
    // Get X componet of gravity field
    id_l  = (xid - 1) + (yid)*nx + (zid)*nx * ny;
    id_r  = (xid + 1) + (yid)*nx + (zid)*nx * ny;
    pot_l = dev_potential[id_l];
    pot_r = dev_potential[id_r];
  #ifdef GRAVITY_5_POINTS_GRADIENT
    id_ll  = (xid - 2) + (yid)*nx + (zid)*nx * ny;
    id_rr  = (xid + 2) + (yid)*nx + (zid)*nx * ny;
    pot_ll = dev_potential[id_ll];
    pot_rr = dev_potential[id_rr];
    gx     = -1 * (-pot_rr + 8 * pot_r - 8 * pot_l + pot_ll) / (12 * dx);
  #else
    gx = -0.5 * (pot_r - pot_l) / dx;
  #endif

    // Get Y componet of gravity field
    id_l  = (xid) + (yid - 1) * nx + (zid)*nx * ny;
    id_r  = (xid) + (yid + 1) * nx + (zid)*nx * ny;
    pot_l = dev_potential[id_l];
    pot_r = dev_potential[id_r];
  #ifdef GRAVITY_5_POINTS_GRADIENT
    id_ll  = (xid) + (yid - 2) * nx + (zid)*nx * ny;
    id_rr  = (xid) + (yid + 2) * nx + (zid)*nx * ny;
    pot_ll = dev_potential[id_ll];
    pot_rr = dev_potential[id_rr];
    gy     = -1 * (-pot_rr + 8 * pot_r - 8 * pot_l + pot_ll) / (12 * dx);
  #else
    gy = -0.5 * (pot_r - pot_l) / dy;
  #endif
    // Get Z componet of gravity field
    id_l  = (xid) + (yid)*nx + (zid - 1) * nx * ny;
    id_r  = (xid) + (yid)*nx + (zid + 1) * nx * ny;
    pot_l = dev_potential[id_l];
    pot_r = dev_potential[id_r];
  #ifdef GRAVITY_5_POINTS_GRADIENT
    id_ll  = (xid) + (yid)*nx + (zid - 2) * nx * ny;
    id_rr  = (xid) + (yid)*nx + (zid + 2) * nx * ny;
    pot_ll = dev_potential[id_ll];
    pot_rr = dev_potential[id_rr];
    gz     = -1 * (-pot_rr + 8 * pot_r - 8 * pot_l + pot_ll) / (12 * dx);
  #else
    gz = -0.5 * (pot_r - pot_l) / dz;
  #endif

    // Add gravity term to Momentum
    dev_conserved[n_cells + id] += 0.5 * dt * gx * (d + d_n);
    dev_conserved[2 * n_cells + id] += 0.5 * dt * gy * (d + d_n);
    dev_conserved[3 * n_cells + id] += 0.5 * dt * gz * (d + d_n);

    // Add gravity term to Total Energy
    // Add the work done by the gravitational force
    dev_conserved[4 * n_cells + id] +=
        0.5 * dt * (gx * (d * vx + d_n * vx_n) + gy * (d * vy + d_n * vy_n) + gz * (d * vz + d_n * vz_n));

#endif  // GRAVITY

#if !(defined(DENSITY_FLOOR) && defined(TEMPERATURE_FLOOR))
    if (dev_conserved[id] < 0.0 || dev_conserved[id] != dev_conserved[id] || dev_conserved[4 * n_cells + id] < 0.0 ||
        dev_conserved[4 * n_cells + id] != dev_conserved[4 * n_cells + id]) {
      printf("%3d %3d %3d Thread crashed in final update. %e %e %e %e %e\n", xid + x_off, yid + y_off, zid + z_off,
             dev_conserved[id], dtodx * (dev_F_x[imo] - dev_F_x[id]), dtody * (dev_F_y[jmo] - dev_F_y[id]),
             dtodz * (dev_F_z[kmo] - dev_F_z[id]), dev_conserved[4 * n_cells + id]);
      Average_Cell_All_Fields(xid, yid, zid, nx, ny, nz, n_cells, n_fields, gamma, dev_conserved);
    }
#endif  // DENSITY_FLOOR
    /*
    d  =  dev_conserved[            id];
    d_inv = 1.0 / d;
    vx =  dev_conserved[1*n_cells + id] * d_inv;
    vy =  dev_conserved[2*n_cells + id] * d_inv;
    vz =  dev_conserved[3*n_cells + id] * d_inv;
    P  = (dev_conserved[4*n_cells + id] - 0.5*d*(vx*vx + vy*vy + vz*vz)) *
    (gamma - 1.0); if (P < 0.0) printf("%3d %3d %3d Negative pressure after
    final update. %f %f %f %f %f\n", xid, yid, zid, dev_conserved[4*n_cells +
    id], 0.5*d*vx*vx, 0.5*d*vy*vy, 0.5*d*vz*vz, P);
    */
  }
}

__device__ __host__ Real hydroInverseCrossingTime(Real const &E, Real const &d, Real const &d_inv, Real const &vx,
                                                  Real const &vy, Real const &vz, Real const &dx, Real const &dy,
                                                  Real const &dz, Real const &gamma)
{
  // Compute pressure and sound speed
  Real P  = (E - 0.5 * d * (vx * vx + vy * vy + vz * vz)) * (gamma - 1.0);
  Real cs = sqrt(d_inv * gamma * P);

  // Find maximum inverse crossing time in the cell (i.e. minimum crossing time)
  Real cellMaxInverseDt = fmax((fabs(vx) + cs) / dx, (fabs(vy) + cs) / dy);
  cellMaxInverseDt      = fmax(cellMaxInverseDt, (fabs(vz) + cs) / dz);
  cellMaxInverseDt      = fmax(cellMaxInverseDt, 0.0);

  return cellMaxInverseDt;
}

__device__ __host__ Real mhdInverseCrossingTime(Real const &E, Real const &d, Real const &d_inv, Real const &vx,
                                                Real const &vy, Real const &vz, Real const &avgBx, Real const &avgBy,
                                                Real const &avgBz, Real const &dx, Real const &dy, Real const &dz,
                                                Real const &gamma)
{
  // Compute the gas pressure and fast magnetosonic speed
  Real gasP = hydro_utilities::Calc_Pressure_Primitive(E, d, vx, vy, vz, gamma, avgBx, avgBy, avgBz);
  Real cf   = mhd::utils::fastMagnetosonicSpeed(d, gasP, avgBx, avgBy, avgBz, gamma);

  // Find maximum inverse crossing time in the cell (i.e. minimum crossing time)
  Real cellMaxInverseDt = fmax((fabs(vx) + cf) / dx, (fabs(vy) + cf) / dy);
  cellMaxInverseDt      = fmax(cellMaxInverseDt, (fabs(vz) + cf) / dz);
  cellMaxInverseDt      = fmax(cellMaxInverseDt, 0.0);

  return cellMaxInverseDt;
}

__global__ void Calc_dt_1D(Real *dev_conserved, Real *dev_dti, Real gamma, int n_ghost, int nx, Real dx)
{
  Real max_dti = -DBL_MAX;

  Real d, d_inv, vx, vy, vz, P, cs;
  int n_cells = nx;

  // Grid stride loop to perform as much of the reduction as possible. The
  // fact that `id` has type `size_t` is important. I'm not totally sure why
  // but setting it to int results in some kind of silent over/underflow issue
  // even though we're not hitting those kinds of numbers. Setting it to type
  // uint or size_t fixes them
  for (size_t id = threadIdx.x + blockIdx.x * blockDim.x; id < n_cells; id += blockDim.x * gridDim.x) {
    // threads corresponding to real cells do the calculation
    if (id > n_ghost - 1 && id < n_cells - n_ghost) {
      // start timestep calculation here
      // every thread collects the conserved variables it needs from global
      // memory
      d     = dev_conserved[id];
      d_inv = 1.0 / d;
      vx    = dev_conserved[1 * n_cells + id] * d_inv;
      vy    = dev_conserved[2 * n_cells + id] * d_inv;
      vz    = dev_conserved[3 * n_cells + id] * d_inv;
      P     = (dev_conserved[4 * n_cells + id] - 0.5 * d * (vx * vx + vy * vy + vz * vz)) * (gamma - 1.0);
      P     = fmax(P, (Real)TINY_NUMBER);
      // find the max wavespeed in that cell, use it to calculate the inverse
      // timestep
      cs      = sqrt(d_inv * gamma * P);
      max_dti = fmax(max_dti, (fabs(vx) + cs) / dx);
    }
  }

  // do the grid wide reduction (find the max inverse timestep in the grid)
  reduction_utilities::gridReduceMax(max_dti, dev_dti);
}

__global__ void Calc_dt_2D(Real *dev_conserved, Real *dev_dti, Real gamma, int n_ghost, int nx, int ny, Real dx,
                           Real dy)
{
  Real max_dti = -DBL_MAX;

  Real d, d_inv, vx, vy, vz, P, cs;
  int xid, yid, n_cells;
  n_cells = nx * ny;

  // Grid stride loop to perform as much of the reduction as possible. The
  // fact that `id` has type `size_t` is important. I'm not totally sure why
  // but setting it to int results in some kind of silent over/underflow issue
  // even though we're not hitting those kinds of numbers. Setting it to type
  // uint or size_t fixes them
  for (size_t id = threadIdx.x + blockIdx.x * blockDim.x; id < n_cells; id += blockDim.x * gridDim.x) {
    // get a global thread ID
    yid = id / nx;
    xid = id - yid * nx;

    // threads corresponding to real cells do the calculation
    if (xid > n_ghost - 1 && xid < nx - n_ghost && yid > n_ghost - 1 && yid < ny - n_ghost) {
      // every thread collects the conserved variables it needs from global
      // memory
      d     = dev_conserved[id];
      d_inv = 1.0 / d;
      vx    = dev_conserved[1 * n_cells + id] * d_inv;
      vy    = dev_conserved[2 * n_cells + id] * d_inv;
      vz    = dev_conserved[3 * n_cells + id] * d_inv;
      P     = (dev_conserved[4 * n_cells + id] - 0.5 * d * (vx * vx + vy * vy + vz * vz)) * (gamma - 1.0);
      P     = fmax(P, (Real)1.0e-20);
      // find the max wavespeed in that cell, use it to calculate the inverse
      // timestep
      cs      = sqrt(d_inv * gamma * P);
      max_dti = fmax(max_dti, fmax((fabs(vx) + cs) / dx, (fabs(vy) + cs) / dy));
    }
  }

  // do the grid wide reduction (find the max inverse timestep in the grid)
  reduction_utilities::gridReduceMax(max_dti, dev_dti);
}

__global__ void Calc_dt_3D(Real *dev_conserved, Real *dev_dti, Real gamma, int n_ghost, int n_fields, int nx, int ny,
                           int nz, Real dx, Real dy, Real dz)
{
  Real max_dti = -DBL_MAX;

  Real d, d_inv, vx, vy, vz, E;
  int xid, yid, zid, n_cells;

  n_cells = nx * ny * nz;

  // Grid stride loop to perform as much of the reduction as possible. The
  // fact that `id` has type `size_t` is important. I'm not totally sure why
  // but setting it to int results in some kind of silent over/underflow issue
  // even though we're not hitting those kinds of numbers. Setting it to type
  // uint or size_t fixes them
  for (size_t id = threadIdx.x + blockIdx.x * blockDim.x; id < n_cells; id += blockDim.x * gridDim.x) {
    // get a global thread ID
    cuda_utilities::compute3DIndices(id, nx, ny, xid, yid, zid);

    // threads corresponding to real cells do the calculation
    if (xid > n_ghost - 1 && xid < nx - n_ghost && yid > n_ghost - 1 && yid < ny - n_ghost && zid > n_ghost - 1 &&
        zid < nz - n_ghost) {
      // every thread collects the conserved variables it needs from global
      // memory
      d     = dev_conserved[id];
      d_inv = 1.0 / d;
      vx    = dev_conserved[1 * n_cells + id] * d_inv;
      vy    = dev_conserved[2 * n_cells + id] * d_inv;
      vz    = dev_conserved[3 * n_cells + id] * d_inv;
      E     = dev_conserved[4 * n_cells + id];

// Compute the maximum inverse crossing time in the cell
#ifdef MHD
      // Compute the cell centered magnetic field using a straight average of
      // the faces
      auto const [avgBx, avgBy, avgBz] =
          mhd::utils::cellCenteredMagneticFields(dev_conserved, id, xid, yid, zid, n_cells, nx, ny);
      max_dti = fmax(max_dti, mhdInverseCrossingTime(E, d, d_inv, vx, vy, vz, avgBx, avgBy, avgBz, dx, dy, dz, gamma));
#else   // not MHD
      max_dti = fmax(max_dti, hydroInverseCrossingTime(E, d, d_inv, vx, vy, vz, dx, dy, dz, gamma));
#endif  // MHD
    }
  }

  // do the grid wide reduction (find the max inverse timestep in the grid)
  reduction_utilities::gridReduceMax(max_dti, dev_dti);
}

Real Calc_dt_GPU(Real *dev_conserved, int nx, int ny, int nz, int n_ghost, int n_fields, Real dx, Real dy, Real dz,
                 Real gamma)
{
  // Allocate the device memory
  cuda_utilities::DeviceVector<Real> static dev_dti(1);

  // Set the device side inverse time step to the smallest possible double so
  // that the reduction isn't using the maximum value of the previous iteration
  dev_dti.assign(std::numeric_limits<double>::lowest());

  // compute dt and store in dev_dti
  if (nx > 1 && ny == 1 && nz == 1)  // 1D
  {
    // set launch parameters for GPU kernels.
    cuda_utilities::AutomaticLaunchParams static const launchParams(Calc_dt_1D);
    hipLaunchKernelGGL(Calc_dt_1D, launchParams.numBlocks, launchParams.threadsPerBlock, 0, 0, dev_conserved,
                       dev_dti.data(), gamma, n_ghost, nx, dx);
  } else if (nx > 1 && ny > 1 && nz == 1)  // 2D
  {
    // set launch parameters for GPU kernels.
    cuda_utilities::AutomaticLaunchParams static const launchParams(Calc_dt_2D);
    hipLaunchKernelGGL(Calc_dt_2D, launchParams.numBlocks, launchParams.threadsPerBlock, 0, 0, dev_conserved,
                       dev_dti.data(), gamma, n_ghost, nx, ny, dx, dy);
  } else if (nx > 1 && ny > 1 && nz > 1)  // 3D
  {
    // set launch parameters for GPU kernels.
    cuda_utilities::AutomaticLaunchParams static const launchParams(Calc_dt_3D);
    hipLaunchKernelGGL(Calc_dt_3D, launchParams.numBlocks, launchParams.threadsPerBlock, 0, 0, dev_conserved,
                       dev_dti.data(), gamma, n_ghost, n_fields, nx, ny, nz, dx, dy, dz);
  }
  GPU_Error_Check();

  // Note: dev_dti[0] is DeviceVector syntactic sugar for returning a value via
  // cudaMemcpy
  return dev_dti[0];
}

#ifdef AVERAGE_SLOW_CELLS

void Average_Slow_Cells(Real *dev_conserved, int nx, int ny, int nz, int n_ghost, int n_fields, Real dx, Real dy,
                        Real dz, Real gamma, Real max_dti_slow)
{
  // set values for GPU kernels
  int n_cells = nx * ny * nz;
  int ngrid   = (n_cells + TPB - 1) / TPB;
  // number of blocks per 1D grid
  dim3 dim1dGrid(ngrid, 1, 1);
  //  number of threads per 1D block
  dim3 dim1dBlock(TPB, 1, 1);

  if (nx > 1 && ny > 1 && nz > 1) {  // 3D
    hipLaunchKernelGGL(Average_Slow_Cells_3D, dim1dGrid, dim1dBlock, 0, 0, dev_conserved, nx, ny, nz, n_ghost, n_fields,
                       dx, dy, dz, gamma, max_dti_slow);
  }
}

__global__ void Average_Slow_Cells_3D(Real *dev_conserved, int nx, int ny, int nz, int n_ghost, int n_fields, Real dx,
                                      Real dy, Real dz, Real gamma, Real max_dti_slow)
{
  int id, xid, yid, zid, n_cells;
  Real d, d_inv, vx, vy, vz, E, max_dti;
  Real speed, temp, P, cs;

  // get a global thread ID
  id      = threadIdx.x + blockIdx.x * blockDim.x;
  n_cells = nx * ny * nz;

  cuda_utilities::compute3DIndices(id, nx, ny, xid, yid, zid);

  // threads corresponding to real cells do the calculation
  if (xid > n_ghost - 1 && xid < nx - n_ghost && yid > n_ghost - 1 && yid < ny - n_ghost && zid > n_ghost - 1 &&
      zid < nz - n_ghost) {
    d     = dev_conserved[id];
    d_inv = 1.0 / d;
    vx    = dev_conserved[1 * n_cells + id] * d_inv;
    vy    = dev_conserved[2 * n_cells + id] * d_inv;
    vz    = dev_conserved[3 * n_cells + id] * d_inv;
    E     = dev_conserved[4 * n_cells + id];

    // Compute the maximum inverse crossing time in the cell
    max_dti = hydroInverseCrossingTime(E, d, d_inv, vx, vy, vz, dx, dy, dz, gamma);

    if (max_dti > max_dti_slow) {
      speed = sqrt(vx * vx + vy * vy + vz * vz);
      temp  = (gamma - 1) * (E - 0.5 * (speed * speed) * d) * ENERGY_UNIT / (d * DENSITY_UNIT / 0.6 / MP) / KB;
      P     = (E - 0.5 * d * (vx * vx + vy * vy + vz * vz)) * (gamma - 1.0);
      cs    = sqrt(d_inv * gamma * P) * VELOCITY_UNIT * 1e-5;
      // Average this cell
      kernel_printf(
          " Average Slow Cell [ %d %d %d ] -> dt_cell=%f    dt_min=%f, n=%.3e, "
          "T=%.3e, v=%.3e (%.3e, %.3e, %.3e), cs=%.3e\n",
          xid, yid, zid, 1. / max_dti, 1. / max_dti_slow, dev_conserved[id] * DENSITY_UNIT / 0.6 / MP, temp,
          speed * VELOCITY_UNIT * 1e-5, vx * VELOCITY_UNIT * 1e-5, vy * VELOCITY_UNIT * 1e-5, vz * VELOCITY_UNIT * 1e-5,
          cs);
      Average_Cell_All_Fields(xid, yid, zid, nx, ny, nz, n_cells, n_fields, gamma, dev_conserved);
    }
  }
}
#endif  // AVERAGE_SLOW_CELLS

#ifdef DE
__global__ void Partial_Update_Advected_Internal_Energy_1D(Real *dev_conserved, Real *Q_Lx, Real *Q_Rx, int nx,
                                                           int n_ghost, Real dx, Real dt, Real gamma, int n_fields)
{
  int id, xid, n_cells;
  int imo, ipo;
  Real d, d_inv, vx, vy, vz;
  Real vx_imo, vx_ipo;
  Real P, E, E_kin, GE;

  Real dtodx = dt / dx;
  n_cells    = nx;

  // get a global thread ID
  id  = threadIdx.x + blockIdx.x * blockDim.x;
  xid = id;

  // threads corresponding to real cells do the calculation
  if (xid > n_ghost - 1 && xid < nx - n_ghost) {
    d     = dev_conserved[id];
    d_inv = 1.0 / d;
    vx    = dev_conserved[1 * n_cells + id] * d_inv;
    vy    = dev_conserved[2 * n_cells + id] * d_inv;
    vz    = dev_conserved[3 * n_cells + id] * d_inv;
    // PRESSURE_DE
    E     = dev_conserved[4 * n_cells + id];
    GE    = dev_conserved[(n_fields - 1) * n_cells + id];
    E_kin = 0.5 * d * (vx * vx + vy * vy + vz * vz);
    P     = hydro_utilities::Get_Pressure_From_DE(E, E - E_kin, GE, gamma);
    P     = fmax(P, (Real)TINY_NUMBER);

    imo = xid - 1;
    ipo = xid + 1;

    vx_imo = dev_conserved[1 * n_cells + imo] / dev_conserved[imo];
    vx_ipo = dev_conserved[1 * n_cells + ipo] / dev_conserved[ipo];

    // Use center values of neighbor cells for the divergence of velocity
    dev_conserved[(n_fields - 1) * n_cells + id] += 0.5 * P * (dtodx * (vx_imo - vx_ipo));
  }
}

__global__ void Partial_Update_Advected_Internal_Energy_2D(Real *dev_conserved, Real *Q_Lx, Real *Q_Rx, Real *Q_Ly,
                                                           Real *Q_Ry, int nx, int ny, int n_ghost, Real dx, Real dy,
                                                           Real dt, Real gamma, int n_fields)
{
  int id, xid, yid, n_cells;
  int imo, jmo;
  int ipo, jpo;
  Real d, d_inv, vx, vy, vz;
  Real vx_imo, vx_ipo, vy_jmo, vy_jpo;
  Real P, E, E_kin, GE;

  Real dtodx = dt / dx;
  Real dtody = dt / dy;
  n_cells    = nx * ny;

  // get a global thread ID
  int blockId = blockIdx.x + blockIdx.y * gridDim.x;
  id          = threadIdx.x + blockId * blockDim.x;
  yid         = id / nx;
  xid         = id - yid * nx;

  // threads corresponding to real cells do the calculation
  if (xid > n_ghost - 1 && xid < nx - n_ghost && yid > n_ghost - 1 && yid < ny - n_ghost) {
    d     = dev_conserved[id];
    d_inv = 1.0 / d;
    vx    = dev_conserved[1 * n_cells + id] * d_inv;
    vy    = dev_conserved[2 * n_cells + id] * d_inv;
    vz    = dev_conserved[3 * n_cells + id] * d_inv;
    // PRESSURE_DE
    E     = dev_conserved[4 * n_cells + id];
    GE    = dev_conserved[(n_fields - 1) * n_cells + id];
    E_kin = 0.5 * d * (vx * vx + vy * vy + vz * vz);
    P     = hydro_utilities::Get_Pressure_From_DE(E, E - E_kin, GE, gamma);
    P     = fmax(P, (Real)TINY_NUMBER);

    imo = xid - 1 + yid * nx;
    ipo = xid + 1 + yid * nx;
    jmo = xid + (yid - 1) * nx;
    jpo = xid + (yid + 1) * nx;

    vx_imo = dev_conserved[1 * n_cells + imo] / dev_conserved[imo];
    vx_ipo = dev_conserved[1 * n_cells + ipo] / dev_conserved[ipo];
    vy_jmo = dev_conserved[2 * n_cells + jmo] / dev_conserved[jmo];
    vy_jpo = dev_conserved[2 * n_cells + jpo] / dev_conserved[jpo];

    // Use center values of neighbor cells for the divergence of velocity
    dev_conserved[(n_fields - 1) * n_cells + id] += 0.5 * P * (dtodx * (vx_imo - vx_ipo) + dtody * (vy_jmo - vy_jpo));
  }
}

__global__ void Partial_Update_Advected_Internal_Energy_3D(Real *dev_conserved, Real *Q_Lx, Real *Q_Rx, Real *Q_Ly,
                                                           Real *Q_Ry, Real *Q_Lz, Real *Q_Rz, int nx, int ny, int nz,
                                                           int n_ghost, Real dx, Real dy, Real dz, Real dt, Real gamma,
                                                           int n_fields)
{
  int id, xid, yid, zid, n_cells;
  int imo, jmo, kmo;
  int ipo, jpo, kpo;
  Real d, d_inv, vx, vy, vz;
  Real vx_imo, vx_ipo, vy_jmo, vy_jpo, vz_kmo, vz_kpo;
  Real P, E, E_kin, GE;
  // Real vx_L, vx_R, vy_L, vy_R, vz_L, vz_R;

  Real dtodx = dt / dx;
  Real dtody = dt / dy;
  Real dtodz = dt / dz;
  n_cells    = nx * ny * nz;

  // get a global thread ID
  id  = threadIdx.x + blockIdx.x * blockDim.x;
  zid = id / (nx * ny);
  yid = (id - zid * nx * ny) / nx;
  xid = id - zid * nx * ny - yid * nx;

  // threads corresponding to real cells do the calculation
  if (xid > n_ghost - 1 && xid < nx - n_ghost && yid > n_ghost - 1 && yid < ny - n_ghost && zid > n_ghost - 1 &&
      zid < nz - n_ghost) {
    d     = dev_conserved[id];
    d_inv = 1.0 / d;
    vx    = dev_conserved[1 * n_cells + id] * d_inv;
    vy    = dev_conserved[2 * n_cells + id] * d_inv;
    vz    = dev_conserved[3 * n_cells + id] * d_inv;
    // PRESSURE_DE
    E     = dev_conserved[4 * n_cells + id];
    GE    = dev_conserved[(n_fields - 1) * n_cells + id];
    E_kin = hydro_utilities::Calc_Kinetic_Energy_From_Velocity(d, vx, vy, vz);
  #ifdef MHD
    // Add the magnetic energy
    auto magnetic_centered = mhd::utils::cellCenteredMagneticFields(dev_conserved, id, xid, yid, zid, n_cells, nx, ny);
    E_kin += mhd::utils::computeMagneticEnergy(magnetic_centered.x, magnetic_centered.y, magnetic_centered.z);
  #endif  // MHD
    P = hydro_utilities::Get_Pressure_From_DE(E, E - E_kin, GE, gamma);
    P = fmax(P, (Real)TINY_NUMBER);

    imo = xid - 1 + yid * nx + zid * nx * ny;
    jmo = xid + (yid - 1) * nx + zid * nx * ny;
    kmo = xid + yid * nx + (zid - 1) * nx * ny;

    ipo = xid + 1 + yid * nx + zid * nx * ny;
    jpo = xid + (yid + 1) * nx + zid * nx * ny;
    kpo = xid + yid * nx + (zid + 1) * nx * ny;

    vx_imo = dev_conserved[1 * n_cells + imo] / dev_conserved[imo];
    vx_ipo = dev_conserved[1 * n_cells + ipo] / dev_conserved[ipo];
    vy_jmo = dev_conserved[2 * n_cells + jmo] / dev_conserved[jmo];
    vy_jpo = dev_conserved[2 * n_cells + jpo] / dev_conserved[jpo];
    vz_kmo = dev_conserved[3 * n_cells + kmo] / dev_conserved[kmo];
    vz_kpo = dev_conserved[3 * n_cells + kpo] / dev_conserved[kpo];

    // Use center values of neighbor cells for the divergence of velocity
    dev_conserved[(n_fields - 1) * n_cells + id] +=
        0.5 * P * (dtodx * (vx_imo - vx_ipo) + dtody * (vy_jmo - vy_jpo) + dtodz * (vz_kmo - vz_kpo));

    // OPTION 2: Use the reconstructed velocities to compute the velocity
    // gradient
    // Use the reconstructed Velocities instead of neighbor cells centered
    // values
    // vx_R = Q_Lx[1*n_cells + id]  / Q_Lx[id];
    // vx_L = Q_Rx[1*n_cells + imo] / Q_Rx[imo];
    // vy_R = Q_Ly[2*n_cells + id]  / Q_Ly[id];
    // vy_L = Q_Ry[2*n_cells + jmo] / Q_Ry[jmo];
    // vz_R = Q_Lz[3*n_cells + id]  / Q_Lz[id];
    // vz_L = Q_Rz[3*n_cells + kmo] / Q_Rz[kmo];

    // Use the reconstructed Velocities instead of neighbor cells centered
    // values
    //  dev_conserved[(n_fields-1)*n_cells + id] +=  P * ( dtodx * ( vx_L - vx_R
    //  ) + dtody * ( vy_L - vy_R ) + dtodz * ( vz_L - vz_R ) );
  }
}

__global__ void Select_Internal_Energy_1D(Real *dev_conserved, int nx, int n_ghost, int n_fields)
{
  int id, xid, n_cells;
  Real d, d_inv, vx, vy, vz, E, U_total, U_advected, U, Emax;
  int imo, ipo;
  n_cells = nx;

  Real eta_1 = DE_ETA_1;
  Real eta_2 = DE_ETA_2;

  // get a global thread ID
  id  = threadIdx.x + blockIdx.x * blockDim.x;
  xid = id;

  imo = max(xid - 1, n_ghost);
  ipo = min(xid + 1, nx - n_ghost - 1);

  // threads corresponding to real cells do the calculation
  if (xid > n_ghost - 1 && xid < nx - n_ghost) {
    // every thread collects the conserved variables it needs from global memory
    d          = dev_conserved[id];
    d_inv      = 1.0 / d;
    vx         = dev_conserved[1 * n_cells + id] * d_inv;
    vy         = dev_conserved[2 * n_cells + id] * d_inv;
    vz         = dev_conserved[3 * n_cells + id] * d_inv;
    E          = dev_conserved[4 * n_cells + id];
    U_advected = dev_conserved[(n_fields - 1) * n_cells + id];
    U_total    = E - 0.5 * d * (vx * vx + vy * vy + vz * vz);

    // find the max nearby total energy
    Emax = fmax(dev_conserved[4 * n_cells + imo], E);
    Emax = fmax(Emax, dev_conserved[4 * n_cells + ipo]);

    // We only use the "advected" internal energy if both:
    // - the thermal energy divided by total energy is a small fraction (smaller than eta_1)
    // - AND we aren't masking shock heating (details controlled by Emax & eta_2)
    if ((U_total / E > eta_1) or (U_total / Emax > eta_2)) {
      U = U_total;
    } else {
      U = U_advected;
    }

    // Optional: Avoid Negative Internal  Energies
    U = fmax(U, (Real)TINY_NUMBER);

    // Write Selected internal energy to the GasEnergy array ONLY
    // to avoid mixing updated and non-updated values of E
    // since the Dual Energy condition depends on the neighbor cells
    dev_conserved[(n_fields - 1) * n_cells + id] = U;
  }
}

__global__ void Select_Internal_Energy_2D(Real *dev_conserved, int nx, int ny, int n_ghost, int n_fields)
{
  int id, xid, yid, n_cells;
  Real d, d_inv, vx, vy, vz, E, U_total, U_advected, U, Emax;
  int imo, ipo, jmo, jpo;
  n_cells = nx * ny;

  Real eta_1 = DE_ETA_1;
  Real eta_2 = DE_ETA_2;

  // get a global thread ID
  int blockId = blockIdx.x + blockIdx.y * gridDim.x;
  id          = threadIdx.x + blockId * blockDim.x;
  yid         = id / nx;
  xid         = id - yid * nx;

  imo = max(xid - 1, n_ghost);
  imo = imo + yid * nx;
  ipo = min(xid + 1, nx - n_ghost - 1);
  ipo = ipo + yid * nx;
  jmo = max(yid - 1, n_ghost);
  jmo = xid + jmo * nx;
  jpo = min(yid + 1, ny - n_ghost - 1);
  jpo = xid + jpo * nx;

  // threads corresponding to real cells do the calculation
  if (xid > n_ghost - 1 && xid < nx - n_ghost && yid > n_ghost - 1 && yid < ny - n_ghost) {
    // every thread collects the conserved variables it needs from global memory
    d          = dev_conserved[id];
    d_inv      = 1.0 / d;
    vx         = dev_conserved[1 * n_cells + id] * d_inv;
    vy         = dev_conserved[2 * n_cells + id] * d_inv;
    vz         = dev_conserved[3 * n_cells + id] * d_inv;
    E          = dev_conserved[4 * n_cells + id];
    U_advected = dev_conserved[(n_fields - 1) * n_cells + id];
    U_total    = E - 0.5 * d * (vx * vx + vy * vy + vz * vz);

    // find the max nearby total energy
    Emax = fmax(dev_conserved[4 * n_cells + imo], E);
    Emax = fmax(Emax, dev_conserved[4 * n_cells + ipo]);
    Emax = fmax(Emax, dev_conserved[4 * n_cells + jmo]);
    Emax = fmax(Emax, dev_conserved[4 * n_cells + jpo]);

    // We only use the "advected" internal energy if both:
    // - the thermal energy divided by total energy is a small fraction (smaller than eta_1)
    // - AND we aren't masking shock heating (details controlled by Emax & eta_2)
    if ((U_total / E > eta_1) or (U_total / Emax > eta_2)) {
      U = U_total;
    } else {
      U = U_advected;
    }

    // Optional: Avoid Negative Internal  Energies
    U = fmax(U, (Real)TINY_NUMBER);

    // Write Selected internal energy to the GasEnergy array ONLY
    // to avoid mixing updated and non-updated values of E
    // since the Dual Energy condition depends on the neighbour cells
    dev_conserved[(n_fields - 1) * n_cells + id] = U;
  }
}

__global__ void Select_Internal_Energy_3D(Real *dev_conserved, int nx, int ny, int nz, int n_ghost, int n_fields)
{
  int id, xid, yid, zid, n_cells;
  Real d, d_inv, vx, vy, vz, E, U_total, U_advected, U, Emax;
  int imo, ipo, jmo, jpo, kmo, kpo;
  n_cells = nx * ny * nz;

  Real eta_1 = DE_ETA_1;
  Real eta_2 = DE_ETA_2;

  // get a global thread ID
  id  = threadIdx.x + blockIdx.x * blockDim.x;
  zid = id / (nx * ny);
  yid = (id - zid * nx * ny) / nx;
  xid = id - zid * nx * ny - yid * nx;

  imo = max(xid - 1, n_ghost);
  imo = imo + yid * nx + zid * nx * ny;
  ipo = min(xid + 1, nx - n_ghost - 1);
  ipo = ipo + yid * nx + zid * nx * ny;
  jmo = max(yid - 1, n_ghost);
  jmo = xid + jmo * nx + zid * nx * ny;
  jpo = min(yid + 1, ny - n_ghost - 1);
  jpo = xid + jpo * nx + zid * nx * ny;
  kmo = max(zid - 1, n_ghost);
  kmo = xid + yid * nx + kmo * nx * ny;
  kpo = min(zid + 1, nz - n_ghost - 1);
  kpo = xid + yid * nx + kpo * nx * ny;

  // threads corresponding to real cells do the calculation
  if (xid > n_ghost - 1 && xid < nx - n_ghost && yid > n_ghost - 1 && yid < ny - n_ghost && zid > n_ghost - 1 &&
      zid < nz - n_ghost) {
    // every thread collects the conserved variables it needs from global memory
    d          = dev_conserved[id];
    d_inv      = 1.0 / d;
    vx         = dev_conserved[1 * n_cells + id] * d_inv;
    vy         = dev_conserved[2 * n_cells + id] * d_inv;
    vz         = dev_conserved[3 * n_cells + id] * d_inv;
    E          = dev_conserved[4 * n_cells + id];
    U_advected = dev_conserved[(n_fields - 1) * n_cells + id];
    U_total    = E - 0.5 * d * (vx * vx + vy * vy + vz * vz);

    // find the max nearby total energy
    Emax = fmax(dev_conserved[4 * n_cells + imo], E);
    Emax = fmax(Emax, dev_conserved[4 * n_cells + ipo]);
    Emax = fmax(Emax, dev_conserved[4 * n_cells + jmo]);
    Emax = fmax(Emax, dev_conserved[4 * n_cells + jpo]);
    Emax = fmax(Emax, dev_conserved[4 * n_cells + kmo]);
    Emax = fmax(Emax, dev_conserved[4 * n_cells + kpo]);

    // We only use the "advected" internal energy if both:
    // - the thermal energy divided by total energy is a small fraction (smaller than eta_1)
    // - AND we aren't masking shock heating (details controlled by Emax & eta_2)
    if ((U_total / E > eta_1) or (U_total / Emax > eta_2)) {
      U = U_total;
    } else {
      U = U_advected;
    }

    // Optional: Avoid Negative Internal  Energies
    U = fmax(U, (Real)TINY_NUMBER);

    // Write Selected internal energy to the GasEnergy array ONLY
    // to avoid mixing updated and non-updated values of E
    // since the Dual Energy condition depends on the neighbour cells
    dev_conserved[(n_fields - 1) * n_cells + id] = U;
  }
}

__global__ void Sync_Energies_1D(Real *dev_conserved, int nx, int n_ghost, Real gamma, int n_fields)
{
  int id, xid, n_cells;
  Real d, d_inv, vx, vy, vz, U;
  n_cells = nx;

  // get a global thread ID
  id  = threadIdx.x + blockIdx.x * blockDim.x;
  xid = id;

  // threads corresponding to real cells do the calculation
  if (xid > n_ghost - 1 && xid < nx - n_ghost) {
    // every thread collects the conserved variables it needs from global memory
    d     = dev_conserved[id];
    d_inv = 1.0 / d;
    vx    = dev_conserved[1 * n_cells + id] * d_inv;
    vy    = dev_conserved[2 * n_cells + id] * d_inv;
    vz    = dev_conserved[3 * n_cells + id] * d_inv;
    U     = dev_conserved[(n_fields - 1) * n_cells + id];

    // Use the previously selected Internal Energy to update the total energy
    dev_conserved[4 * n_cells + id] = 0.5 * d * (vx * vx + vy * vy + vz * vz) + U;
  }
}

__global__ void Sync_Energies_2D(Real *dev_conserved, int nx, int ny, int n_ghost, Real gamma, int n_fields)
{
  int id, xid, yid, n_cells;
  Real d, d_inv, vx, vy, vz, U;
  n_cells = nx * ny;

  // get a global thread ID
  int blockId = blockIdx.x + blockIdx.y * gridDim.x;
  id          = threadIdx.x + blockId * blockDim.x;
  yid         = id / nx;
  xid         = id - yid * nx;

  // threads corresponding to real cells do the calculation
  if (xid > n_ghost - 1 && xid < nx - n_ghost && yid > n_ghost - 1 && yid < ny - n_ghost) {
    // every thread collects the conserved variables it needs from global memory
    d     = dev_conserved[id];
    d_inv = 1.0 / d;
    vx    = dev_conserved[1 * n_cells + id] * d_inv;
    vy    = dev_conserved[2 * n_cells + id] * d_inv;
    vz    = dev_conserved[3 * n_cells + id] * d_inv;
    U     = dev_conserved[(n_fields - 1) * n_cells + id];

    // Use the previously selected Internal Energy to update the total energy
    dev_conserved[4 * n_cells + id] = 0.5 * d * (vx * vx + vy * vy + vz * vz) + U;
  }
}

__global__ void Sync_Energies_3D(Real *dev_conserved, int nx, int ny, int nz, int n_ghost, Real gamma, int n_fields)
{
  // Called in a separate kernel to avoid interfering with energy selection in
  // Select_Internal_Energy

  int id, xid, yid, zid, n_cells;
  Real d, d_inv, vx, vy, vz, U;
  n_cells = nx * ny * nz;

  // get a global thread ID
  id  = threadIdx.x + blockIdx.x * blockDim.x;
  zid = id / (nx * ny);
  yid = (id - zid * nx * ny) / nx;
  xid = id - zid * nx * ny - yid * nx;

  // threads corresponding to real cells do the calculation
  if (xid > n_ghost - 1 && xid < nx - n_ghost && yid > n_ghost - 1 && yid < ny - n_ghost && zid > n_ghost - 1 &&
      zid < nz - n_ghost) {
    // every thread collects the conserved variables it needs from global memory
    d     = dev_conserved[id];
    d_inv = 1.0 / d;
    vx    = dev_conserved[1 * n_cells + id] * d_inv;
    vy    = dev_conserved[2 * n_cells + id] * d_inv;
    vz    = dev_conserved[3 * n_cells + id] * d_inv;
    U     = dev_conserved[(n_fields - 1) * n_cells + id];

    // Use the previously selected Internal Energy to update the total energy
    dev_conserved[4 * n_cells + id] = 0.5 * d * (vx * vx + vy * vy + vz * vz) + U;
  }
}

#endif  // DE

<<<<<<< HEAD
void Apply_Temperature_Floor(Real *dev_conserved, int nx, int ny, int nz, int n_ghost, int n_fields, Real U_floor)
{
  // set values for GPU kernels
  int n_cells = nx * ny * nz;
  int ngrid   = (n_cells + TPB - 1) / TPB;
  // number of blocks per 1D grid
  dim3 dim1dGrid(ngrid, 1, 1);
  //  number of threads per 1D block
  dim3 dim1dBlock(TPB, 1, 1);

  hipLaunchKernelGGL(Temperature_Floor_Kernel, dim1dGrid, dim1dBlock, 0, 0, dev_conserved, nx, ny, nz, n_ghost,
                     n_fields, U_floor);
}

__global__ void Temperature_Floor_Kernel(Real *dev_conserved, int nx, int ny, int nz, int n_ghost, int n_fields,
                                         Real U_floor)
=======
#ifdef TEMPERATURE_FLOOR
__global__ void Apply_Temperature_Floor(Real *dev_conserved, int nx, int ny, int nz, int n_ghost, int n_fields,
                                        Real U_floor)
>>>>>>> 5ff572c7
{
  int id, xid, yid, zid, n_cells;
  Real d, d_inv, vx, vy, vz, E, Ekin, U;
  n_cells = nx * ny * nz;

  // get a global thread ID
  id  = threadIdx.x + blockIdx.x * blockDim.x;
  zid = id / (nx * ny);
  yid = (id - zid * nx * ny) / nx;
  xid = id - zid * nx * ny - yid * nx;

  // threads corresponding to real cells do the calculation
  if (xid > n_ghost - 1 && xid < nx - n_ghost && yid > n_ghost - 1 && yid < ny - n_ghost && zid > n_ghost - 1 &&
      zid < nz - n_ghost) {
    d     = dev_conserved[id];
    d_inv = 1.0 / d;
    vx    = dev_conserved[1 * n_cells + id] * d_inv;
    vy    = dev_conserved[2 * n_cells + id] * d_inv;
    vz    = dev_conserved[3 * n_cells + id] * d_inv;
    E     = dev_conserved[4 * n_cells + id];
    Ekin  = 0.5 * d * (vx * vx + vy * vy + vz * vz);

    U = (E - Ekin) / d;
    if (U < U_floor) {
      dev_conserved[4 * n_cells + id] = Ekin + d * U_floor;
    }

  #ifdef DE
    U = dev_conserved[(n_fields - 1) * n_cells + id] / d;
    if (U < U_floor) {
      dev_conserved[(n_fields - 1) * n_cells + id] = d * U_floor;
    }
  #endif
  }
}
<<<<<<< HEAD
=======
#endif  // TEMPERATURE_FLOOR
>>>>>>> 5ff572c7

__device__ Real Average_Cell_Single_Field(int field_indx, int i, int j, int k, int nx, int ny, int nz, int ncells,
                                          Real *conserved)
{
  Real v_l, v_r, v_d, v_u, v_b, v_t, v_avrg;
  int id;

  id                                  = (i - 1) + (j)*nx + (k)*nx * ny;
  v_l                                 = conserved[field_indx * ncells + id];
  id                                  = (i + 1) + (j)*nx + (k)*nx * ny;
  v_r                                 = conserved[field_indx * ncells + id];
  id                                  = (i) + (j - 1) * nx + (k)*nx * ny;
  v_d                                 = conserved[field_indx * ncells + id];
  id                                  = (i) + (j + 1) * nx + (k)*nx * ny;
  v_u                                 = conserved[field_indx * ncells + id];
  id                                  = (i) + (j)*nx + (k - 1) * nx * ny;
  v_b                                 = conserved[field_indx * ncells + id];
  id                                  = (i) + (j)*nx + (k + 1) * nx * ny;
  v_t                                 = conserved[field_indx * ncells + id];
  v_avrg                              = (v_l + v_r + v_d + v_u + v_b + v_t) / 6;
  id                                  = (i) + (j)*nx + (k)*nx * ny;
  conserved[field_indx * ncells + id] = v_avrg;
  return v_avrg;
}

__device__ void Average_Cell_All_Fields(int i, int j, int k, int nx, int ny, int nz, int ncells, int n_fields,
                                        Real gamma, Real *conserved)
{
  int id = i + (j)*nx + (k)*nx * ny;

  Real d, mx, my, mz, E, P;
  d  = conserved[grid_enum::density * ncells + id];
  mx = conserved[grid_enum::momentum_x * ncells + id];
  my = conserved[grid_enum::momentum_y * ncells + id];
  mz = conserved[grid_enum::momentum_z * ncells + id];
  E  = conserved[grid_enum::Energy * ncells + id];
  P  = (E - (0.5 / d) * (mx * mx + my * my + mz * mz)) * (gamma - 1.0);

  printf("%3d %3d %3d BC: d: %e  E:%e  P:%e  vx:%e  vy:%e  vz:%e\n", i, j, k, d, E, P, mx / d, my / d, mz / d);

  int idn;
  int N = 0;
  Real d_av, vx_av, vy_av, vz_av, P_av;
  d_av = vx_av = vy_av = vz_av = P_av = 0.0;
#ifdef SCALAR
  Real scalar[NSCALARS], scalar_av[NSCALARS];
  for (int n = 0; n < NSCALARS; n++) {  // NOLINT
    scalar_av[n] = 0.0;
  }
#endif

  for (int kk = k - 1; kk <= k + 1; kk++) {
    for (int jj = j - 1; jj <= j + 1; jj++) {
      for (int ii = i - 1; ii <= i + 1; ii++) {
        idn = ii + jj * nx + kk * nx * ny;
        d   = conserved[grid_enum::density * ncells + idn];
        mx  = conserved[grid_enum::momentum_x * ncells + idn];
        my  = conserved[grid_enum::momentum_y * ncells + idn];
        mz  = conserved[grid_enum::momentum_z * ncells + idn];
        P   = (conserved[grid_enum::Energy * ncells + idn] - (0.5 / d) * (mx * mx + my * my + mz * mz)) * (gamma - 1.0);
#ifdef SCALAR
        for (int n = 0; n < NSCALARS; n++) {  // NOLINT
          scalar[n] = conserved[grid_enum::scalar * ncells + idn];
        }
#endif
        if (d > 0.0 && P > 0.0) {
          d_av += d;
          vx_av += mx;
          vy_av += my;
          vz_av += mz;
          P_av += P / (gamma - 1.0);
#ifdef SCALAR
          for (int n = 0; n < NSCALARS; n++) {  // NOLINT
            scalar_av[n] += scalar[n];
          }
#endif
          N++;
        }
      }
    }
  }

  P_av  = P_av / N;
  vx_av = vx_av / d_av;
  vy_av = vy_av / d_av;
  vz_av = vz_av / d_av;
#ifdef SCALAR
  for (int n = 0; n < NSCALARS; n++) {  // NOLINT
    scalar_av[n] = scalar_av[n] / d_av;
  }
#endif
  d_av = d_av / N;

  // replace cell values with new averaged values
  conserved[id + ncells * grid_enum::density]    = d_av;
  conserved[id + ncells * grid_enum::momentum_x] = d_av * vx_av;
  conserved[id + ncells * grid_enum::momentum_y] = d_av * vy_av;
  conserved[id + ncells * grid_enum::momentum_z] = d_av * vz_av;
  conserved[id + ncells * grid_enum::Energy] =
      P_av / (gamma - 1.0) + 0.5 * d_av * (vx_av * vx_av + vy_av * vy_av + vz_av * vz_av);
#ifdef DE
  conserved[id + ncells * grid_enum::GasEnergy] = P_av / (gamma - 1.0);
#endif
#ifdef SCALAR
  for (int n = 0; n < NSCALARS; n++) {  // NOLINT
    conserved[id + ncells * grid_enum::scalar] = d_av * scalar_av[n];
  }
#endif

  d = d_av;
  E = P_av / (gamma - 1.0) + 0.5 * d_av * (vx_av * vx_av + vy_av * vy_av + vz_av * vz_av);
  P = P_av;

  printf("%3d %3d %3d FC: d: %e  E:%e  P:%e  vx:%e  vy:%e  vz:%e\n", i, j, k, d, E, P, vx_av, vy_av, vz_av);
<<<<<<< HEAD
}

void Apply_Scalar_Floor(Real *dev_conserved, int nx, int ny, int nz, int n_ghost, int field_num, Real scalar_floor)
{
  // set values for GPU kernels
  int n_cells = nx * ny * nz;
  int ngrid   = (n_cells + TPB - 1) / TPB;
  // number of blocks per 1D grid
  dim3 dim1dGrid(ngrid, 1, 1);
  //  number of threads per 1D block
  dim3 dim1dBlock(TPB, 1, 1);

  hipLaunchKernelGGL(Scalar_Floor_Kernel, dim1dGrid, dim1dBlock, 0, 0, dev_conserved, nx, ny, nz, n_ghost, field_num,
                     scalar_floor);
}

__global__ void Scalar_Floor_Kernel(Real *dev_conserved, int nx, int ny, int nz, int n_ghost, int field_num,
                                    Real scalar_floor)
{
  int id, xid, yid, zid, n_cells;
  Real scalar;  // variable to store the value of the scalar before a floor is applied
  n_cells = nx * ny * nz;

  // get a global thread ID
  id  = threadIdx.x + blockIdx.x * blockDim.x;
  zid = id / (nx * ny);
  yid = (id - zid * nx * ny) / nx;
  xid = id - zid * nx * ny - yid * nx;

  // threads corresponding to real cells do the calculation
  if (xid > n_ghost - 1 && xid < nx - n_ghost && yid > n_ghost - 1 && yid < ny - n_ghost && zid > n_ghost - 1 &&
      zid < nz - n_ghost) {
    scalar = dev_conserved[id + n_cells * field_num];

    if (scalar < scalar_floor) {
      // printf("###Thread scalar change  %f -> %f \n", scalar, scalar_floor);
      dev_conserved[id + n_cells * field_num] = scalar_floor;
    }
  }
}

#endif  // CUDA
=======
}
>>>>>>> 5ff572c7
<|MERGE_RESOLUTION|>--- conflicted
+++ resolved
@@ -1100,7 +1100,6 @@
 
 #endif  // DE
 
-<<<<<<< HEAD
 void Apply_Temperature_Floor(Real *dev_conserved, int nx, int ny, int nz, int n_ghost, int n_fields, Real U_floor)
 {
   // set values for GPU kernels
@@ -1117,11 +1116,6 @@
 
 __global__ void Temperature_Floor_Kernel(Real *dev_conserved, int nx, int ny, int nz, int n_ghost, int n_fields,
                                          Real U_floor)
-=======
-#ifdef TEMPERATURE_FLOOR
-__global__ void Apply_Temperature_Floor(Real *dev_conserved, int nx, int ny, int nz, int n_ghost, int n_fields,
-                                        Real U_floor)
->>>>>>> 5ff572c7
 {
   int id, xid, yid, zid, n_cells;
   Real d, d_inv, vx, vy, vz, E, Ekin, U;
@@ -1157,10 +1151,6 @@
   #endif
   }
 }
-<<<<<<< HEAD
-=======
-#endif  // TEMPERATURE_FLOOR
->>>>>>> 5ff572c7
 
 __device__ Real Average_Cell_Single_Field(int field_indx, int i, int j, int k, int nx, int ny, int nz, int ncells,
                                           Real *conserved)
@@ -1275,7 +1265,6 @@
   P = P_av;
 
   printf("%3d %3d %3d FC: d: %e  E:%e  P:%e  vx:%e  vy:%e  vz:%e\n", i, j, k, d, E, P, vx_av, vy_av, vz_av);
-<<<<<<< HEAD
 }
 
 void Apply_Scalar_Floor(Real *dev_conserved, int nx, int ny, int nz, int n_ghost, int field_num, Real scalar_floor)
@@ -1317,7 +1306,4 @@
   }
 }
 
-#endif  // CUDA
-=======
-}
->>>>>>> 5ff572c7
+#endif  // CUDA