--- conflicted
+++ resolved
@@ -566,13 +566,7 @@
         // get the centered x and y positions
         Get_Position(i, j, k, &x_pos, &y_pos, &z_pos);
 
-<<<<<<< HEAD
-
         // inner fluid
-=======
-/*
-        // inner half of slab
->>>>>>> 12f59797
         if (fabs(y_pos-0.5) < 0.25)
         {
           if (y_pos > 0.5)
@@ -605,17 +599,12 @@
           }
 
         }
-<<<<<<< HEAD
         //C.momentum_y[id] = C.density[id] * A*sin(4*PI*x_pos);
-=======
-        C.momentum_y[id] = C.density[id] * 0.1*sin(4*PI*x_pos);
->>>>>>> 12f59797
         C.momentum_z[id] = 0.0;
         mx = C.momentum_x[id];
         my = C.momentum_y[id];
         mz = C.momentum_z[id];
         C.Energy[id] = P/(gama-1.0) + 0.5*(mx*mx + my*my + mz*mz)/C.density[id];        
-*/
 
         // cylindrical version (3D only)
         r = sqrt((z_pos-zc)*(z_pos-zc) + (y_pos-yc)*(y_pos-yc)); // center the cylinder at yc, zc
