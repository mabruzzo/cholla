/*! \file VL_3D_cuda.cu
 *  \brief Definitions of the cuda 3D VL algorithm functions. */

#ifdef CUDA
#ifdef VL

#include<stdio.h>
#include<stdlib.h>
#include<math.h>
#include<cuda.h>
#include"global.h"
#include"global_cuda.h"
#include"hydro_cuda.h"
#include"VL_3D_cuda.h"
#include"pcm_cuda.h"
#include"plmp_vl_cuda.h"
#include"plmc_vl_cuda.h"
#include"ppmp_vl_cuda.h"
#include"ppmc_cuda.h"
#include"exact_cuda.h"
#include"roe_cuda.h"
#include"hllc_cuda.h"
#include"h_correction_3D_cuda.h"
#include"cooling_cuda.h"
#include"subgrid_routines_3D.h"


__global__ void Update_Conserved_Variables_3D_half(Real *dev_conserved, Real *dev_conserved_half, Real *dev_F_x, Real *dev_F_y,  Real *dev_F_z, int nx, int ny, int nz, int n_ghost, Real dx, Real dy, Real dz, Real dt, Real gamma);



Real VL_Algorithm_3D_CUDA(Real *host_conserved0, Real *host_conserved1, int nx, int ny, int nz, int x_off, int y_off, int z_off, int n_ghost, Real dx, Real dy, Real dz, Real xbound, Real ybound, Real zbound, Real dt)
{

  //Here, *host_conserved contains the entire
  //set of conserved variables on the grid
  //concatenated into a 1-d array

  int n_fields = 5;
  #ifdef DE
  n_fields++;
  #endif

  // number of cells
  int BLOCK_VOL = nx*ny*nz;

  // define the dimensions for the 1D grid
  int  ngrid = (BLOCK_VOL + TPB - 1) / TPB;

  //number of blocks per 1-d grid  
  dim3 dim1dGrid(ngrid, 1, 1);

  //number of threads per 1-d block   
  dim3 dim1dBlock(TPB, 1, 1);


  // Set up pointers for the location to copy from and to
  Real *tmp1 = host_conserved0;
  Real *tmp2 = host_conserved1;


  // allocate an array on the CPU to hold max_dti returned from each thread block
  Real max_dti = 0;
  Real *host_dti_array;
  host_dti_array = (Real *) malloc(ngrid*sizeof(Real));
  #ifdef COOLING_GPU
  Real min_dt = 1e10;
  Real *host_dt_array;
  host_dt_array = (Real *) malloc(ngrid*sizeof(Real));
  #endif  

  // allocate GPU arrays
  // conserved variables
  Real *dev_conserved, *dev_conserved_half;
  // input states and associated interface fluxes (Q* and F* from Stone, 2008)
  Real *Q_Lx, *Q_Rx, *Q_Ly, *Q_Ry, *Q_Lz, *Q_Rz, *F_x, *F_y, *F_z;
  // arrays to hold the eta values for the H correction
  Real *eta_x, *eta_y, *eta_z, *etah_x, *etah_y, *etah_z;
  // array of inverse timesteps for dt calculation
  Real *dev_dti_array;
  #ifdef COOLING_GPU
  // array of timesteps for dt calculation (cooling restriction)
  Real *dev_dt_array;
  #endif  

  // allocate memory on the GPU
  CudaSafeCall( cudaMalloc((void**)&dev_conserved, n_fields*BLOCK_VOL*sizeof(Real)) );
  CudaSafeCall( cudaMalloc((void**)&dev_conserved_half, n_fields*BLOCK_VOL*sizeof(Real)) );
  CudaSafeCall( cudaMalloc((void**)&Q_Lx,  n_fields*BLOCK_VOL*sizeof(Real)) );
  CudaSafeCall( cudaMalloc((void**)&Q_Rx,  n_fields*BLOCK_VOL*sizeof(Real)) );
  CudaSafeCall( cudaMalloc((void**)&Q_Ly,  n_fields*BLOCK_VOL*sizeof(Real)) );
  CudaSafeCall( cudaMalloc((void**)&Q_Ry,  n_fields*BLOCK_VOL*sizeof(Real)) );
  CudaSafeCall( cudaMalloc((void**)&Q_Lz,  n_fields*BLOCK_VOL*sizeof(Real)) );
  CudaSafeCall( cudaMalloc((void**)&Q_Rz,  n_fields*BLOCK_VOL*sizeof(Real)) );
  CudaSafeCall( cudaMalloc((void**)&F_x,   n_fields*BLOCK_VOL*sizeof(Real)) );
  CudaSafeCall( cudaMalloc((void**)&F_y,   n_fields*BLOCK_VOL*sizeof(Real)) );
  CudaSafeCall( cudaMalloc((void**)&F_z,   n_fields*BLOCK_VOL*sizeof(Real)) );
  CudaSafeCall( cudaMalloc((void**)&eta_x,  BLOCK_VOL*sizeof(Real)) );
  CudaSafeCall( cudaMalloc((void**)&eta_y,  BLOCK_VOL*sizeof(Real)) );
  CudaSafeCall( cudaMalloc((void**)&eta_z,  BLOCK_VOL*sizeof(Real)) );
  CudaSafeCall( cudaMalloc((void**)&etah_x, BLOCK_VOL*sizeof(Real)) );
  CudaSafeCall( cudaMalloc((void**)&etah_y, BLOCK_VOL*sizeof(Real)) );
  CudaSafeCall( cudaMalloc((void**)&etah_z, BLOCK_VOL*sizeof(Real)) );
  CudaSafeCall( cudaMalloc((void**)&dev_dti_array, ngrid*sizeof(Real)) );
  #ifdef COOLING_GPU
  CudaSafeCall( cudaMalloc((void**)&dev_dt_array, ngrid*sizeof(Real)) );
  #endif  

  // zero the GPU arrays
  cudaMemset(dev_conserved, 0, n_fields*BLOCK_VOL*sizeof(Real));
  cudaMemset(dev_conserved_half, 0, n_fields*BLOCK_VOL*sizeof(Real));
  cudaMemset(Q_Lx,  0, n_fields*BLOCK_VOL*sizeof(Real));
  cudaMemset(Q_Rx,  0, n_fields*BLOCK_VOL*sizeof(Real));
  cudaMemset(Q_Ly,  0, n_fields*BLOCK_VOL*sizeof(Real));
  cudaMemset(Q_Ry,  0, n_fields*BLOCK_VOL*sizeof(Real));
  cudaMemset(Q_Lz,  0, n_fields*BLOCK_VOL*sizeof(Real));
  cudaMemset(Q_Rz,  0, n_fields*BLOCK_VOL*sizeof(Real));
  cudaMemset(F_x,   0, n_fields*BLOCK_VOL*sizeof(Real));
  cudaMemset(F_y,   0, n_fields*BLOCK_VOL*sizeof(Real));
  cudaMemset(F_z,   0, n_fields*BLOCK_VOL*sizeof(Real));
  cudaMemset(eta_x,  0, BLOCK_VOL*sizeof(Real));
  cudaMemset(eta_y,  0, BLOCK_VOL*sizeof(Real));
  cudaMemset(eta_z,  0, BLOCK_VOL*sizeof(Real));
  cudaMemset(etah_x, 0, BLOCK_VOL*sizeof(Real));
  cudaMemset(etah_y, 0, BLOCK_VOL*sizeof(Real));
  cudaMemset(etah_z, 0, BLOCK_VOL*sizeof(Real));
  cudaMemset(dev_dti_array, 0, ngrid*sizeof(Real));  
  CudaCheckError();


  // copy the conserved variables onto the GPU
  CudaSafeCall( cudaMemcpy(dev_conserved, tmp1, n_fields*BLOCK_VOL*sizeof(Real), cudaMemcpyHostToDevice) );
  

  // Step 1: Use PCM reconstruction to put primitive variables into interface arrays
  PCM_Reconstruction_3D<<<dim1dGrid,dim1dBlock>>>(dev_conserved, Q_Lx, Q_Rx, Q_Ly, Q_Ry, Q_Lz, Q_Rz, nx, ny, nz, n_ghost, gama);
  CudaCheckError();


  // Step 2: Calculate first-order upwind fluxes 
  #ifdef EXACT
  Calculate_Exact_Fluxes_CUDA<<<dim1dGrid,dim1dBlock>>>(Q_Lx, Q_Rx, F_x, nx, ny, nz, n_ghost, gama, 0);
  Calculate_Exact_Fluxes_CUDA<<<dim1dGrid,dim1dBlock>>>(Q_Ly, Q_Ry, F_y, nx, ny, nz, n_ghost, gama, 1);
  Calculate_Exact_Fluxes_CUDA<<<dim1dGrid,dim1dBlock>>>(Q_Lz, Q_Rz, F_z, nx, ny, nz, n_ghost, gama, 2);
  #endif //EXACT
  #ifdef ROE
  Calculate_Roe_Fluxes_CUDA<<<dim1dGrid,dim1dBlock>>>(Q_Lx, Q_Rx, F_x, nx, ny, nz, n_ghost, gama, etah_x, 0);
  Calculate_Roe_Fluxes_CUDA<<<dim1dGrid,dim1dBlock>>>(Q_Ly, Q_Ry, F_y, nx, ny, nz, n_ghost, gama, etah_y, 1);
  Calculate_Roe_Fluxes_CUDA<<<dim1dGrid,dim1dBlock>>>(Q_Lz, Q_Rz, F_z, nx, ny, nz, n_ghost, gama, etah_z, 2);
  #endif //ROE
  #ifdef HLLC 
  Calculate_HLLC_Fluxes_CUDA<<<dim1dGrid,dim1dBlock>>>(Q_Lx, Q_Rx, F_x, nx, ny, nz, n_ghost, gama, etah_x, 0);
  Calculate_HLLC_Fluxes_CUDA<<<dim1dGrid,dim1dBlock>>>(Q_Ly, Q_Ry, F_y, nx, ny, nz, n_ghost, gama, etah_y, 1);
  Calculate_HLLC_Fluxes_CUDA<<<dim1dGrid,dim1dBlock>>>(Q_Lz, Q_Rz, F_z, nx, ny, nz, n_ghost, gama, etah_z, 2);
  #endif //HLLC
  CudaCheckError();


  // Step 3: Update the conserved variables half a timestep 
  Update_Conserved_Variables_3D_half<<<dim1dGrid,dim1dBlock>>>(dev_conserved, dev_conserved_half, F_x, F_y, F_z, nx, ny, nz, n_ghost, dx, dy, dz, 0.5*dt, gama);
  CudaCheckError();
  // Apply cooling
  #ifdef COOLING_GPU
  //cooling_kernel<<<dim1dGrid,dim1dBlock>>>(dev_conserved_half, nx, ny, nz, n_ghost, 0.5*dt, gama);
  //CudaCheckError();
  #endif



  // Step 4: Construct left and right interface values using updated conserved variables
  #ifdef PCM
  PCM_Reconstruction_3D<<<dim1dGrid,dim1dBlock>>>(dev_conserved_half, Q_Lx, Q_Rx, Q_Ly, Q_Ry, Q_Lz, Q_Rz, nx, ny, nz, n_ghost, gama);
  #endif
  #ifdef PLMP
  PLMP_VL<<<dim1dGrid,dim1dBlock>>>(dev_conserved_half, Q_Lx, Q_Rx, nx, ny, nz, n_ghost, gama, 0);
  PLMP_VL<<<dim1dGrid,dim1dBlock>>>(dev_conserved_half, Q_Ly, Q_Ry, nx, ny, nz, n_ghost, gama, 1);
  PLMP_VL<<<dim1dGrid,dim1dBlock>>>(dev_conserved_half, Q_Lz, Q_Rz, nx, ny, nz, n_ghost, gama, 2);
  #endif //PLMP 
  #ifdef PLMC
  PLMC_VL<<<dim1dGrid,dim1dBlock>>>(dev_conserved_half, Q_Lx, Q_Rx, nx, ny, nz, n_ghost, gama, 0);
  PLMC_VL<<<dim1dGrid,dim1dBlock>>>(dev_conserved_half, Q_Ly, Q_Ry, nx, ny, nz, n_ghost, gama, 1);
  PLMC_VL<<<dim1dGrid,dim1dBlock>>>(dev_conserved_half, Q_Lz, Q_Rz, nx, ny, nz, n_ghost, gama, 2);  
  #endif
  #ifdef PPMP
  PPMP_VL<<<dim1dGrid,dim1dBlock>>>(dev_conserved_half, Q_Lx, Q_Rx, nx, ny, nz, n_ghost, gama, 0);
  PPMP_VL<<<dim1dGrid,dim1dBlock>>>(dev_conserved_half, Q_Ly, Q_Ry, nx, ny, nz, n_ghost, gama, 1);
  PPMP_VL<<<dim1dGrid,dim1dBlock>>>(dev_conserved_half, Q_Lz, Q_Rz, nx, ny, nz, n_ghost, gama, 2);
  #endif //PPMP
  #ifdef PPMC
  PPMC_cuda<<<dim1dGrid,dim1dBlock>>>(dev_conserved_half, Q_Lx, Q_Rx, nx, ny, nz, n_ghost, dx, dt, gama, 0);
  PPMC_cuda<<<dim1dGrid,dim1dBlock>>>(dev_conserved_half, Q_Ly, Q_Ry, nx, ny, nz, n_ghost, dy, dt, gama, 1);
  PPMC_cuda<<<dim1dGrid,dim1dBlock>>>(dev_conserved_half, Q_Lz, Q_Rz, nx, ny, nz, n_ghost, dz, dt, gama, 2);
  #endif //PPMC
  CudaCheckError();
  

  #ifdef H_CORRECTION
  // Step 4.5: Calculate eta values for H correction
  calc_eta_x_3D<<<dim1dGrid,dim1dBlock>>>(Q_Lx, Q_Rx, eta_x, nx, ny, nz, n_ghost, gama);
  calc_eta_y_3D<<<dim1dGrid,dim1dBlock>>>(Q_Ly, Q_Ry, eta_y, nx, ny, nz, n_ghost, gama);
  calc_eta_z_3D<<<dim1dGrid,dim1dBlock>>>(Q_Lz, Q_Rz, eta_z, nx, ny, nz, n_ghost, gama);
  CudaCheckError();
  // and etah values for each interface
  calc_etah_x_3D<<<dim1dGrid,dim1dBlock>>>(eta_x, eta_y, eta_z, etah_x, nx, ny, nz, n_ghost);
  calc_etah_y_3D<<<dim1dGrid,dim1dBlock>>>(eta_x, eta_y, eta_z, etah_y, nx, ny, nz, n_ghost);
  calc_etah_z_3D<<<dim1dGrid,dim1dBlock>>>(eta_x, eta_y, eta_z, etah_z, nx, ny, nz, n_ghost);
  CudaCheckError();
  #endif //H_CORRECTION


  // Step 5: Calculate the fluxes again
  #ifdef EXACT
  Calculate_Exact_Fluxes_CUDA<<<dim1dGrid,dim1dBlock>>>(Q_Lx, Q_Rx, F_x, nx, ny, nz, n_ghost, gama, 0);
  Calculate_Exact_Fluxes_CUDA<<<dim1dGrid,dim1dBlock>>>(Q_Ly, Q_Ry, F_y, nx, ny, nz, n_ghost, gama, 1);
  Calculate_Exact_Fluxes_CUDA<<<dim1dGrid,dim1dBlock>>>(Q_Lz, Q_Rz, F_z, nx, ny, nz, n_ghost, gama, 2);
  #endif //EXACT
  #ifdef ROE
  Calculate_Roe_Fluxes_CUDA<<<dim1dGrid,dim1dBlock>>>(Q_Lx, Q_Rx, F_x, nx, ny, nz, n_ghost, gama, etah_x, 0);
  Calculate_Roe_Fluxes_CUDA<<<dim1dGrid,dim1dBlock>>>(Q_Ly, Q_Ry, F_y, nx, ny, nz, n_ghost, gama, etah_y, 1);
  Calculate_Roe_Fluxes_CUDA<<<dim1dGrid,dim1dBlock>>>(Q_Lz, Q_Rz, F_z, nx, ny, nz, n_ghost, gama, etah_z, 2);
  #endif //ROE
  #ifdef HLLC 
  Calculate_HLLC_Fluxes_CUDA<<<dim1dGrid,dim1dBlock>>>(Q_Lx, Q_Rx, F_x, nx, ny, nz, n_ghost, gama, etah_x, 0);
  Calculate_HLLC_Fluxes_CUDA<<<dim1dGrid,dim1dBlock>>>(Q_Ly, Q_Ry, F_y, nx, ny, nz, n_ghost, gama, etah_y, 1);
  Calculate_HLLC_Fluxes_CUDA<<<dim1dGrid,dim1dBlock>>>(Q_Lz, Q_Rz, F_z, nx, ny, nz, n_ghost, gama, etah_z, 2);
  #endif //HLLC
  CudaCheckError();


  // Step 6: Update the conserved variable array
  Update_Conserved_Variables_3D<<<dim1dGrid,dim1dBlock>>>(dev_conserved, F_x, F_y, F_z, nx, ny, nz, x_off, y_off, z_off, n_ghost, dx, dy, dz, xbound, ybound, zbound, dt, gama);
  CudaCheckError();

  #ifdef DE
  Sync_Energies_3D<<<dim1dGrid,dim1dBlock>>>(dev_conserved, nx, ny, nz, n_ghost, gama);
  CudaCheckError();
  #endif

  // Apply cooling
  #ifdef COOLING_GPU
  //cooling_kernel<<<dim1dGrid,dim1dBlock>>>(dev_conserved, nx, ny, nz, n_ghost, dt, gama);
  cooling_kernel<<<dim1dGrid,dim1dBlock>>>(dev_conserved, nx, ny, nz, n_ghost, dt, gama, dev_dt_array);  
  CudaCheckError();
  #endif

  
  // Step 7: Calculate the next time step
  Calc_dt_3D<<<dim1dGrid,dim1dBlock>>>(dev_conserved, nx, ny, nz, n_ghost, dx, dy, dz, dev_dti_array, gama);
  CudaCheckError();


  // copy the updated conserved variable array back to the CPU
  CudaSafeCall( cudaMemcpy(tmp2, dev_conserved, n_fields*BLOCK_VOL*sizeof(Real), cudaMemcpyDeviceToHost) );


  // copy the dti array onto the CPU
  CudaSafeCall( cudaMemcpy(host_dti_array, dev_dti_array, ngrid*sizeof(Real), cudaMemcpyDeviceToHost) );
  // iterate through to find the maximum inverse dt for this subgrid block
  for (int i=0; i<ngrid; i++) {
    max_dti = fmax(max_dti, host_dti_array[i]);
  }
  #ifdef COOLING_GPU
  // copy the dt array from cooling onto the CPU
  CudaSafeCall( cudaMemcpy(host_dt_array, dev_dt_array, ngrid*sizeof(Real), cudaMemcpyDeviceToHost) );
  // iterate through to find the minimum dt for this subgrid block
  for (int i=0; i<ngrid; i++) {
    min_dt = fmin(min_dt, host_dt_array[i]);
  }  
<<<<<<< HEAD
  //printf("%f %f %f\n", min_dt, 1.0/max_dti, dt); 
  if (2.5*min_dt < 1.0/max_dti) {
    max_dti = fmax(max_dti, 0.4/min_dt);
=======
  printf("%f %f %f\n", min_dt, 0.4/max_dti, dt); 
  if (min_dt < 0.4/max_dti) {
    max_dti = 0.4/min_dt;
>>>>>>> 55bd524c
    //printf("%f %f %f\n", min_dt, 1.0/max_dti, dt); 
  }
  #endif


  // free CPU memory
  free(host_dti_array);  
  #ifdef COOLING_GPU
  free(host_dt_array);  
  #endif  

  // free the GPU memory
  cudaFree(dev_conserved);
  cudaFree(dev_conserved_half);
  cudaFree(Q_Lx);
  cudaFree(Q_Rx);
  cudaFree(Q_Ly);
  cudaFree(Q_Ry);
  cudaFree(Q_Lz);
  cudaFree(Q_Rz);
  cudaFree(F_x);
  cudaFree(F_y);
  cudaFree(F_z);
  cudaFree(eta_x);
  cudaFree(eta_y);
  cudaFree(eta_z);
  cudaFree(etah_x);
  cudaFree(etah_y);
  cudaFree(etah_z);
  cudaFree(dev_dti_array);
  #ifdef COOLING_GPU
  cudaFree(dev_dt_array);
  #endif


  // return the maximum inverse timestep
  return max_dti;

}


__global__ void Update_Conserved_Variables_3D_half(Real *dev_conserved, Real *dev_conserved_half, Real *dev_F_x, Real *dev_F_y,  Real *dev_F_z, int nx, int ny, int nz, int n_ghost, Real dx, Real dy, Real dz, Real dt, Real gamma)
{
  Real dtodx = dt/dx;
  Real dtody = dt/dy;
  Real dtodz = dt/dz;
  int n_cells = nx*ny*nz;

  // get a global thread ID
  int tid = threadIdx.x + blockIdx.x * blockDim.x;
  int zid = tid / (nx*ny);
  int yid = (tid - zid*nx*ny) / nx;
  int xid = tid - zid*nx*ny - yid*nx;
  int id = xid + yid*nx + zid*nx*ny;

  int imo = xid-1 + yid*nx + zid*nx*ny;
  int jmo = xid + (yid-1)*nx + zid*nx*ny;
  int kmo = xid + yid*nx + (zid-1)*nx*ny;

  #ifdef DE
  Real d, d_inv, vx, vy, vz;
  Real vx_imo, vx_ipo, vy_jmo, vy_jpo, vz_kmo, vz_kpo, P;
  int ipo, jpo, kpo;
  #endif

  // threads corresponding to all cells except outer ring of ghost cells do the calculation
  if (xid > 0 && xid < nx-1 && yid > 0 && yid < ny-1 && zid > 0 && zid < nz-1)
  {
    #ifdef DE
    d  =  dev_conserved[            id];
    d_inv = 1.0 / d;
    vx =  dev_conserved[1*n_cells + id] * d_inv;
    vy =  dev_conserved[2*n_cells + id] * d_inv;
    vz =  dev_conserved[3*n_cells + id] * d_inv;
    P  = (dev_conserved[4*n_cells + id] - 0.5*d*(vx*vx + vy*vy + vz*vz)) * (gamma - 1.0);
    //if (d < 0.0 || d != d) printf("Negative density before half step update.\n");
    //if (P < 0.0) printf("%d Negative pressure before half step update.\n", id);
    ipo = xid+1 + yid*nx + zid*nx*ny;
    jpo = xid + (yid+1)*nx + zid*nx*ny;
    kpo = xid + yid*nx + (zid+1)*nx*ny;
    vx_imo = dev_conserved[1*n_cells + imo] / dev_conserved[imo]; 
    vx_ipo = dev_conserved[1*n_cells + ipo] / dev_conserved[ipo]; 
    vy_jmo = dev_conserved[2*n_cells + jmo] / dev_conserved[jmo]; 
    vy_jpo = dev_conserved[2*n_cells + jpo] / dev_conserved[jpo]; 
    vz_kmo = dev_conserved[3*n_cells + kmo] / dev_conserved[kmo]; 
    vz_kpo = dev_conserved[3*n_cells + kpo] / dev_conserved[kpo]; 
    #endif
  
    // update the conserved variable array
    dev_conserved_half[            id] = dev_conserved[            id]
                                       + dtodx * (dev_F_x[            imo] - dev_F_x[            id])
                                       + dtody * (dev_F_y[            jmo] - dev_F_y[            id])
                                       + dtodz * (dev_F_z[            kmo] - dev_F_z[            id]);
    dev_conserved_half[  n_cells + id] = dev_conserved[  n_cells + id] 
                                       + dtodx * (dev_F_x[  n_cells + imo] - dev_F_x[  n_cells + id])
                                       + dtody * (dev_F_y[  n_cells + jmo] - dev_F_y[  n_cells + id])
                                       + dtodz * (dev_F_z[  n_cells + kmo] - dev_F_z[  n_cells + id]);
    dev_conserved_half[2*n_cells + id] = dev_conserved[2*n_cells + id] 
                                       + dtodx * (dev_F_x[2*n_cells + imo] - dev_F_x[2*n_cells + id])
                                       + dtody * (dev_F_y[2*n_cells + jmo] - dev_F_y[2*n_cells + id])
                                       + dtodz * (dev_F_z[2*n_cells + kmo] - dev_F_z[2*n_cells + id]);
    dev_conserved_half[3*n_cells + id] = dev_conserved[3*n_cells + id] 
                                       + dtodx * (dev_F_x[3*n_cells + imo] - dev_F_x[3*n_cells + id])
                                       + dtody * (dev_F_y[3*n_cells + jmo] - dev_F_y[3*n_cells + id])
                                       + dtodz * (dev_F_z[3*n_cells + kmo] - dev_F_z[3*n_cells + id]);
    dev_conserved_half[4*n_cells + id] = dev_conserved[4*n_cells + id] 
                                       + dtodx * (dev_F_x[4*n_cells + imo] - dev_F_x[4*n_cells + id])
                                       + dtody * (dev_F_y[4*n_cells + jmo] - dev_F_y[4*n_cells + id])
                                       + dtodz * (dev_F_z[4*n_cells + kmo] - dev_F_z[4*n_cells + id]);
    #ifdef DE
    dev_conserved_half[5*n_cells + id] = dev_conserved[5*n_cells + id] 
                                       + dtodx * (dev_F_x[5*n_cells + imo] - dev_F_x[5*n_cells + id])
                                       + dtody * (dev_F_y[5*n_cells + jmo] - dev_F_y[5*n_cells + id])
                                       + dtodz * (dev_F_z[5*n_cells + kmo] - dev_F_z[5*n_cells + id])
                                       + 0.5*P*(dtodx*(vx_imo-vx_ipo) + dtody*(vy_jmo-vy_jpo) + dtodz*(vz_kmo-vz_kpo));
    #endif
    //if (dev_conserved_half[id] < 0.0 || dev_conserved_half[id] != dev_conserved_half[id] || dev_conserved_half[4*n_cells+id] < 0.0 || dev_conserved_half[4*n_cells+id] != dev_conserved_half[4*n_cells+id]) {
      //printf("%3d %3d %3d Thread crashed in half step update. d: %e E: %e\n", xid, yid, zid, dev_conserved_half[id], dev_conserved_half[4*n_cells+id]);
    //}    

  }

}




#endif //VL
#endif //CUDA<|MERGE_RESOLUTION|>--- conflicted
+++ resolved
@@ -266,15 +266,9 @@
   for (int i=0; i<ngrid; i++) {
     min_dt = fmin(min_dt, host_dt_array[i]);
   }  
-<<<<<<< HEAD
-  //printf("%f %f %f\n", min_dt, 1.0/max_dti, dt); 
-  if (2.5*min_dt < 1.0/max_dti) {
-    max_dti = fmax(max_dti, 0.4/min_dt);
-=======
   printf("%f %f %f\n", min_dt, 0.4/max_dti, dt); 
   if (min_dt < 0.4/max_dti) {
     max_dti = 0.4/min_dt;
->>>>>>> 55bd524c
     //printf("%f %f %f\n", min_dt, 1.0/max_dti, dt); 
   }
   #endif
