/*! \file initial_conditions.cpp
 *  \brief Definitions of initial conditions for different tests.
           Note that the grid is mapped to 1D as i + (x_dim)*j +
 (x_dim*y_dim)*k. Functions are members of the Grid3D class. */

#include <math.h>
#include <stdio.h>
#include <stdlib.h>
#include <string.h>
#include <time.h>

#include <algorithm>
#include <cmath>
#include <fstream>
#include <iostream>

#include "../global/global.h"
#include "../grid/grid3D.h"
#include "../io/io.h"
#include "../mpi/mpi_routines.h"
#include "../utils/error_handling.h"
#include "../utils/math_utilities.h"
#include "../utils/mhd_utilities.h"

/*! \fn void Set_Initial_Conditions(parameters P)
 *  \brief Set the initial conditions based on info in the parameters structure.
 */
void Grid3D::Set_Initial_Conditions(parameters P)
{
  Set_Domain_Properties(P);
  Set_Gammas(P.gamma);

  if (strcmp(P.init, "Constant") == 0) {
    Constant(P.rho, P.vx, P.vy, P.vz, P.P, P.Bx, P.By, P.Bz);
  } else if (strcmp(P.init, "Sound_Wave") == 0) {
    Sound_Wave(P.rho, P.vx, P.vy, P.vz, P.P, P.A);
  } else if (strcmp(P.init, "Linear_Wave") == 0) {
    Linear_Wave(P.rho, P.vx, P.vy, P.vz, P.P, P.A, P.Bx, P.By, P.Bz, P.rEigenVec_rho, P.rEigenVec_MomentumX,
                P.rEigenVec_MomentumY, P.rEigenVec_MomentumZ, P.rEigenVec_E, P.rEigenVec_Bx, P.rEigenVec_By,
                P.rEigenVec_Bz, P.pitch, P.yaw);
  } else if (strcmp(P.init, "Square_Wave") == 0) {
    Square_Wave(P.rho, P.vx, P.vy, P.vz, P.P, P.A);
  } else if (strcmp(P.init, "Riemann") == 0) {
    Riemann(P.rho_l, P.vx_l, P.vy_l, P.vz_l, P.P_l, P.Bx_l, P.By_l, P.Bz_l, P.rho_r, P.vx_r, P.vy_r, P.vz_r, P.P_r,
            P.Bx_r, P.By_r, P.Bz_r, P.diaph);
  } else if (strcmp(P.init, "Shu_Osher") == 0) {
    Shu_Osher();
  } else if (strcmp(P.init, "Blast_1D") == 0) {
    Blast_1D();
  } else if (strcmp(P.init, "KH") == 0) {
    KH();
  } else if (strcmp(P.init, "KH_res_ind") == 0) {
    KH_res_ind();
  } else if (strcmp(P.init, "Rayleigh_Taylor") == 0) {
    Rayleigh_Taylor();
  } else if (strcmp(P.init, "Implosion_2D") == 0) {
    Implosion_2D();
  } else if (strcmp(P.init, "Gresho") == 0) {
    Gresho();
  } else if (strcmp(P.init, "Noh_2D") == 0) {
    Noh_2D();
  } else if (strcmp(P.init, "Noh_3D") == 0) {
    Noh_3D();
  } else if (strcmp(P.init, "Disk_2D") == 0) {
    Disk_2D();
  } else if (strcmp(P.init, "Disk_3D") == 0 || strcmp(P.init, "Disk_3D_particles") == 0) {
    Disk_3D(P);
  } else if (strcmp(P.init, "Spherical_Overpressure_3D") == 0) {
    Spherical_Overpressure_3D();
  } else if (strcmp(P.init, "Spherical_Overdensity_3D") == 0) {
    Spherical_Overdensity_3D();
  } else if (strcmp(P.init, "Clouds") == 0) {
    Clouds();
  } else if (strcmp(P.init, "Read_Grid") == 0) {
#ifndef ONLY_PARTICLES
    Read_Grid(P);
#else   // ONLY_PARTICLES
    // Initialize a uniform hydro grid when only integrating particles
    Uniform_Grid();
#endif  // ONLY_PARTICLES
  } else if (strcmp(P.init, "Uniform") == 0) {
    Uniform_Grid();
  } else if (strcmp(P.init, "Zeldovich_Pancake") == 0) {
    Zeldovich_Pancake(P);
  } else if (strcmp(P.init, "Chemistry_Test") == 0) {
    Chemistry_Test(P);
#ifdef MHD
  } else if (strcmp(P.init, "Circularly_Polarized_Alfven_Wave") == 0) {
    Circularly_Polarized_Alfven_Wave(P);
#endif  // MHD
  } else {
    chprintf("ABORT: %s: Unknown initial conditions!\n", P.init);
    chexit(-1);
  }

  if (C.device != NULL) {
    CudaSafeCall(cudaMemcpy(C.device, C.density, H.n_fields * H.n_cells * sizeof(Real), cudaMemcpyHostToDevice));
  }
}

/*! \fn void Set_Domain_Properties(struct parameters P)
 *  \brief Set local domain properties */
void Grid3D::Set_Domain_Properties(struct parameters P)
{
  // Global Boundary Coordinates
  H.xbound = P.xmin;
  H.ybound = P.ymin;
  H.zbound = P.zmin;

  // Global Domain Lengths
  H.xdglobal = P.xlen;
  H.ydglobal = P.ylen;
  H.zdglobal = P.zlen;

#ifndef MPI_CHOLLA
  Real nx_param = (Real)(H.nx - 2 * H.n_ghost);
  Real ny_param = (Real)(H.ny - 2 * H.n_ghost);
  Real nz_param = (Real)(H.nz - 2 * H.n_ghost);

  // Local Boundary Coordinates
  H.xblocal = H.xbound;
  H.yblocal = H.ybound;
  H.zblocal = H.zbound;

  H.xblocal_max = H.xblocal + P.xlen;
  H.yblocal_max = H.yblocal + P.ylen;
  H.zblocal_max = H.zblocal + P.zlen;

#else
  Real nx_param = (Real)nx_global;
  Real ny_param = (Real)ny_global;
  Real nz_param = (Real)nz_global;

  // Local Boundary Coordinates
  /*
  H.xblocal = H.xbound + P.xlen * ((Real) nx_local_start) / nx_param;
  H.yblocal = H.ybound + P.ylen * ((Real) ny_local_start) / ny_param;
  H.zblocal = H.zbound + P.zlen * ((Real) nz_local_start) / nz_param;
  */
  H.xblocal = H.xbound + ((Real)nx_local_start) * (P.xlen / nx_param);
  H.yblocal = H.ybound + ((Real)ny_local_start) * (P.ylen / ny_param);
  H.zblocal = H.zbound + ((Real)nz_local_start) * (P.zlen / nz_param);

  H.xblocal_max = H.xbound + ((Real)(nx_local_start + H.nx - 2 * H.n_ghost)) * (P.xlen / nx_param);
  H.yblocal_max = H.ybound + ((Real)(ny_local_start + H.ny - 2 * H.n_ghost)) * (P.ylen / ny_param);
  H.zblocal_max = H.zbound + ((Real)(nz_local_start + H.nz - 2 * H.n_ghost)) * (P.zlen / nz_param);

#endif

  /*perform 1-D first*/
  if (H.nx > 1 && H.ny == 1 && H.nz == 1) {
    H.dx = P.xlen / nx_param;
    H.dy = P.ylen;
    H.dz = P.zlen;
  }

  /*perform 2-D next*/
  if (H.nx > 1 && H.ny > 1 && H.nz == 1) {
    H.dx = P.xlen / nx_param;
    H.dy = P.ylen / ny_param;
    H.dz = P.zlen;
  }

  /*perform 3-D last*/
  if (H.nx > 1 && H.ny > 1 && H.nz > 1) {
    H.dx = P.xlen / nx_param;
    H.dy = P.ylen / ny_param;
    H.dz = P.zlen / nz_param;
  }
}

/*! \fn void Constant(Real rho, Real vx, Real vy, Real vz, Real P, Real Bx, Real
 * By, Real Bz) \brief Constant gas properties. */
void Grid3D::Constant(Real rho, Real vx, Real vy, Real vz, Real P, Real Bx, Real By, Real Bz)
{
  int i, j, k, id;
  int istart, jstart, kstart, iend, jend, kend;
  Real x_pos, y_pos, z_pos;
  Real mu = 0.6;
  Real n, T;

  istart = H.n_ghost;
  iend   = H.nx - H.n_ghost;
  if (H.ny > 1) {
    jstart = H.n_ghost;
    jend   = H.ny - H.n_ghost;
  } else {
    jstart = 0;
    jend   = H.ny;
  }
  if (H.nz > 1) {
    kstart = H.n_ghost;
    kend   = H.nz - H.n_ghost;
  } else {
    kstart = 0;
    kend   = H.nz;
  }

  // set initial values of conserved variables
  for (k = kstart - 1; k < kend; k++) {
    for (j = jstart - 1; j < jend; j++) {
      for (i = istart - 1; i < iend; i++) {
        // get cell index
        id = i + j * H.nx + k * H.nx * H.ny;

// Set the magnetic field including the rightmost ghost cell on the
// left side which is really the left face of the first grid cell
#ifdef MHD
        C.magnetic_x[id] = Bx;
        C.magnetic_y[id] = By;
        C.magnetic_z[id] = Bz;
#endif  // MHD

        // Exclude the rightmost ghost cell on the "left" side
        if ((k >= kstart) and (j >= jstart) and (i >= istart)) {
          // set constant initial states
          C.density[id]    = rho;
          C.momentum_x[id] = rho * vx;
          C.momentum_y[id] = rho * vy;
          C.momentum_z[id] = rho * vz;
          C.Energy[id]     = P / (gama - 1.0) + 0.5 * rho * (vx * vx + vy * vy + vz * vz);
#ifdef DE
          C.GasEnergy[id] = P / (gama - 1.0);
#endif  // DE
        }
        if (i == istart && j == jstart && k == kstart) {
          n = rho * DENSITY_UNIT / (mu * MP);
          T = P * PRESSURE_UNIT / (n * KB);
          printf("Initial n = %e, T = %e\n", n, T);
        }
      }
    }
  }
}

/*! \fn void Sound_Wave(Real rho, Real vx, Real vy, Real vz, Real P, Real A)
 *  \brief Sine wave perturbation. */
void Grid3D::Sound_Wave(Real rho, Real vx, Real vy, Real vz, Real P, Real A)
{
  int i, j, k, id;
  int istart, jstart, kstart, iend, jend, kend;
  Real x_pos, y_pos, z_pos;

  istart = H.n_ghost;
  iend   = H.nx - H.n_ghost;
  if (H.ny > 1) {
    jstart = H.n_ghost;
    jend   = H.ny - H.n_ghost;
  } else {
    jstart = 0;
    jend   = H.ny;
  }
  if (H.nz > 1) {
    kstart = H.n_ghost;
    kend   = H.nz - H.n_ghost;
  } else {
    kstart = 0;
    kend   = H.nz;
  }

  // set initial values of conserved variables
  for (k = kstart; k < kend; k++) {
    for (j = jstart; j < jend; j++) {
      for (i = istart; i < iend; i++) {
        // get cell index
        id = i + j * H.nx + k * H.nx * H.ny;

        // get cell-centered position
        Get_Position(i, j, k, &x_pos, &y_pos, &z_pos);

        // set constant initial states
        C.density[id]    = rho;
        C.momentum_x[id] = rho * vx;
        C.momentum_y[id] = rho * vy;
        C.momentum_z[id] = rho * vz;
        C.Energy[id]     = P / (gama - 1.0) + 0.5 * rho * (vx * vx + vy * vy + vz * vz);
        // add small-amplitude perturbations
        C.density[id]    = C.density[id] + A * sin(2.0 * M_PI * x_pos);
        C.momentum_x[id] = C.momentum_x[id] + A * sin(2.0 * M_PI * x_pos);
        C.momentum_y[id] = C.momentum_y[id] + A * sin(2.0 * M_PI * x_pos);
        C.momentum_z[id] = C.momentum_z[id] + A * sin(2.0 * M_PI * x_pos);
        C.Energy[id]     = C.Energy[id] + A * (1.5) * sin(2 * M_PI * x_pos);
#ifdef DE
        C.GasEnergy[id] = P / (gama - 1.0);
#endif  // DE
#ifdef DE
        C.GasEnergy[id] = P / (gama - 1.0);
#endif  // DE
      }
    }
  }
}

/*! \fn void Linear_Wave(Real rho, Real vx, Real vy, Real vz, Real P, Real A)
 *  \brief Sine wave perturbation. */
void Grid3D::Linear_Wave(Real rho, Real vx, Real vy, Real vz, Real P, Real A, Real Bx, Real By, Real Bz,
                         Real rEigenVec_rho, Real rEigenVec_MomentumX, Real rEigenVec_MomentumY,
                         Real rEigenVec_MomentumZ, Real rEigenVec_E, Real rEigenVec_Bx, Real rEigenVec_By,
                         Real rEigenVec_Bz, Real pitch, Real yaw)
{
  auto [stagger, junk1, junk2] = math_utils::rotateCoords<Real>(H.dx / 2, H.dy / 2, H.dz / 2, pitch, yaw);

  // set initial values of conserved variables
  for (int k = H.n_ghost; k < H.nz - H.n_ghost; k++) {
    for (int j = H.n_ghost; j < H.ny - H.n_ghost; j++) {
      for (int i = H.n_ghost; i < H.nx - H.n_ghost; i++) {
        // Rotate the indices
        auto [i_rot, j_rot, k_rot] = math_utils::rotateCoords<int>(i, j, k, pitch, yaw);

        // get cell index
        int id = i + j * H.nx + k * H.nx * H.ny;

        // get cell-centered position
        Real x_pos, y_pos, z_pos;
        Get_Position(i_rot, j_rot, k_rot, &x_pos, &y_pos, &z_pos);

        // set constant initial states. Note that mhd::utils::computeEnergy
        // computes the hydro energy if MHD is turned off
        Real sine_wave = std::sin(2.0 * M_PI * x_pos);

        C.density[id]    = rho;
        C.momentum_x[id] = rho * vx;
        C.momentum_y[id] = rho * vy;
        C.momentum_z[id] = rho * vz;
        C.Energy[id]     = mhd::utils::computeEnergy(P, rho, vx, vy, vz, Bx, By, Bz, gama);
        // add small-amplitude perturbations
        C.density[id] += A * rEigenVec_rho * sine_wave;
        C.momentum_x[id] += A * rEigenVec_MomentumX * sine_wave;
        C.momentum_y[id] += A * rEigenVec_MomentumY * sine_wave;
        C.momentum_z[id] += A * rEigenVec_MomentumZ * sine_wave;
        C.Energy[id] += A * rEigenVec_E * sine_wave;

#ifdef MHD
        sine_wave        = std::sin(2.0 * M_PI * (x_pos + stagger));
        C.magnetic_x[id] = Bx + A * rEigenVec_Bx * sine_wave;
        C.magnetic_y[id] = By + A * rEigenVec_By * sine_wave;
        C.magnetic_z[id] = Bz + A * rEigenVec_Bz * sine_wave;
#endif  // MHD
      }
    }
  }
}

/*! \fn void Square_Wave(Real rho, Real vx, Real vy, Real vz, Real P, Real A)
 *  \brief Square wave density perturbation with amplitude A*rho in pressure
 * equilibrium. */
void Grid3D::Square_Wave(Real rho, Real vx, Real vy, Real vz, Real P, Real A)
{
  int i, j, k, id;
  int istart, jstart, kstart, iend, jend, kend;
  Real x_pos, y_pos, z_pos;

  istart = H.n_ghost;
  iend   = H.nx - H.n_ghost;
  if (H.ny > 1) {
    jstart = H.n_ghost;
    jend   = H.ny - H.n_ghost;
  } else {
    jstart = 0;
    jend   = H.ny;
  }
  if (H.nz > 1) {
    kstart = H.n_ghost;
    kend   = H.nz - H.n_ghost;
  } else {
    kstart = 0;
    kend   = H.nz;
  }

  // set initial values of conserved variables
  for (k = kstart; k < kend; k++) {
    for (j = jstart; j < jend; j++) {
      for (i = istart; i < iend; i++) {
        // get cell index
        id = i + j * H.nx + k * H.nx * H.ny;

        // get cell-centered position
        Get_Position(i, j, k, &x_pos, &y_pos, &z_pos);

        C.density[id] = rho;
        // C.momentum_x[id] = 0.0;
        C.momentum_x[id] = rho * vx;
        C.momentum_y[id] = rho * vy;
        C.momentum_z[id] = rho * vz;
        // C.momentum_z[id] = rho_l * v_l;
        C.Energy[id] = P / (gama - 1.0) + 0.5 * rho * (vx * vx + vy * vy + vz * vz);
#ifdef DE
        C.GasEnergy[id] = P / (gama - 1.0);
#endif
#ifdef SCALAR
  #ifdef BASIC_SCALAR
        C.basic_scalar[id] = C.density[id] * 0.0;
  #endif
#endif
        if (x_pos > 0.25 * H.xdglobal && x_pos < 0.75 * H.xdglobal) {
          C.density[id]    = rho * A;
          C.momentum_x[id] = rho * A * vx;
          C.momentum_y[id] = rho * A * vy;
          C.momentum_z[id] = rho * A * vz;
          C.Energy[id]     = P / (gama - 1.0) + 0.5 * rho * A * (vx * vx + vy * vy + vz * vz);
#ifdef DE
          C.GasEnergy[id] = P / (gama - 1.0);
#endif
#ifdef SCALAR
  #ifdef BASIC_SCALAR
          C.basic_scalar[id] = C.density[id] * 1.0;
  #endif
#endif
        }
      }
    }
  }
}

/*! \fn void Riemann(Real rho_l, Real vx_l, Real vy_l, Real vz_l, Real P_l, Real
 Bx_l, Real By_l, Real Bz_l, Real rho_r, Real vx_r, Real vy_r, Real vz_r, Real
 P_r, Real Bx_r, Real By_r, Real Bz_r, Real diaph)
 *  \brief Initialize the grid with a Riemann problem. */
void Grid3D::Riemann(Real rho_l, Real vx_l, Real vy_l, Real vz_l, Real P_l, Real Bx_l, Real By_l, Real Bz_l, Real rho_r,
                     Real vx_r, Real vy_r, Real vz_r, Real P_r, Real Bx_r, Real By_r, Real Bz_r, Real diaph)
{
  int i, j, k, id;
  int istart, jstart, kstart, iend, jend, kend;
  Real x_pos, y_pos, z_pos;
  Real v, P, cs;

  istart = H.n_ghost;
  iend   = H.nx - H.n_ghost;
  if (H.ny > 1) {
    jstart = H.n_ghost;
    jend   = H.ny - H.n_ghost;
  } else {
    jstart = 0;
    jend   = H.ny;
  }
  if (H.nz > 1) {
    kstart = H.n_ghost;
    kend   = H.nz - H.n_ghost;
  } else {
    kstart = 0;
    kend   = H.nz;
  }

  // set initial values of conserved variables
  for (k = kstart - 1; k < kend; k++) {
    for (j = jstart - 1; j < jend; j++) {
      for (i = istart - 1; i < iend; i++) {
        // get cell index
        id = i + j * H.nx + k * H.nx * H.ny;

        // get cell-centered position
        Get_Position(i, j, k, &x_pos, &y_pos, &z_pos);

#ifdef MHD
        // Set the magnetic field including the rightmost ghost cell on the
        // left side which is really the left face of the first grid cell
        if (x_pos < diaph) {
          C.magnetic_x[id] = Bx_l;
          C.magnetic_y[id] = By_l;
          C.magnetic_z[id] = Bz_l;
        } else {
          C.magnetic_x[id] = Bx_r;
          C.magnetic_y[id] = By_r;
          C.magnetic_z[id] = Bz_r;
        }
#endif  // MHD

        // Exclude the rightmost ghost cell on the "left" side
        if ((k >= kstart) and (j >= jstart) and (i >= istart)) {
          if (x_pos < diaph) {
            C.density[id]    = rho_l;
            C.momentum_x[id] = rho_l * vx_l;
            C.momentum_y[id] = rho_l * vy_l;
            C.momentum_z[id] = rho_l * vz_l;
            C.Energy[id]     = mhd::utils::computeEnergy(P_l, rho_l, vx_l, vy_l, vz_l, Bx_l, By_l, Bz_l, gama);
#ifdef SCALAR
  #ifdef BASIC_SCALAR
            C.basic_scalar[id] = 1.0 * rho_l;
  #endif
#endif  // SCALAR
#ifdef DE
            C.GasEnergy[id] = P_l / (gama - 1.0);
#endif  // DE
          } else {
            C.density[id]    = rho_r;
            C.momentum_x[id] = rho_r * vx_r;
            C.momentum_y[id] = rho_r * vy_r;
            C.momentum_z[id] = rho_r * vz_r;
            C.Energy[id]     = mhd::utils::computeEnergy(P_r, rho_r, vx_r, vy_r, vz_r, Bx_r, By_r, Bz_r, gama);
#ifdef SCALAR
  #ifdef BASIC_SCALAR
            C.basic_scalar[id] = 0.0 * rho_r;
  #endif
#endif  // SCALAR
#ifdef DE
            C.GasEnergy[id] = P_r / (gama - 1.0);
#endif  // DE
          }
        }
      }
    }
  }
}

/*! \fn void Shu_Osher()
 *  \brief Initialize the grid with the Shu-Osher shock tube problem. See Stone
 * 2008, Section 8.1 */
void Grid3D::Shu_Osher()
{
  int i, id;
  Real x_pos, y_pos, z_pos;
  Real vx, P;

  // set initial values of conserved variables
  for (i = H.n_ghost; i < H.nx - H.n_ghost; i++) {
    id = i;
    // get centered x position
    Get_Position(i, H.n_ghost, H.n_ghost, &x_pos, &y_pos, &z_pos);

    if (x_pos < -0.8) {
      C.density[id]    = 3.857143;
      vx               = 2.629369;
      C.momentum_x[id] = C.density[id] * vx;
      C.momentum_y[id] = 0.0;
      C.momentum_z[id] = 0.0;
      P                = 10.33333;
      C.Energy[id]     = P / (gama - 1.0) + 0.5 * C.density[id] * vx * vx;
    } else {
      C.density[id]    = 1.0 + 0.2 * sin(5.0 * M_PI * x_pos);
      Real vx          = 0.0;
      C.momentum_x[id] = C.density[id] * vx;
      C.momentum_y[id] = 0.0;
      C.momentum_z[id] = 0.0;
      Real P           = 1.0;
      C.Energy[id]     = P / (gama - 1.0) + 0.5 * C.density[id] * vx * vx;
    }
#ifdef DE
    C.GasEnergy[id] = P / (gama - 1.0);
#endif  // DE
  }
}

/*! \fn void Blast_1D()
 *  \brief Initialize the grid with two interacting blast waves. See Stone 2008,
 * Section 8.1.*/
void Grid3D::Blast_1D()
{
  int i, id;
  Real x_pos, y_pos, z_pos;
  Real vx, P;

  // set initial values of conserved variables
  for (i = H.n_ghost; i < H.nx - H.n_ghost; i++) {
    id = i;
    // get the centered x position
    Get_Position(i, H.n_ghost, H.n_ghost, &x_pos, &y_pos, &z_pos);

    if (x_pos < 0.1) {
      C.density[id]    = 1.0;
      C.momentum_x[id] = 0.0;
      C.momentum_y[id] = 0.0;
      C.momentum_z[id] = 0.0;
      P                = 1000.0;
    } else if (x_pos > 0.9) {
      C.density[id]    = 1.0;
      C.momentum_x[id] = 0.0;
      C.momentum_y[id] = 0.0;
      C.momentum_z[id] = 0.0;
      P                = 100;
    } else {
      C.density[id]    = 1.0;
      C.momentum_x[id] = 0.0;
      C.momentum_y[id] = 0.0;
      C.momentum_z[id] = 0.0;
      P                = 0.01;
    }
    C.Energy[id] = P / (gama - 1.0);
#ifdef DE
    C.GasEnergy[id] = P / (gama - 1.0);
#endif  // DE
  }
}

/*! \fn void KH()
 *  \brief Initialize the grid with a Kelvin-Helmholtz instability.
           This version of KH test has a discontinuous boundary.
           Use KH_res_ind for a version that is resolution independent. */
void Grid3D::KH()
{
  int i, j, k, id;
  int istart, iend, jstart, jend, kstart, kend;
  Real x_pos, y_pos, z_pos;
  Real vx, vy, vz;
  Real d1, d2, v1, v2, P, A;

  d1 = 2.0;
  d2 = 1.0;
  v1 = 0.5;
  v2 = -0.5;
  P  = 2.5;
  A  = 0.1;

  istart = H.n_ghost;
  iend   = H.nx - H.n_ghost;
  jstart = H.n_ghost;
  jend   = H.ny - H.n_ghost;
  if (H.nz > 1) {
    kstart = H.n_ghost;
    kend   = H.nz - H.n_ghost;
  } else {
    kstart = 0;
    kend   = H.nz;
  }

  // set the initial values of the conserved variables
  for (k = kstart; k < kend; k++) {
    for (j = jstart; j < jend; j++) {
      for (i = istart; i < iend; i++) {
        id = i + j * H.nx + k * H.nx * H.ny;
        // get the centered x and y positions
        Get_Position(i, j, H.n_ghost, &x_pos, &y_pos, &z_pos);

        // outer quarters of slab
        if ((y_pos <= 1.0 * H.ydglobal / 4.0) or (y_pos >= 3.0 * H.ydglobal / 4.0)) {
          C.density[id]    = d2;
          C.momentum_x[id] = v2 * C.density[id];
          C.momentum_y[id] = C.density[id] * A * sin(4 * M_PI * x_pos);
          C.momentum_z[id] = 0.0;
#ifdef SCALAR
  #ifdef BASIC_SCALAR
          C.basic_scalar[id] = 0.0;
  #endif
#endif
<<<<<<< HEAD
        } else if (y_pos >= 3.0 * H.ydglobal / 4.0) {
          C.density[id]    = d2;
          C.momentum_x[id] = v2 * C.density[id];
          C.momentum_y[id] = C.density[id] * A * sin(4 * M_PI * x_pos);
          C.momentum_z[id] = 0.0;

#ifdef SCALAR
  #ifdef BASIC_SCALAR
          C.basic_scalar[id] = 0.0;
  #endif
#endif
        }
        // inner half of slab
        else {
=======
          // inner half of slab
        } else {
>>>>>>> 367124a6
          C.density[id]    = d1;
          C.momentum_x[id] = v1 * C.density[id];
          C.momentum_y[id] = C.density[id] * A * sin(4 * M_PI * x_pos);
          C.momentum_z[id] = 0.0;

#ifdef SCALAR
  #ifdef BASIC_SCALAR
          C.basic_scalar[id] = 1.0 * d1;
  #endif
#endif
        }
        C.Energy[id] =
            P / (gama - 1.0) +
            0.5 * (C.momentum_x[id] * C.momentum_x[id] + C.momentum_y[id] * C.momentum_y[id]) / C.density[id];
#ifdef DE
        C.GasEnergy[id] = P / (gama - 1.0);
#endif  // DE
      }
    }
  }
}

/*! \fn void KH_res_ind()
 *  \brief Initialize the grid with a Kelvin-Helmholtz instability whose modes
 * are resolution independent. */
void Grid3D::KH_res_ind()
{
  int i, j, k, id;
  int istart, iend, jstart, jend, kstart, kend;
  Real x_pos, y_pos, z_pos;
  Real mx, my, mz;
  Real r, yc, zc, phi;
  Real d1, d2, v1, v2, P, dy, A;
  istart = H.n_ghost;
  iend   = H.nx - H.n_ghost;
  jstart = H.n_ghost;
  jend   = H.ny - H.n_ghost;
  if (H.nz > 1) {
    kstart = H.n_ghost;
    kend   = H.nz - H.n_ghost;
  } else {
    kstart = 0;
    kend   = H.nz;
  }

  // y, z center of cylinder (assuming x is long direction)
  yc = 0.0;
  zc = 0.0;

  d1 = 100.0;  // inner density
  d2 = 1.0;    // outer density
  v1 = 10.5;   // inner velocity
  v2 = 9.5;    // outer velocity
  P  = 2.5;    // pressure
  dy = 0.05;   // width of ramp function (see Robertson 2009)
  A  = 0.1;    // amplitude of the perturbation

  // Note: ramp function from Robertson 2009 is 1/Ramp(y) = (1 +
  // exp(2*(y-0.25)/dy))*(1 + exp(2*(0.75 - y)/dy));

  // set the initial values of the conserved variables
  for (k = kstart; k < kend; k++) {
    for (j = jstart; j < jend; j++) {
      for (i = istart; i < iend; i++) {
        id = i + j * H.nx + k * H.nx * H.ny;
        // get the centered x and y positions
        Get_Position(i, j, k, &x_pos, &y_pos, &z_pos);

        // inner fluid
        if (fabs(y_pos - 0.5) < 0.25) {
          if (y_pos > 0.5) {
            C.density[id] =
                d1 - (d1 - d2) * exp(-0.5 * pow(y_pos - 0.75 - sqrt(-2.0 * dy * dy * log(0.5)), 2) / (dy * dy));
            C.momentum_x[id] =
                v1 * C.density[id] - C.density[id] * (v1 - v2) *
                                         exp(-0.5 * pow(y_pos - 0.75 - sqrt(-2.0 * dy * dy * log(0.5)), 2) / (dy * dy));
            C.momentum_y[id] = C.density[id] * A * sin(4 * M_PI * x_pos) *
                               exp(-0.5 * pow(y_pos - 0.75 - sqrt(-2.0 * dy * dy * log(0.5)), 2) / (dy * dy));
          } else {
            C.density[id] =
                d1 - (d1 - d2) * exp(-0.5 * pow(y_pos - 0.25 + sqrt(-2.0 * dy * dy * log(0.5)), 2) / (dy * dy));
            C.momentum_x[id] =
                v1 * C.density[id] - C.density[id] * (v1 - v2) *
                                         exp(-0.5 * pow(y_pos - 0.25 + sqrt(-2.0 * dy * dy * log(0.5)), 2) / (dy * dy));
            C.momentum_y[id] = C.density[id] * A * sin(4 * M_PI * x_pos) *
                               exp(-0.5 * pow(y_pos - 0.25 + sqrt(-2.0 * dy * dy * log(0.5)), 2) / (dy * dy));
          }
        }
        // outer fluid
        else {
          if (y_pos > 0.5) {
            C.density[id] =
                d2 + (d1 - d2) * exp(-0.5 * pow(y_pos - 0.75 + sqrt(-2.0 * dy * dy * log(0.5)), 2) / (dy * dy));
            C.momentum_x[id] =
                v2 * C.density[id] + C.density[id] * (v1 - v2) *
                                         exp(-0.5 * pow(y_pos - 0.75 + sqrt(-2.0 * dy * dy * log(0.5)), 2) / (dy * dy));
            C.momentum_y[id] = C.density[id] * A * sin(4 * M_PI * x_pos) *
                               exp(-0.5 * pow(y_pos - 0.75 + sqrt(-2.0 * dy * dy * log(0.5)), 2) / (dy * dy));
          } else {
            C.density[id] =
                d2 + (d1 - d2) * exp(-0.5 * pow(y_pos - 0.25 - sqrt(-2.0 * dy * dy * log(0.5)), 2) / (dy * dy));
            C.momentum_x[id] =
                v2 * C.density[id] + C.density[id] * (v1 - v2) *
                                         exp(-0.5 * pow(y_pos - 0.25 - sqrt(-2.0 * dy * dy * log(0.5)), 2) / (dy * dy));
            C.momentum_y[id] = C.density[id] * A * sin(4 * M_PI * x_pos) *
                               exp(-0.5 * pow(y_pos - 0.25 - sqrt(-2.0 * dy * dy * log(0.5)), 2) / (dy * dy));
          }
        }
        // C.momentum_y[id] = C.density[id] * A*sin(4*PI*x_pos);
        C.momentum_z[id] = 0.0;

        // cylindrical version (3D only)
        r   = sqrt((z_pos - zc) * (z_pos - zc) + (y_pos - yc) * (y_pos - yc));  // center the cylinder at yc, zc
        phi = atan2((z_pos - zc), (y_pos - yc));

        if (r < 0.25)  // inside the cylinder
        {
          C.density[id] = d1 - (d1 - d2) * exp(-0.5 * pow(r - 0.25 - sqrt(-2.0 * dy * dy * log(0.5)), 2) / (dy * dy));
          C.momentum_x[id] = v1 * C.density[id] -
                             C.density[id] * exp(-0.5 * pow(r - 0.25 - sqrt(-2.0 * dy * dy * log(0.5)), 2) / (dy * dy));
          C.momentum_y[id] = cos(phi) * C.density[id] * A * sin(4 * M_PI * x_pos) *
                             exp(-0.5 * pow(r - 0.25 + sqrt(-2.0 * dy * dy * log(0.5)), 2) / (dy * dy));
          C.momentum_z[id] = sin(phi) * C.density[id] * A * sin(4 * M_PI * x_pos) *
                             exp(-0.5 * pow(r - 0.25 + sqrt(-2.0 * dy * dy * log(0.5)), 2) / (dy * dy));
        } else  // outside the cylinder
        {
          C.density[id] = d2 + (d1 - d2) * exp(-0.5 * pow(r - 0.25 + sqrt(-2.0 * dy * dy * log(0.5)), 2) / (dy * dy));
          C.momentum_x[id] = v2 * C.density[id] +
                             C.density[id] * exp(-0.5 * pow(r - 0.25 + sqrt(-2.0 * dy * dy * log(0.5)), 2) / (dy * dy));
          C.momentum_y[id] = cos(phi) * C.density[id] * A * sin(4 * M_PI * x_pos) *
                             (1.0 - exp(-0.5 * pow(r - 0.25 + sqrt(-2.0 * dy * dy * log(0.5)), 2) / (dy * dy)));
          C.momentum_z[id] = sin(phi) * C.density[id] * A * sin(4 * M_PI * x_pos) *
                             (1.0 - exp(-0.5 * pow(r - 0.25 + sqrt(-2.0 * dy * dy * log(0.5)), 2) / (dy * dy)));
        }

        // No matter what we do with the density and momentum, set the Energy
        // and GasEnergy appropriately
        mx           = C.momentum_x[id];
        my           = C.momentum_y[id];
        mz           = C.momentum_z[id];
        C.Energy[id] = P / (gama - 1.0) + 0.5 * (mx * mx + my * my + mz * mz) / C.density[id];

#ifdef DE
        C.GasEnergy[id] = P / (gama - 1.0);
#endif  // DE

      }  // i loop
    }    // j loop
  }      // k loop
}

/*! \fn void Rayleigh_Taylor()
 *  \brief Initialize the grid with a 2D Rayleigh-Taylor instability. */
void Grid3D::Rayleigh_Taylor()
{
  int i, j, id;
  Real x_pos, y_pos, z_pos;
  Real dl, du, vy, g, P, P_0;
  dl = 1.0;
  du = 2.0;
  g  = -0.1;

  // set the initial values of the conserved variables
  for (j = H.n_ghost; j < H.ny - H.n_ghost; j++) {
    for (i = H.n_ghost; i < H.nx - H.n_ghost; i++) {
      id = i + j * H.nx;
      // get the centered x and y positions
      Get_Position(i, j, H.n_ghost, &x_pos, &y_pos, &z_pos);

      // set the y velocities (small perturbation tapering off from center)
      vy = 0.01 * cos(6 * M_PI * x_pos + M_PI) * exp(-(y_pos - 0.5 * H.ydglobal) * (y_pos - 0.5 * H.ydglobal) / 0.1);
      // vy = 0.0;

      // lower half of slab
      if (y_pos <= 0.5 * H.ydglobal) {
        P_0              = 1.0 / gama - dl * g * 0.5;
        P                = P_0 + dl * g * y_pos;
        C.density[id]    = dl;
        C.momentum_x[id] = 0.0;
        C.momentum_y[id] = dl * vy;
        C.momentum_z[id] = 0.0;
      }
      // upper half of slab
      else {
        P_0              = 1.0 / gama - du * g * 0.5;
        P                = P_0 + du * g * y_pos;
        C.density[id]    = du;
        C.momentum_x[id] = 0.0;
        C.momentum_y[id] = du * vy;
        C.momentum_z[id] = 0.0;
      }

      C.Energy[id] = P / (gama - 1.0) + 0.5 * (C.momentum_y[id] * C.momentum_y[id]) / C.density[id];
#ifdef DE
      C.GasEnergy[id] = P / (gama - 1.0);
#endif  // DE
    }
  }
}

/*! \fn void Gresho()
 *  \brief Initialize the grid with the 2D Gresho problem described in LW03. */
void Grid3D::Gresho()
{
  int i, j, id;
  Real x_pos, y_pos, z_pos, xc, yc, r, phi;
  Real d, vx, vy, P, v_boost;
  Real x, y, dx, dy;
  int ran, N;
  N       = 100000;
  d       = 1.0;
  v_boost = 0.0;

  // center the vortex at (0.0,0.0)
  xc = 0.0;
  yc = 0.0;

  // seed the random number generator
  srand(0);

  // set the initial values of the conserved variables
  for (j = H.n_ghost; j < H.ny - H.n_ghost; j++) {
    for (i = H.n_ghost; i < H.nx - H.n_ghost; i++) {
      id = i + j * H.nx;
      // get the centered x and y positions
      Get_Position(i, j, H.n_ghost, &x_pos, &y_pos, &z_pos);

      // calculate centered radial position and phi
      r   = sqrt((x_pos - xc) * (x_pos - xc) + (y_pos - yc) * (y_pos - yc));
      phi = atan2((y_pos - yc), (x_pos - xc));

      /*
            // set vx, vy, P to zero before integrating
            vx = 0.0;
            vy = 0.0;
            P = 0.0;

            // monte carlo sample to get an integrated value for vx, vy, P
            for (int ii = 0; ii<N; ii++) {
              // get a random dx and dy to sample within the cell
              ran = rand() % 1000;
              dx = H.dx*(ran/1000.0 - 0.5);
              ran = rand() % 1000;
              dy = H.dy*(ran/1000.0 - 0.5);
              x = x_pos + dx;
              y = y_pos + dy;
              // calculate r and phi using the new x & y positions
              r = sqrt((x-xc)*(x-xc) + (y-yc)*(y-yc));
              phi = atan2((y-yc), (x-xc));
              if (r < 0.2) {
                vx += -sin(phi)*5.0*r + v_boost;
                vy += cos(phi)*5.0*r;
                P += 5.0 + 0.5*25.0*r*r;
              }
              else if (r >= 0.2 && r < 0.4) {
                vx += -sin(phi)*(2.0-5.0*r) + v_boost;
                vy += cos(phi)*(2.0-5.0*r);
                P += 9.0 - 4.0*log(0.2) + 0.5*25.0*r*r - 20.0*r + 4.0*log(r);
              }
              else {
                vx += 0.0;
                vy += 0.0;
                P += 3.0 + 4.0*log(2.0);
              }
            }
            vx = vx/N;
            vy = vy/N;
            P = P/N;
      */
      if (r < 0.2) {
        vx = -sin(phi) * 5.0 * r + v_boost;
        vy = cos(phi) * 5.0 * r;
        P  = 5.0 + 0.5 * 25.0 * r * r;
      } else if (r >= 0.2 && r < 0.4) {
        vx = -sin(phi) * (2.0 - 5.0 * r) + v_boost;
        vy = cos(phi) * (2.0 - 5.0 * r);
        P  = 9.0 - 4.0 * log(0.2) + 0.5 * 25.0 * r * r - 20.0 * r + 4.0 * log(r);
      } else {
        vx = 0.0;
        vy = 0.0;
        P  = 3.0 + 4.0 * log(2.0);
      }
      // set P constant for modified Gresho problem
      // P = 5.5;

      // set values of conserved variables
      C.density[id]    = d;
      C.momentum_x[id] = d * vx;
      C.momentum_y[id] = d * vy;
      C.momentum_z[id] = 0.0;
      C.Energy[id]     = P / (gama - 1.0) + 0.5 * d * (vx * vx + vy * vy);
#ifdef DE
      C.GasEnergy[id] = P / (gama - 1.0);
#endif  // DE

      // r = sqrt((x_pos-xc)*(x_pos-xc) + (y_pos-yc)*(y_pos-yc));
      // printf("%f %f %f %f %f\n", x_pos, y_pos, r, vx, vy);
    }
  }
}

/*! \fn void Implosion_2D()
 *  \brief Implosion test described in Liska, 2003. */
void Grid3D::Implosion_2D()
{
  int i, j, id;
  Real x_pos, y_pos, z_pos;
  Real P;

  // set the initial values of the conserved variables
  for (j = H.n_ghost; j < H.ny - H.n_ghost; j++) {
    for (i = H.n_ghost; i < H.nx - H.n_ghost; i++) {
      id = i + j * H.nx;
      // get the centered x and y positions
      Get_Position(i, j, H.n_ghost, &x_pos, &y_pos, &z_pos);

      // inner corner of box
      if (y_pos < (0.1500001 - x_pos)) {
        C.density[id]    = 0.125;
        C.momentum_x[id] = 0.0;
        C.momentum_y[id] = 0.0;
        C.momentum_z[id] = 0.0;
        P                = 0.14;
        C.Energy[id]     = P / (gama - 1.0);
#ifdef DE
        C.GasEnergy[id] = P / (gama - 1.0);
#endif
      }
      // everywhere else
      else {
        C.density[id]    = 1.0;
        C.momentum_x[id] = 0.0;
        C.momentum_y[id] = 0.0;
        C.momentum_z[id] = 0.0;
        P                = 1.0;
        C.Energy[id]     = P / (gama - 1.0);
#ifdef DE
        C.GasEnergy[id] = P / (gama - 1.0);
#endif
      }
    }
  }
}

/*! \fn void Noh_2D()
 *  \brief Noh test described in Liska, 2003. */
void Grid3D::Noh_2D()
{
  int i, j, id;
  Real x_pos, y_pos, z_pos;
  Real vx, vy, P, r;

  P = 1.0e-6;
  // set the initial values of the conserved variables
  for (j = H.n_ghost; j < H.ny - H.n_ghost; j++) {
    for (i = H.n_ghost; i < H.nx - H.n_ghost; i++) {
      id = i + j * H.nx;
      // get the centered x and y positions at (x,y,z)
      Get_Position(i, j, H.n_ghost, &x_pos, &y_pos, &z_pos);

      C.density[id]    = 1.0;
      r                = sqrt(x_pos * x_pos + y_pos * y_pos);
      vx               = x_pos / r;
      vy               = y_pos / r;
      C.momentum_x[id] = -x_pos / r;
      C.momentum_y[id] = -y_pos / r;
      C.momentum_z[id] = 0.0;
      C.Energy[id]     = P / (gama - 1.0) + 0.5;
#ifdef DE
      C.GasEnergy[id] = P / (gama - 1.0);
#endif  // DE
    }
  }
}

/*! \fn void Noh_3D()
 *  \brief Noh test described in Stone, 2008. */
void Grid3D::Noh_3D()
{
  int i, j, k, id;
  Real x_pos, y_pos, z_pos, r;

  Real P = 1.0e-6;

  // set the initial values of the conserved variables
  for (k = H.n_ghost; k < H.nz - H.n_ghost; k++) {
    for (j = H.n_ghost; j < H.ny - H.n_ghost; j++) {
      for (i = H.n_ghost; i < H.nx - H.n_ghost; i++) {
        id = i + j * H.nx + k * H.nx * H.ny;

        // get the centered cell positions at (i,j,k)
        Get_Position(i, j, k, &x_pos, &y_pos, &z_pos);

        C.density[id]    = 1.0;
        r                = sqrt(x_pos * x_pos + y_pos * y_pos + z_pos * z_pos);
        C.momentum_x[id] = -x_pos / r;
        C.momentum_y[id] = -y_pos / r;
        C.momentum_z[id] = -z_pos / r;
        C.Energy[id]     = P / (gama - 1.0) + 0.5;
#ifdef DE
        C.GasEnergy[id] = P / (gama - 1.0);
#endif  // DE
      }
    }
  }
}

/*! \fn void Disk_2D()
 *  \brief Initialize the grid with a 2D disk following a Kuzmin profile. */
void Grid3D::Disk_2D()
{
  int i, j, id;
  Real x_pos, y_pos, z_pos, r, phi;
  Real d, n, a, a_d, a_h, v, vx, vy, P, T_d, x;
  Real M_vir, M_h, M_d, c_vir, R_vir, R_h, R_d, Sigma;

  M_vir = 1.0e12;         // viral mass of MW in M_sun
  M_d   = 6.5e10;         // mass of disk in M_sun
  M_h   = M_vir - M_d;    // halo mass in M_sun
  R_vir = 261;            // viral radius in kpc
  c_vir = 20;             // halo concentration
  R_h   = R_vir / c_vir;  // halo scale length in kpc
  R_d   = 3.5;            // disk scale length in kpc
  T_d   = 10000;          // disk temperature, 10^4K

  // set the initial values of the conserved variables
  for (j = H.n_ghost; j < H.ny - H.n_ghost; j++) {
    for (i = H.n_ghost; i < H.nx - H.n_ghost; i++) {
      id = i + j * H.nx;
      // get the centered x and y positions
      Get_Position(i, j, H.n_ghost, &x_pos, &y_pos, &z_pos);

      // calculate centered radial position and phi
      r   = sqrt(x_pos * x_pos + y_pos * y_pos);
      phi = atan2(y_pos, x_pos);

      // Disk surface density [M_sun / kpc^2]
      // Assume gas surface density is exponential with scale length 2*R_d and
      // mass 0.25*M_d
      Sigma = 0.25 * M_d * exp(-r / (2 * R_d)) / (8 * M_PI * R_d * R_d);
      d     = Sigma;                         // just use sigma for mass density since height is arbitrary
      n     = d * DENSITY_UNIT / MP;         // number density, cgs
      P     = n * KB * T_d / PRESSURE_UNIT;  // disk pressure, code units

      // radial acceleration due to Kuzmin disk + NFW halo
      x   = r / R_h;
      a_d = GN * M_d * r * pow(r * r + R_d * R_d, -1.5);
      a_h = GN * M_h * (log(1 + x) - x / (1 + x)) / ((log(1 + c_vir) - c_vir / (1 + c_vir)) * r * r);
      a   = a_d + a_h;

      // circular velocity
      v  = sqrt(r * a);
      vx = -sin(phi) * v;
      vy = cos(phi) * v;

      // set values of conserved variables
      C.density[id]    = d;
      C.momentum_x[id] = d * vx;
      C.momentum_y[id] = d * vy;
      C.momentum_z[id] = 0.0;
      C.Energy[id]     = P / (gama - 1.0) + 0.5 * d * (vx * vx + vy * vy);

#ifdef DE
      C.GasEnergy[id] = P / (gama - 1.0);
#endif  // DE
        // printf("%e %e %f %f %f %f %f\n", x_pos, y_pos, d, Sigma, vx, vy, P);
    }
  }
}

/*! \fn void Spherical_Overpressure_3D()
 *  \brief Spherical overdensity and overpressure causing an spherical explosion
 */
void Grid3D::Spherical_Overpressure_3D()
{
  int i, j, k, id;
  Real x_pos, y_pos, z_pos, r, center_x, center_y, center_z;
  Real density, pressure, overDensity, overPressure, energy;
  Real vx, vy, vz, v2;
  center_x     = 0.5;
  center_y     = 0.5;
  center_z     = 0.5;
  overDensity  = 1;
  overPressure = 10;
  vx           = 0;
  vy           = 0;
  vz           = 0;

  // set the initial values of the conserved variables
  for (k = H.n_ghost; k < H.nz - H.n_ghost; k++) {
    for (j = H.n_ghost; j < H.ny - H.n_ghost; j++) {
      for (i = H.n_ghost; i < H.nx - H.n_ghost; i++) {
        id = i + j * H.nx + k * H.nx * H.ny;

        // // get the centered cell positions at (i,j,k)
        Get_Position(i, j, k, &x_pos, &y_pos, &z_pos);
        density  = 0.1;
        pressure = 1;

        r = sqrt((x_pos - center_x) * (x_pos - center_x) + (y_pos - center_y) * (y_pos - center_y) +
                 (z_pos - center_z) * (z_pos - center_z));
        if (r < 0.2) {
          density = overDensity;
          pressure += overPressure;
        }
        v2               = vx * vx + vy * vy + vz * vz;
        energy           = pressure / (gama - 1) + 0.5 * density * v2;
        C.density[id]    = density;
        C.momentum_x[id] = density * vx;
        C.momentum_y[id] = density * vy;
        C.momentum_z[id] = density * vz;
        C.Energy[id]     = energy;

#ifdef DE
        C.GasEnergy[id] = pressure / (gama - 1);
#endif
      }
    }
  }
}

/*! \fn void Spherical_Overdensity_3D()
 *  \brief Spherical overdensity for gravitational colapse */
void Grid3D::Spherical_Overdensity_3D()
{
  int i, j, k, id;
  Real x_pos, y_pos, z_pos, r, center_x, center_y, center_z;
  Real density, pressure, overDensity, overPressure, energy, radius, background_density;
  Real vx, vy, vz, v2;
  center_x = 0.5;
  center_y = 0.5;
  center_z = 0.5;
  // overDensity = 1000 * mu * MP / DENSITY_UNIT; // 100 particles per cm^3
  overDensity  = 1;
  overPressure = 0;
  vx           = 0;
  vy           = 0;
  vz           = 0;
  radius       = 0.2;
  // background_density = mu * MP / DENSITY_UNIT; // 1 particles per cm^3
  background_density          = 0.0005;
  H.sphere_density            = overDensity;
  H.sphere_radius             = radius;
  H.sphere_background_density = background_density;
  H.sphere_center_x           = center_x;
  H.sphere_center_y           = center_y;
  H.sphere_center_z           = center_z;

  // set the initial values of the conserved variables
  for (k = H.n_ghost; k < H.nz - H.n_ghost; k++) {
    for (j = H.n_ghost; j < H.ny - H.n_ghost; j++) {
      for (i = H.n_ghost; i < H.nx - H.n_ghost; i++) {
        id = i + j * H.nx + k * H.nx * H.ny;

        // // get the centered cell positions at (i,j,k)
        Get_Position(i, j, k, &x_pos, &y_pos, &z_pos);
        density  = background_density;
        pressure = 0.0005;

        r = sqrt((x_pos - center_x) * (x_pos - center_x) + (y_pos - center_y) * (y_pos - center_y) +
                 (z_pos - center_z) * (z_pos - center_z));
        if (r < radius) {
          density = overDensity;
          pressure += overPressure;
        }
        v2               = vx * vx + vy * vy + vz * vz;
        energy           = pressure / (gama - 1) + 0.5 * density * v2;
        C.density[id]    = density;
        C.momentum_x[id] = density * vx;
        C.momentum_y[id] = density * vy;
        C.momentum_z[id] = density * vz;
        C.Energy[id]     = energy;

#ifdef DE
        C.GasEnergy[id] = pressure / (gama - 1);
#endif
      }
    }
  }
}

/*! \fn void Clouds()
 *  \brief Bunch of clouds. */
void Grid3D::Clouds()
{
  int i, j, k, id;
  int istart, jstart, kstart, iend, jend, kend;
  Real x_pos, y_pos, z_pos;
  Real n_bg, n_cl;      // background and cloud number density
  Real rho_bg, rho_cl;  // background and cloud density
  Real vx_bg, vx_cl;    // background and cloud velocity
  Real vy_bg, vy_cl;
  Real vz_bg, vz_cl;
  Real T_bg, T_cl;       // background and cloud temperature
  Real p_bg, p_cl;       // background and cloud pressure
  Real mu   = 0.6;       // mean atomic weight
  int N_cl  = 1;         // number of clouds
  Real R_cl = 2.5;       // cloud radius in code units (kpc)
  Real cl_pos[N_cl][3];  // array of cloud positions
  Real r;

  // Multiple Cloud Setup
  // for (int nn=0; nn<N_cl; nn++) {
  //  cl_pos[nn][0] = (nn+1)*0.1*H.xdglobal+0.5*H.xdglobal;
  //  cl_pos[nn][1] = (nn%2*0.1+0.45)*H.ydglobal;
  //  cl_pos[nn][2] = 0.5*H.zdglobal;
  //  printf("Cloud positions: %f %f %f\n", cl_pos[nn][0], cl_pos[nn][1],
  //  cl_pos[nn][2]);
  //}

  // single centered cloud setup
  for (int nn = 0; nn < N_cl; nn++) {
    cl_pos[nn][0] = 0.5 * H.xdglobal;
    cl_pos[nn][1] = 0.5 * H.ydglobal;
    cl_pos[nn][2] = 0.5 * H.zdglobal;
    printf("Cloud positions: %f %f %f\n", cl_pos[nn][0], cl_pos[nn][1], cl_pos[nn][2]);
  }

  n_bg   = 1.68e-4;
  n_cl   = 5.4e-2;
  rho_bg = n_bg * mu * MP / DENSITY_UNIT;
  rho_cl = n_cl * mu * MP / DENSITY_UNIT;
  vx_bg  = 0.0;
  // vx_c  = -200*TIME_UNIT/KPC; // convert from km/s to kpc/kyr
  vx_cl = 0.0;
  vy_bg = vy_cl = 0.0;
  vz_bg = vz_cl = 0.0;
  T_bg          = 3e6;
  T_cl          = 1e4;
  p_bg          = n_bg * KB * T_bg / PRESSURE_UNIT;
  p_cl          = p_bg;

  istart = H.n_ghost;
  iend   = H.nx - H.n_ghost;
  if (H.ny > 1) {
    jstart = H.n_ghost;
    jend   = H.ny - H.n_ghost;
  } else {
    jstart = 0;
    jend   = H.ny;
  }
  if (H.nz > 1) {
    kstart = H.n_ghost;
    kend   = H.nz - H.n_ghost;
  } else {
    kstart = 0;
    kend   = H.nz;
  }

  // set initial values of conserved variables
  for (k = kstart; k < kend; k++) {
    for (j = jstart; j < jend; j++) {
      for (i = istart; i < iend; i++) {
        // get cell index
        id = i + j * H.nx + k * H.nx * H.ny;

        // get cell-centered position
        Get_Position(i, j, k, &x_pos, &y_pos, &z_pos);

        // set background state
        C.density[id]    = rho_bg;
        C.momentum_x[id] = rho_bg * vx_bg;
        C.momentum_y[id] = rho_bg * vy_bg;
        C.momentum_z[id] = rho_bg * vz_bg;
        C.Energy[id]     = p_bg / (gama - 1.0) + 0.5 * rho_bg * (vx_bg * vx_bg + vy_bg * vy_bg + vz_bg * vz_bg);
#ifdef DE
        C.GasEnergy[id] = p_bg / (gama - 1.0);
#endif
#ifdef SCALAR
  #ifdef BASIC_SCALAR
        C.basic_scalar[id] = C.density[id] * 0.0;
  #endif
#endif
        // add clouds
        for (int nn = 0; nn < N_cl; nn++) {
          r = sqrt((x_pos - cl_pos[nn][0]) * (x_pos - cl_pos[nn][0]) +
                   (y_pos - cl_pos[nn][1]) * (y_pos - cl_pos[nn][1]) +
                   (z_pos - cl_pos[nn][2]) * (z_pos - cl_pos[nn][2]));
          if (r < R_cl) {
            C.density[id]    = rho_cl;
            C.momentum_x[id] = rho_cl * vx_cl;
            C.momentum_y[id] = rho_cl * vy_cl;
            C.momentum_z[id] = rho_cl * vz_cl;
            C.Energy[id]     = p_cl / (gama - 1.0) + 0.5 * rho_cl * (vx_cl * vx_cl + vy_cl * vy_cl + vz_cl * vz_cl);
#ifdef DE
            C.GasEnergy[id] = p_cl / (gama - 1.0);
#endif  // DE

#ifdef DUST
            C.host[id + H.n_cells * grid_enum::dust_density] = rho_cl * 1e-2;
#endif  // DUST
          }
        }
      }
    }
  }
}

void Grid3D::Uniform_Grid()
{
  chprintf(" Initializing Uniform Grid\n");
  int i, j, k, id;

  // Set limits
  size_t const istart = H.n_ghost;
  size_t const iend   = H.nx - H.n_ghost;
  size_t const jstart = H.n_ghost;
  size_t const jend   = H.ny - H.n_ghost;
  size_t const kstart = H.n_ghost;
  size_t const kend   = H.nz - H.n_ghost;

  // set the initial values of the conserved variables
  for (k = kstart - 1; k < kend; k++) {
    for (j = jstart - 1; j < jend; j++) {
      for (i = istart - 1; i < iend; i++) {
        id = i + j * H.nx + k * H.nx * H.ny;

#ifdef MHD
        // Set the magnetic field including the rightmost ghost cell on the
        // left side which is really the left face of the first grid cell
        C.magnetic_x[id] = 0;
        C.magnetic_y[id] = 0;
        C.magnetic_z[id] = 0;
#endif  // MHD

        // Exclude the rightmost ghost cell on the "left" side
        if ((k >= kstart) and (j >= jstart) and (i >= istart)) {
          C.density[id]    = 0;
          C.momentum_x[id] = 0;
          C.momentum_y[id] = 0;
          C.momentum_z[id] = 0;
          C.Energy[id]     = 0;

#ifdef DE
          C.GasEnergy[id] = 0;
#endif
        }
      }
    }
  }
}

void Grid3D::Zeldovich_Pancake(struct parameters P)
{
#ifndef COSMOLOGY
  chprintf("To run a Zeldovich Pancake COSMOLOGY has to be turned ON \n");
  exit(-1);
#else

  int i, j, k, id;
  Real x_pos, y_pos, z_pos;
  Real H0, h, Omega_M, rho_0, G, z_zeldovich, z_init, x_center, T_init, k_x;

  chprintf("Setting Zeldovich Pancake initial conditions...\n");
  H0 = P.H0;
  h = H0 / 100;
  Omega_M = P.Omega_M;

  chprintf(" h = %f \n", h);
  chprintf(" Omega_M = %f \n", Omega_M);

  H0 /= 1000;  //[km/s / kpc]
  G = G_COSMO;
  rho_0 = 3 * H0 * H0 / (8 * M_PI * G) * Omega_M / h / h;
  z_zeldovich = 1;
  z_init = P.Init_redshift;
  chprintf(" rho_0 = %f \n", rho_0);
  chprintf(" z_init = %f \n", z_init);
  chprintf(" z_zeldovich = %f \n", z_zeldovich);

  x_center = H.xdglobal / 2;
  chprintf(" Peak Center = %f \n", x_center);

  T_init = 100;
  chprintf(" T initial = %f \n", T_init);

  k_x = 2 * M_PI / H.xdglobal;

  char filename[100];
  // create the filename to read from
  strcpy(filename, P.indir);
  strcat(filename, "ics_zeldovich.dat");
  chprintf(" Loading ICs File: %s\n", filename);

  real_vector_t ics_values;

  std::ifstream file_in(filename);
  std::string line;
  Real ic_val;
  if (file_in.is_open()) {
    while (getline(file_in, line)) {
      ic_val = atof(line.c_str());
      ics_values.push_back(ic_val);
      // chprintf("%f\n", ic_val);
    }
    file_in.close();
  } else {
    chprintf("  Error: Unable to open ics zeldovich file\n");
    exit(1);
  }
  int nPoints = 256;

  Real dens, vel, temp, U, E, gamma;
  gamma = P.gamma;

  int index;
  // set the initial values of the conserved variables
  for (k = H.n_ghost; k < H.nz - H.n_ghost; k++) {
    for (j = H.n_ghost; j < H.ny - H.n_ghost; j++) {
      for (i = H.n_ghost; i < H.nx - H.n_ghost; i++) {
        id = i + j * H.nx + k * H.nx * H.ny;

        // // get the centered cell positions at (i,j,k)
        Get_Position(i, j, k, &x_pos, &y_pos, &z_pos);

        // Analytical Initial Conditions
        //  dens = rho_0 / ( 1 - ( 1 + z_zeldovich ) / ( 1 + z_init ) * cos(
        //  k_x*( x_pos - x_center )) ); vel = - H0 * ( 1 + z_zeldovich ) /
        //  sqrt( 1 + z_init ) * sin( k_x*( x_pos - x_center )) / k_x; temp =
        //  T_init * pow( dens / rho_0, 2./3 ); U = temp / (gamma - 1) / MP * KB
        //  * 1e-10 * dens; E = 0.5 * dens * vel * vel + U;

        index = (int(x_pos / H.dx) + 0) % 256;
        // index = ( index + 16 ) % 256;
        dens = ics_values[0 * nPoints + index];
        vel = ics_values[1 * nPoints + index];
        E = ics_values[2 * nPoints + index];
        U = ics_values[3 * nPoints + index];
        // //

        // chprintf( "%f \n", vel );
        C.density[id] = dens;
        C.momentum_x[id] = dens * vel;
        C.momentum_y[id] = 0;
        C.momentum_z[id] = 0;
        C.Energy[id] = E;

  #ifdef DE
        C.GasEnergy[id] = U;
  #endif
      }
    }
  }

#endif  // COSMOLOGY
}

void Grid3D::Chemistry_Test(struct parameters P)
{
  chprintf("Initializing Chemistry Test...\n");

#ifdef COSMOLOGY
  Real H0, Omega_M, Omega_L, Omega_b, current_z, rho_gas_mean, kpc_cgs, G, z, h, mu, T0, U, rho_gas;
  Real HI_frac, HII_frac, HeI_frac, HeII_frac, HeIII_frac, e_frac, metal_frac, _min;

  H0      = P.H0;
  Omega_M = P.Omega_M;
  Omega_L = P.Omega_L;
  Omega_b = P.Omega_b;
  z       = P.Init_redshift;
  kpc_cgs = KPC_CGS;
  G       = G_COSMO;
  h       = H0 / 100;
  T0      = 230.0;

  // M_sun = MSUN_CGS;
  rho_gas_mean = 3 * pow(H0 * 1e-3, 2) / (8 * M_PI * G) * Omega_b / pow(h, 2);
  chprintf(" z = %f \n", z);
  chprintf(" HO = %f \n", H0);
  chprintf(" Omega_L = %f \n", Omega_L);
  chprintf(" Omega_M = %f \n", Omega_M);
  chprintf(" Omega_b = %f \n", Omega_b);
  chprintf(" rho_gas_mean = %f h^2 Msun kpc^-3\n", rho_gas_mean);
  chprintf(" T0 = %f k\n", T0);
  rho_gas = rho_gas_mean * pow(h, 2) / pow(kpc_cgs, 3) * MSUN_CGS;
  chprintf(" rho_gas = %e g/cm^3\n", rho_gas);

  // frac_min = 1e-10;
  // HI_frac = INITIAL_FRACTION_HI;
  // HII_frac = frac_min;
  // HeI_frac = INITIAL_FRACTION_HEI;
  // HeII_frac = frac_min;
  // HeIII_frac = frac_min;
  // e_frac = HII_frac + HeII_frac + 2*HeIII_frac;
  //
  HI_frac    = INITIAL_FRACTION_HI;
  HII_frac   = INITIAL_FRACTION_HII;
  HeI_frac   = INITIAL_FRACTION_HEI;
  HeII_frac  = INITIAL_FRACTION_HEII;
  HeIII_frac = INITIAL_FRACTION_HEIII;
  e_frac     = INITIAL_FRACTION_ELECTRON;
  metal_frac = INITIAL_FRACTION_METAL;

  mu = (HI_frac + HII_frac + HeI_frac + HeII_frac + HeIII_frac) /
       (HI_frac + HII_frac + (HeI_frac + HeII_frac + HeIII_frac) / 4 + e_frac);
  U = rho_gas_mean * T0 / (gama - 1) / MP / mu * KB * 1e-10;
  chprintf(" mu = %f \n", mu);
  chprintf(" U0 = %f \n", U);

  chprintf(" HI_0 = %f \n", rho_gas_mean * HI_frac);

  int i, j, k, id;
  // set the initial values of the conserved variables
  for (k = H.n_ghost; k < H.nz - H.n_ghost; k++) {
    for (j = H.n_ghost; j < H.ny - H.n_ghost; j++) {
      for (i = H.n_ghost; i < H.nx - H.n_ghost; i++) {
        id = i + j * H.nx + k * H.nx * H.ny;

        C.density[id]    = rho_gas_mean;
        C.momentum_x[id] = 0;
        C.momentum_y[id] = 0;
        C.momentum_z[id] = 0;
        C.Energy[id]     = U;

  #ifdef DE
        C.GasEnergy[id] = U;
  #endif

  #ifdef CHEMISTRY_GPU
        C.HI_density[id]    = rho_gas_mean * HI_frac;
        C.HII_density[id]   = rho_gas_mean * HII_frac;
        C.HeI_density[id]   = rho_gas_mean * HeI_frac;
        C.HeII_density[id]  = rho_gas_mean * HeII_frac;
        C.HeIII_density[id] = rho_gas_mean * HeIII_frac;
        C.e_density[id]     = rho_gas_mean * e_frac;
  #endif

  #ifdef COOLING_GRACKLE
        C.HI_density[id]    = rho_gas_mean * HI_frac;
        C.HII_density[id]   = rho_gas_mean * HII_frac;
        C.HeI_density[id]   = rho_gas_mean * HeI_frac;
        C.HeII_density[id]  = rho_gas_mean * HeII_frac;
        C.HeIII_density[id] = rho_gas_mean * HeIII_frac;
        C.e_density[id]     = rho_gas_mean * e_frac;
    #ifdef GRACKLE_METALS
        C.metal_density[id] = rho_gas_mean * metal_frac;
    #endif
  #endif
      }
    }
  }

#else   // COSMOLOGY
  chprintf("This requires COSMOLOGY turned on! \n");
  chexit(-1);
#endif  // COSMOLOGY
}

#ifdef MHD
void Grid3D::Circularly_Polarized_Alfven_Wave(struct parameters const P)
{
  // This test is only meaningful for a limited number of parameter values so I will check them here
  assert(P.polarization == 1.0 or
         P.polarization == -1.0 and
             "The polarization for this test must be 1 (right polarized) or -1 (left polarized).");
  assert(std::abs(P.vx) == 1.0 or
         P.vx == 0.0 and "The x velocity for this test must be 0 (traveling wave) or 1 (standing wave).");

  // Check the domain and angles
  auto checkDomain = [](int const &nx, int const &ny, int const &nz, Real const &xlen, Real const &ylen,
                        Real const &zlen) {
    assert(nx == 2 * ny and nx == 2 * nz and "This test requires that the number of cells be of shape 2L x L x L");
    assert(xlen == 2 * ylen and xlen == 2 * zlen and "This test requires that the domain be of shape 2L x L x L");
  };
  if ((P.pitch == 0.0 and P.yaw == 0.0) or (P.pitch == std::asin(2. / 3.) and P.yaw == std::asin(2. / std::sqrt(5.)))) {
    checkDomain(P.nx, P.ny, P.nz, P.xlen, P.ylen, P.zlen);
  } else if (P.pitch == 0.5 * M_PI and P.yaw == 0.0) {
    checkDomain(P.ny, P.nz, P.nx, P.ylen, P.zlen, P.xlen);
  } else if (P.pitch == 0.0 and P.yaw == 0.5 * M_PI) {
    checkDomain(P.nz, P.nx, P.ny, P.zlen, P.xlen, P.ylen);
  } else {
    assert(false and "This test does not support these angles");
  }

  // Parameters for tests.
  Real const density    = 1.0;
  Real const pressure   = 0.1;
  Real const velocity_x = P.vx;
  Real const amplitude  = 0.1;  // the amplitude of the wave
  Real const magnetic_x = 1.0;

  // Angles
  Real const sin_yaw   = std::sin(P.yaw);
  Real const cos_yaw   = std::cos(P.yaw);
  Real const sin_pitch = std::sin(P.pitch);
  Real const cos_pitch = std::cos(P.pitch);

  // Compute the wave quantities
  Real const wavelength = 1.;
  Real const wavenumber = 2.0 * M_PI / wavelength;  // the angular wave number k

  // Compute the vector potentials
  std::vector<Real> vectorPotential(3 * H.n_cells, 0);
  auto Compute_Vector_Potential = [&](Real const &x_loc, Real const &y_loc, Real const &z_loc) {
    // The "_rot" variables are the rotated version
    Real const x_rot = x_loc * cos_pitch * cos_yaw + y_loc * cos_pitch * sin_yaw + z_loc * sin_pitch;
    Real const y_rot = -x_loc * sin_yaw + y_loc * cos_yaw;

    Real const a_y = P.polarization * (amplitude / wavenumber) * std::sin(wavenumber * x_rot);
    Real const a_z = (amplitude / wavenumber) * std::cos(wavenumber * x_rot) + magnetic_x * y_rot;

    return std::make_pair(a_y, a_z);
  };

  for (int k = 0; k < H.nz; k++) {
    for (int j = 0; j < H.ny; j++) {
      for (int i = 0; i < H.nx; i++) {
        // Get cell index
        int const id = cuda_utilities::compute1DIndex(i, j, k, H.nx, H.ny);

        Real x, y, z;
        Get_Position(i, j, k, &x, &y, &z);

        auto vectorPot                         = Compute_Vector_Potential(x, y + H.dy / 2., z + H.dz / 2.);
        vectorPotential.at(id + 0 * H.n_cells) = -vectorPot.first * sin_yaw - vectorPot.second * sin_pitch * cos_yaw;

        vectorPot                              = Compute_Vector_Potential(x + H.dx / 2., y, z + H.dz / 2.);
        vectorPotential.at(id + 1 * H.n_cells) = vectorPot.first * cos_yaw - vectorPot.second * sin_pitch * sin_yaw;

        vectorPot                              = Compute_Vector_Potential(x + H.dx / 2., y + H.dy / 2., z);
        vectorPotential.at(id + 2 * H.n_cells) = vectorPot.second * cos_pitch;
      }
    }
  }

  // Compute the magnetic field
  for (int k = 1; k < H.nz; k++) {
    for (int j = 1; j < H.ny; j++) {
      for (int i = 1; i < H.nx; i++) {
        // Get cell index. The "xmo" means: X direction Minus One
        int const id    = cuda_utilities::compute1DIndex(i, j, k, H.nx, H.ny);
        int const idxmo = cuda_utilities::compute1DIndex(i - 1, j, k, H.nx, H.ny);
        int const idymo = cuda_utilities::compute1DIndex(i, j - 1, k, H.nx, H.ny);
        int const idzmo = cuda_utilities::compute1DIndex(i, j, k - 1, H.nx, H.ny);

        C.magnetic_x[id] = (vectorPotential.at(id + 2 * H.n_cells) - vectorPotential.at(idymo + 2 * H.n_cells)) / H.dy -
                           (vectorPotential.at(id + 1 * H.n_cells) - vectorPotential.at(idzmo + 1 * H.n_cells)) / H.dz;
        C.magnetic_y[id] = (vectorPotential.at(id + 0 * H.n_cells) - vectorPotential.at(idzmo + 0 * H.n_cells)) / H.dz -
                           (vectorPotential.at(id + 2 * H.n_cells) - vectorPotential.at(idxmo + 2 * H.n_cells)) / H.dx;
        C.magnetic_z[id] = (vectorPotential.at(id + 1 * H.n_cells) - vectorPotential.at(idxmo + 1 * H.n_cells)) / H.dx -
                           (vectorPotential.at(id + 0 * H.n_cells) - vectorPotential.at(idymo + 0 * H.n_cells)) / H.dy;
      }
    }
  }

  // set initial values of non-magnetic conserved variables
  for (int k = H.n_ghost - 1; k < H.nz - H.n_ghost; k++) {
    for (int j = H.n_ghost - 1; j < H.ny - H.n_ghost; j++) {
      for (int i = H.n_ghost - 1; i < H.nx - H.n_ghost; i++) {
        // get cell index
        int const id = cuda_utilities::compute1DIndex(i, j, k, H.nx, H.ny);

        // get cell-centered position
        Real x_pos, y_pos, z_pos;
        Get_Position(i, j, k, &x_pos, &y_pos, &z_pos);
        Real const x_pos_rot = x_pos * cos_pitch * cos_yaw + y_pos * cos_pitch * sin_yaw + z_pos * sin_pitch;

        // Compute the momentum
        Real const momentum_x = density * velocity_x;
        Real const momentum_y = -P.polarization * density * amplitude * std::sin(wavenumber * x_pos_rot);
        Real const momentum_z = -density * amplitude * std::cos(wavenumber * x_pos_rot);
        Real const momentum_x_rot =
            momentum_x * cos_pitch * cos_yaw - momentum_y * sin_yaw - momentum_z * sin_pitch * cos_yaw;
        Real const momentum_y_rot =
            momentum_x * cos_pitch * sin_yaw + momentum_y * cos_yaw - momentum_z * sin_pitch * sin_yaw;
        Real const momentum_z_rot = momentum_x * sin_pitch + momentum_z * cos_pitch;

        // Compute the Energy
        auto const magnetic_centered =
            mhd::utils::cellCenteredMagneticFields(C.host, id, i, j, k, H.n_cells, H.nx, H.ny);
        Real const energy = mhd::utils::computeEnergy(
            pressure, density, momentum_x_rot / density, momentum_y_rot / density, momentum_z_rot / density,
            magnetic_centered.x, magnetic_centered.y, magnetic_centered.z, ::gama);

        // Final assignment
        C.density[id]    = density;
        C.momentum_x[id] = momentum_x_rot;
        C.momentum_y[id] = momentum_y_rot;
        C.momentum_z[id] = momentum_z_rot;
        C.Energy[id]     = energy;
      }
    }
  }
}
#endif  // MHD<|MERGE_RESOLUTION|>--- conflicted
+++ resolved
@@ -631,30 +631,12 @@
           C.basic_scalar[id] = 0.0;
   #endif
 #endif
-<<<<<<< HEAD
-        } else if (y_pos >= 3.0 * H.ydglobal / 4.0) {
-          C.density[id]    = d2;
-          C.momentum_x[id] = v2 * C.density[id];
-          C.momentum_y[id] = C.density[id] * A * sin(4 * M_PI * x_pos);
-          C.momentum_z[id] = 0.0;
-
-#ifdef SCALAR
-  #ifdef BASIC_SCALAR
-          C.basic_scalar[id] = 0.0;
-  #endif
-#endif
-        }
         // inner half of slab
-        else {
-=======
-          // inner half of slab
         } else {
->>>>>>> 367124a6
           C.density[id]    = d1;
           C.momentum_x[id] = v1 * C.density[id];
           C.momentum_y[id] = C.density[id] * A * sin(4 * M_PI * x_pos);
           C.momentum_z[id] = 0.0;
-
 #ifdef SCALAR
   #ifdef BASIC_SCALAR
           C.basic_scalar[id] = 1.0 * d1;
