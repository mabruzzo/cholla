/*! \file grid3D.cpp
 *  \brief Definitions of the Grid3D class */
#include <math.h>
#include <stdlib.h>
#include <string.h>
#ifdef HDF5
  #include <hdf5.h>
#endif
#include "../global/global.h"
#include "../grid/grid3D.h"
#include "../grid/grid_enum.h"    // provides grid_enum
#include "../hydro/hydro_cuda.h"  // provides Calc_dt_GPU
#include "../integrators/VL_1D_cuda.h"
#include "../integrators/VL_2D_cuda.h"
#include "../integrators/VL_3D_cuda.h"
#include "../integrators/simple_1D_cuda.h"
#include "../integrators/simple_2D_cuda.h"
#include "../integrators/simple_3D_cuda.h"
#include "../io/io.h"
#include "../utils/error_handling.h"
#ifdef MPI_CHOLLA
  #include <mpi.h>
  #ifdef HDF5
    #include <H5FDmpio.h>
  #endif
  #include "../mpi/mpi_routines.h"
#endif
#include <stdio.h>
#ifdef CLOUDY_COOL
  #include "../cooling/load_cloudy_texture.h"  // provides Load_Cuda_Textures and Free_Cuda_Textures
#endif

#ifdef PARALLEL_OMP
  #include "../utils/parallel_omp.h"
#endif

#ifdef COOLING_GPU
  #include "../cooling/cooling_cuda.h"  // provides Cooling_Update
#endif

#ifdef DUST
  #include "../dust/dust_cuda.h"  // provides Dust_Update
#endif

/*! \fn Grid3D(void)
 *  \brief Constructor for the Grid. */
Grid3D::Grid3D(void)
{
  // set initialization flag to 0
  flag_init = 0;

// set number of ghost cells
#ifdef PCM
  H.n_ghost = 2;
#endif  // PCM
#ifdef PLMP
  H.n_ghost = 3;
#endif  // PLMP
#ifdef PLMC
  H.n_ghost = 3;
#endif  // PLMC
#ifdef PPMP
  H.n_ghost = 4;
#endif  // PPMP
#ifdef PPMC
  H.n_ghost = 4;
#endif  // PPMC

#ifdef GRAVITY
  H.n_ghost_potential_offset = H.n_ghost - N_GHOST_POTENTIAL;
#endif

#ifdef MHD
  // Set the number of ghost cells high enough for MHD. MHD needs one extra for the left most face
  H.n_ghost++;
#endif  // MHD
}

/*! \fn void Get_Position(long i, long j, long k, Real *xpos, Real *ypos, Real
 * *zpos) \brief Get the cell-centered position based on cell index */
void Grid3D::Get_Position(long i, long j, long k, Real *x_pos, Real *y_pos, Real *z_pos)
{
#ifndef MPI_CHOLLA

  *x_pos = H.xbound + H.dx * (i - H.n_ghost) + 0.5 * H.dx;
  *y_pos = H.ybound + H.dy * (j - H.n_ghost) + 0.5 * H.dy;
  *z_pos = H.zbound + H.dz * (k - H.n_ghost) + 0.5 * H.dz;

#else /*MPI_CHOLLA*/

  /* position relative to local xyz bounds */
  /* This approach was replaced because it is less consistent for multiple
  cores. Since distributive property does not perfectly hold for floating point
  operations

  > Global_bound + global_i * dx

  is more consistent than

  >local_bound + local_i*dx = (global_bound + (global_i-local_i)*dx) +
  local_i*dx.

  *x_pos = H.xblocal + H.dx*(i-H.n_ghost) + 0.5*H.dx;
  *y_pos = H.yblocal + H.dy*(j-H.n_ghost) + 0.5*H.dy;
  *z_pos = H.zblocal + H.dz*(k-H.n_ghost) + 0.5*H.dz;
  */

  *x_pos = H.xbound + (nx_local_start + i - H.n_ghost) * H.dx + 0.5 * H.dx;
  *y_pos = H.ybound + (ny_local_start + j - H.n_ghost) * H.dy + 0.5 * H.dy;
  *z_pos = H.zbound + (nz_local_start + k - H.n_ghost) * H.dz + 0.5 * H.dz;

#endif /*MPI_CHOLLA*/
}

Real Grid3D::Calc_Inverse_Timestep()
{
  // ==Calculate the next inverse time step using Calc_dt_GPU from
  // hydro/hydro_cuda.h==
  return Calc_dt_GPU(C.device, H.nx, H.ny, H.nz, H.n_ghost, H.n_cells, H.dx, H.dy, H.dz, gama);
}

/*! \fn void Initialize(int nx_in, int ny_in, int nz_in)
 *  \brief Initialize the grid. */
void Grid3D::Initialize(struct Parameters *P)
{
  // number of fields to track (default 5 is # of conserved variables)
  H.n_fields = 5;

// if including passive scalars increase the number of fields
#ifdef SCALAR
  H.n_fields += NSCALARS;
#endif

// if including magnetic fields increase the number of fields
#ifdef MHD
  H.n_fields += 3;
#endif  // MHD

// if using dual energy formalism must track internal energy - always the last
// field!
#ifdef DE
  H.n_fields++;
#endif

  int nx_in = P->nx;
  int ny_in = P->ny;
  int nz_in = P->nz;

#ifdef STATIC_GRAV
  H.custom_grav = P->custom_grav;  // Initialize the custom static gravity flag
  if (H.custom_grav == 0) {
    printf("WARNING: No custom gravity field given. Gravity field will be set to zero.\n");
  }
#endif

  // Set the CFL coefficient (a global variable)
  C_cfl = 0.3;

#ifdef AVERAGE_SLOW_CELLS
  H.min_dt_slow = 1e-100;  // Initialize the minumum dt to a tiny number
#endif                     // AVERAGE_SLOW_CELLS

#ifndef MPI_CHOLLA

  // set grid dimensions
  H.nx      = nx_in + 2 * H.n_ghost;
  H.nx_real = nx_in;
  if (ny_in == 1)
    H.ny = 1;
  else
    H.ny = ny_in + 2 * H.n_ghost;
  H.ny_real = ny_in;
  if (nz_in == 1)
    H.nz = 1;
  else
    H.nz = nz_in + 2 * H.n_ghost;
  H.nz_real = nz_in;

  // set total number of cells
  H.n_cells = H.nx * H.ny * H.nz;

#else /*MPI_CHOLLA*/

  /* perform domain decomposition
   * and set grid dimensions
   * and allocate comm buffers */
  DomainDecomposition(P, &H, nx_in, ny_in, nz_in);

#endif /*MPI_CHOLLA*/

  // failsafe
  if (H.n_cells <= 0) {
    chprintf("Error initializing grid: H.n_cells = %d\n", H.n_cells);
    chexit(-1);
  }

  // check for initialization
  if (flag_init) {
    chprintf("Already initialized. Please reset.\n");
    return;
  } else {
    // mark that we are initializing
    flag_init = 1;
  }

  // Set header variables for time within the simulation
  H.t = 0.0;
  // and the number of timesteps taken
  H.n_step = 0;
  // and the wall time
  H.t_wall = 0.0;
  // and initialize the timestep
  H.dt = 0.0;

  // Set Transfer flag to false, only set to true before Conserved boundaries
  // are transferred
  H.TRANSFER_HYDRO_BOUNDARIES = false;

  // Set output to true when data has to be written to file;
  H.Output_Now = false;

  // allocate memory
  AllocateMemory();

#ifdef ROTATED_PROJECTION
  // x-dir pixels in projection
  R.nx = P->nxr;
  // z-dir pixels in projection
  R.nz = P->nzr;
  // minimum x location to project
  R.nx_min = 0;
  // minimum z location to project
  R.nz_min = 0;
  // maximum x location to project
  R.nx_max = R.nx;
  // maximum z location to project
  R.nz_max = R.nz;
  // rotation angle about z direction
  R.delta = M_PI * (P->delta / 180.);  // convert to radians
  // rotation angle about x direction
  R.theta = M_PI * (P->theta / 180.);  // convert to radians
  // rotation angle about y direction
  R.phi = M_PI * (P->phi / 180.);  // convert to radians
  // x-dir physical size of projection
  R.Lx = P->Lx;
  // z-dir physical size of projection
  R.Lz = P->Lz;
  // initialize a counter for rotated outputs
  R.i_delta = 0;
  // number of rotated outputs in a complete revolution
  R.n_delta = P->n_delta;
  // rate of rotation between outputs, for an actual simulation
  R.ddelta_dt = P->ddelta_dt;
  // are we not rotating about z(0)?
  // are we outputting multiple rotations(1)? or rotating during a
  // simulation(2)?
  R.flag_delta = P->flag_delta;
#endif /*ROTATED_PROJECTION*/

// Values for lower limit for density and temperature
#ifdef TEMPERATURE_FLOOR
  H.temperature_floor = P->temperature_floor;
#endif

#ifdef DENSITY_FLOOR
  H.density_floor = P->density_floor;
#endif

#ifdef SCALAR_FLOOR
  H.scalar_floor = P->scalar_floor;
#endif

#ifdef COSMOLOGY
  H.OUTPUT_SCALE_FACOR = not(P->scale_outputs_file[0] == '\0');
#endif

#ifdef SCALAR
  #ifdef DUST
  H.grain_radius = P->grain_radius;
  #endif
#endif

  H.Output_Initial = true;
}

/*! \fn void AllocateMemory(void)
 *  \brief Allocate memory for the arrays. */
void Grid3D::AllocateMemory(void)
{
  // allocate memory for the conserved variable arrays
  // allocate all the memory to density, to insure contiguous memory
  GPU_Error_Check(cudaHostAlloc((void **)&C.host, H.n_fields * H.n_cells * sizeof(Real), cudaHostAllocDefault));

  // point conserved variables to the appropriate locations
  C.density    = &(C.host[grid_enum::density * H.n_cells]);
  C.momentum_x = &(C.host[grid_enum::momentum_x * H.n_cells]);
  C.momentum_y = &(C.host[grid_enum::momentum_y * H.n_cells]);
  C.momentum_z = &(C.host[grid_enum::momentum_z * H.n_cells]);
  C.Energy     = &(C.host[grid_enum::Energy * H.n_cells]);
#ifdef SCALAR
  C.scalar = &(C.host[H.n_cells * grid_enum::scalar]);
  #ifdef BASIC_SCALAR
  C.basic_scalar = &(C.host[H.n_cells * grid_enum::basic_scalar]);
  #endif
  #ifdef DUST
  C.dust_density = &(C.host[H.n_cells * grid_enum::dust_density]);
  #endif
#endif  // SCALAR
#ifdef MHD
  C.magnetic_x = &(C.host[grid_enum::magnetic_x * H.n_cells]);
  C.magnetic_y = &(C.host[grid_enum::magnetic_y * H.n_cells]);
  C.magnetic_z = &(C.host[grid_enum::magnetic_z * H.n_cells]);
#endif  // MHD
#ifdef DE
  C.GasEnergy = &(C.host[(H.n_fields - 1) * H.n_cells]);
#endif  // DE

  // allocate memory for the conserved variable arrays on the device
  GPU_Error_Check(cudaMalloc((void **)&C.device, H.n_fields * H.n_cells * sizeof(Real)));
  cuda_utilities::initGpuMemory(C.device, H.n_fields * H.n_cells * sizeof(Real));
  C.d_density    = C.device;
  C.d_momentum_x = &(C.device[H.n_cells]);
  C.d_momentum_y = &(C.device[2 * H.n_cells]);
  C.d_momentum_z = &(C.device[3 * H.n_cells]);
  C.d_Energy     = &(C.device[4 * H.n_cells]);
#ifdef SCALAR
  C.d_scalar = &(C.device[H.n_cells * grid_enum::scalar]);
  #ifdef BASIC_SCALAR
  C.d_basic_scalar = &(C.device[H.n_cells * grid_enum::basic_scalar]);
  #endif
  #ifdef DUST
  C.d_dust_density = &(C.device[H.n_cells * grid_enum::dust_density]);
  #endif
#endif  // SCALAR
#ifdef MHD
  C.d_magnetic_x = &(C.device[(grid_enum::magnetic_x)*H.n_cells]);
  C.d_magnetic_y = &(C.device[(grid_enum::magnetic_y)*H.n_cells]);
  C.d_magnetic_z = &(C.device[(grid_enum::magnetic_z)*H.n_cells]);
#endif  // MHD
#ifdef DE
  C.d_GasEnergy = &(C.device[(H.n_fields - 1) * H.n_cells]);
#endif  // DE

#if defined(GRAVITY)
  GPU_Error_Check(cudaHostAlloc(&C.Grav_potential, H.n_cells * sizeof(Real), cudaHostAllocDefault));
  GPU_Error_Check(cudaMalloc((void **)&C.d_Grav_potential, H.n_cells * sizeof(Real)));
#else
  C.Grav_potential   = NULL;
  C.d_Grav_potential = NULL;
#endif

#ifdef CHEMISTRY_GPU
  C.HI_density    = &C.host[H.n_cells * grid_enum::HI_density];
  C.HII_density   = &C.host[H.n_cells * grid_enum::HII_density];
  C.HeI_density   = &C.host[H.n_cells * grid_enum::HeI_density];
  C.HeII_density  = &C.host[H.n_cells * grid_enum::HeII_density];
  C.HeIII_density = &C.host[H.n_cells * grid_enum::HeIII_density];
  C.e_density     = &C.host[H.n_cells * grid_enum::e_density];
#endif

  // initialize host array
  for (int i = 0; i < H.n_fields * H.n_cells; i++) {
    C.host[i] = 0.0;
  }

#ifdef CLOUDY_COOL
  Load_Cuda_Textures();
#endif  // CLOUDY_COOL
}

/*! \fn void set_dt(Real dti)
 *  \brief Set the timestep. */
void Grid3D::set_dt(Real dti)
{
  Real max_dti;

#ifdef CPU_TIME
  Timer.Calc_dt.Start();
#endif

#ifdef ONLY_PARTICLES
  // If only solving particles the time for hydro is set to a  large value,
  // that way the minimum dt is the one corresponding to particles
  H.dt = 1e10;

#else  // NOT ONLY_PARTICLES

  // dti is calculated before first loop and at the end of Update_Grid
  max_dti = dti;

  #ifdef MPI_CHOLLA
  // Note that this is the MPI_Allreduce for every iteration of the loop, not
  // just the first one
  max_dti = ReduceRealMax(max_dti);
  #endif /*MPI_CHOLLA*/

  H.dt = C_cfl / max_dti;

#endif  // ONLY_PARTICLES

#ifdef GRAVITY
  // Set dt for hydro and particles
  set_dt_Gravity();
#endif  // GRAVITY

#ifdef CPU_TIME
  Timer.Calc_dt.End();
#endif
}

/*! \fn void Execute_Hydro_Integratore_Grid(void)
 *  \brief Updates cells by executing the hydro integrator. */
void Grid3D::Execute_Hydro_Integrator(void)
{
  Real max_dti = 0;
  int x_off, y_off, z_off;

  // set x, y, & z offsets of local CPU volume to pass to GPU
  // so global position on the grid is known
  x_off = y_off = z_off = 0;
#ifdef MPI_CHOLLA
  x_off = nx_local_start;
  y_off = ny_local_start;
  z_off = nz_local_start;
#endif

<<<<<<< HEAD
  // Set the lower limit for density and temperature (Internal Energy)
  Real U_floor, density_floor;
  density_floor = H.density_floor;
  // Minimum of internal energy from minumum of temperature
  U_floor = H.temperature_floor * KB / (gama - 1) / MU / MP / SP_ENERGY_UNIT;
#ifdef COSMOLOGY
  U_floor = H.temperature_floor / (gama - 1) / MP * KB * 1e-10;  // ( km/s )^2
  U_floor /= Cosmo.v_0_gas * Cosmo.v_0_gas / Cosmo.current_a / Cosmo.current_a;
#endif

=======
>>>>>>> 8478c9ed
#ifdef CPU_TIME
  Timer.Hydro_Integrator.Start();
#endif  // CPU_TIME

  // Run the hydro integrator on the grid
  if (H.nx > 1 && H.ny == 1 && H.nz == 1)  // 1D
  {
#ifdef VL
    VL_Algorithm_1D_CUDA(C.device, H.nx, x_off, H.n_ghost, H.dx, H.xbound, H.dt, H.n_fields, H.custom_grav);
#endif  // VL
#ifdef SIMPLE
    Simple_Algorithm_1D_CUDA(C.device, H.nx, x_off, H.n_ghost, H.dx, H.xbound, H.dt, H.n_fields, H.custom_grav);
#endif                                           // SIMPLE
  } else if (H.nx > 1 && H.ny > 1 && H.nz == 1)  // 2D
  {
#ifdef VL
    VL_Algorithm_2D_CUDA(C.device, H.nx, H.ny, x_off, y_off, H.n_ghost, H.dx, H.dy, H.xbound, H.ybound, H.dt,
                         H.n_fields, H.custom_grav);
#endif  // VL
#ifdef SIMPLE
    Simple_Algorithm_2D_CUDA(C.device, H.nx, H.ny, x_off, y_off, H.n_ghost, H.dx, H.dy, H.xbound, H.ybound, H.dt,
                             H.n_fields, H.custom_grav);
#endif                                          // SIMPLE
  } else if (H.nx > 1 && H.ny > 1 && H.nz > 1)  // 3D
  {
#ifdef VL
    VL_Algorithm_3D_CUDA(C.device, C.d_Grav_potential, H.nx, H.ny, H.nz, x_off, y_off, z_off, H.n_ghost, H.dx, H.dy,
                         H.dz, H.xbound, H.ybound, H.zbound, H.dt, H.n_fields, H.custom_grav, H.density_floor,
                         C.Grav_potential);
#endif  // VL
#ifdef SIMPLE
    Simple_Algorithm_3D_CUDA(C.device, C.d_Grav_potential, H.nx, H.ny, H.nz, x_off, y_off, z_off, H.n_ghost, H.dx, H.dy,
                             H.dz, H.xbound, H.ybound, H.zbound, H.dt, H.n_fields, H.custom_grav, H.density_floor,
                             C.Grav_potential);
#endif  // SIMPLE
  } else {
    chprintf("Error: Grid dimensions nx: %d  ny: %d  nz: %d  not supported.\n", H.nx, H.ny, H.nz);
    chexit(-1);
  }

#ifdef CPU_TIME
  Timer.Hydro_Integrator.End(true);
#endif  // CPU_TIME
}

/*! \fn void Update_Hydro_Grid(void)
 *  \brief Do all steps to update the hydro. */
Real Grid3D::Update_Hydro_Grid()
{
#ifdef ONLY_PARTICLES
  // Don't integrate the Hydro when only solving for particles
  return 1e-10;
#endif  // ONLY_PARTICLES

#ifdef CPU_TIME
  Timer.Hydro.Start();
  double non_hydro_elapsed_time = 0.0;
#endif  // CPU_TIME

#ifdef GRAVITY
  // Extrapolate gravitational potential for hydro step
  Extrapolate_Grav_Potential();
#endif  // GRAVITY
<<<<<<< HEAD

  Execute_Hydro_Integrator();

  // == Perform chemistry/cooling (there are a few different cases) ==
=======
>>>>>>> 8478c9ed

  Execute_Hydro_Integrator();

#ifdef TEMPERATURE_FLOOR
  // Set the lower limit temperature (Internal Energy)
  Real U_floor;
  // Minimum of internal energy from minumum of temperature
  U_floor = H.temperature_floor * KB / (gama - 1) / MP / SP_ENERGY_UNIT;
  #ifdef COSMOLOGY
  U_floor = H.temperature_floor / (gama - 1) / MP * KB * 1e-10;  // ( km/s )^2
  U_floor /= Cosmo.v_0_gas * Cosmo.v_0_gas / Cosmo.current_a / Cosmo.current_a;
  #endif
  Apply_Temperature_Floor(C.device, H.nx, H.ny, H.nz, H.n_ghost, H.n_fields, U_floor);
#endif  // TEMPERATURE_FLOOR

#ifdef SCALAR_FLOOR
  #ifdef DUST
  Apply_Scalar_Floor(C.device, H.nx, H.ny, H.nz, H.n_ghost, grid_enum::dust_density, H.scalar_floor);
  #endif
#endif  // SCALAR_FLOOR

// == Perform chemistry/cooling (there are a few different cases) ==
#ifdef COOLING_GPU
  #ifdef CPU_TIME
  Timer.Cooling_GPU.Start();
  #endif
  // ==Apply Cooling from cooling/cooling_cuda.h==
  Cooling_Update(C.device, H.nx, H.ny, H.nz, H.n_ghost, H.n_fields, H.dt, gama);
  #ifdef CPU_TIME
  Timer.Cooling_GPU.End();
  #endif

#endif  // COOLING_GPU

#ifdef DUST
  // ==Apply dust from dust/dust_cuda.h==
  Dust_Update(C.device, H.nx, H.ny, H.nz, H.n_ghost, H.n_fields, H.dt, gama, H.grain_radius);
#endif  // DUST

<<<<<<< HEAD
#endif  // CUDA

=======
>>>>>>> 8478c9ed
#ifdef CHEMISTRY_GPU
  // Update the H and He ionization fractions and apply cooling and photoheating
  Update_Chemistry();
  #ifdef CPU_TIME
  Timer.Chemistry.RecordTime(Chem.H.runtime_chemistry_step);
  non_hydro_elapsed_time += Chem.H.runtime_chemistry_step;
  #endif
  C.HI_density    = &C.host[H.n_cells * grid_enum::HI_density];
  C.HII_density   = &C.host[H.n_cells * grid_enum::HII_density];
  C.HeI_density   = &C.host[H.n_cells * grid_enum::HeI_density];
  C.HeII_density  = &C.host[H.n_cells * grid_enum::HeII_density];
  C.HeIII_density = &C.host[H.n_cells * grid_enum::HeIII_density];
  C.e_density     = &C.host[H.n_cells * grid_enum::e_density];
#endif

#ifdef COOLING_GRACKLE
  Cool.fields.density       = C.density;
  Cool.fields.HI_density    = &C.host[H.n_cells * grid_enum::HI_density];
  Cool.fields.HII_density   = &C.host[H.n_cells * grid_enum::HII_density];
  Cool.fields.HeI_density   = &C.host[H.n_cells * grid_enum::HeI_density];
  Cool.fields.HeII_density  = &C.host[H.n_cells * grid_enum::HeII_density];
  Cool.fields.HeIII_density = &C.host[H.n_cells * grid_enum::HeIII_density];
  Cool.fields.e_density     = &C.host[H.n_cells * grid_enum::e_density];

  #ifdef GRACKLE_METALS
  Cool.fields.metal_density = &C.host[H.n_cells * grid_enum::metal_density];
  #endif

  #ifdef CPU_TIME
  double cur_grackle_timing = Get_Time();
  #endif  // CPU_TIME
  Do_Cooling_Step_Grackle();
  #ifdef CPU_TIME
  double cur_grackle_timing = Get_Time() - cur_grackle_timing;
  Timer.Cooling_Grackle.RecordTime(cur_grackle_timing);
  non_hydro_elapsed_time += cur_grackle_timing;
  #endif  // CPU_TIME
#endif    // COOLING_GRACKLE

<<<<<<< HEAD
  // Temperature Ceiling
#ifdef TEMPERATURE_CEILING
  // 1e51 ergs / (m_p * (pc/cm)^3) = 45000 km/s
  // sqrt(1e10 K * kB/ m_mp) = 9000 km/s
  const Real T_ceiling_kelvin = 1e9;  // match CGOLS (roughly where cooling function cuts off);
  Temperature_Ceiling(C.device, H.nx, H.ny, H.nz, H.n_ghost, H.n_fields, gama, T_ceiling_kelvin);
#endif  // TEMPERATURE_CEILING

=======
>>>>>>> 8478c9ed
  // == average slow cells and compute the new timestep ==
#ifdef AVERAGE_SLOW_CELLS
  // Set the min_delta_t for averaging a slow cell
  Real max_dti_slow;
  max_dti_slow = 1 / H.min_dt_slow;
<<<<<<< HEAD
  int nx_off = 0, ny_off = 0, nz_off = 0;
  #ifdef MPI_CHOLLA
  nx_off = nx_local_start;  // offsets
  ny_off = ny_local_start;
  nz_off = nz_local_start;
  #endif
  Average_Slow_Cells(C.device, H.nx, H.ny, H.nz, H.n_ghost, H.n_fields, H.dx, H.dy, H.dz, gama, max_dti_slow, H.xbound,
                     H.ybound, H.zbound, nx_off, ny_off, nz_off);
=======
  Average_Slow_Cells(C.device, H.nx, H.ny, H.nz, H.n_ghost, H.n_fields, H.dx, H.dy, H.dz, gama, max_dti_slow);
>>>>>>> 8478c9ed
#endif  // AVERAGE_SLOW_CELLS

  // ==Calculate the next time step using Calc_dt_GPU from hydro/hydro_cuda.h==
  Real dti = Calc_Inverse_Timestep();

#ifdef CPU_TIME
  Timer.Hydro.Subtract(non_hydro_elapsed_time);
  Timer.Hydro.End();
#endif  // CPU_TIME

  return dti;
}

void Grid3D::Update_Time()
{
  // update the time
  H.t += H.dt;

#ifdef PARTICLES
  Particles.t = H.t;

  #ifdef COSMOLOGY
  Cosmo.current_a += Cosmo.delta_a;
  Cosmo.current_z     = 1. / Cosmo.current_a - 1;
  Particles.current_a = Cosmo.current_a;
  Particles.current_z = Cosmo.current_z;
  Grav.current_a      = Cosmo.current_a;
  #endif  // COSMOLOGY
#endif    // PARTICLES

#if defined(ANALYSIS) && defined(COSMOLOGY)
  Analysis.current_z = Cosmo.current_z;
#endif
}

/*! \fn void Reset(void)
 *  \brief Reset the Grid3D class. */
void Grid3D::Reset(void)
{
  // free the memory
  FreeMemory();

  // reset the initialization flag
  flag_init = 0;
}

/*! \fn void FreeMemory(void)
 *  \brief Free the memory allocated by the Grid3D class. */
void Grid3D::FreeMemory(void)
{
  // free the conserved variable arrays
  GPU_Error_Check(cudaFreeHost(C.host));

#ifdef GRAVITY
  GPU_Error_Check(cudaFreeHost(C.Grav_potential));
  GPU_Error_Check(cudaFree(C.d_Grav_potential));
#endif

// If memory is single allocated, free the memory at the end of the simulation.
#ifdef VL
  if (H.nx > 1 && H.ny == 1 && H.nz == 1) {
    Free_Memory_VL_1D();
  }
  if (H.nx > 1 && H.ny > 1 && H.nz == 1) {
    Free_Memory_VL_2D();
  }
  if (H.nx > 1 && H.ny > 1 && H.nz > 1) {
    Free_Memory_VL_3D();
  }
#endif  // VL
#ifdef SIMPLE
  if (H.nx > 1 && H.ny == 1 && H.nz == 1) {
    Free_Memory_Simple_1D();
  }
  if (H.nx > 1 && H.ny > 1 && H.nz == 1) {
    Free_Memory_Simple_2D();
  }
  if (H.nx > 1 && H.ny > 1 && H.nz > 1) {
    Free_Memory_Simple_3D();
  }
#endif  // SIMPLE

#ifdef GRAVITY
  Grav.FreeMemory_CPU();
  #ifdef GRAVITY_GPU
  Grav.FreeMemory_GPU();
  #endif
#endif

#ifdef PARTICLES
  Particles.Reset();
#endif

#ifdef COOLING_GRACKLE
  Cool.Free_Memory();
#endif

#ifdef COOLING_GPU
  #ifdef CLOUDY_COOL
  Free_Cuda_Textures();
  #endif
#endif

#ifdef CHEMISTRY_GPU
  Chem.Reset();
#endif

#ifdef ANALYSIS
  Analysis.Reset();
#endif
}<|MERGE_RESOLUTION|>--- conflicted
+++ resolved
@@ -424,19 +424,6 @@
   z_off = nz_local_start;
 #endif
 
-<<<<<<< HEAD
-  // Set the lower limit for density and temperature (Internal Energy)
-  Real U_floor, density_floor;
-  density_floor = H.density_floor;
-  // Minimum of internal energy from minumum of temperature
-  U_floor = H.temperature_floor * KB / (gama - 1) / MU / MP / SP_ENERGY_UNIT;
-#ifdef COSMOLOGY
-  U_floor = H.temperature_floor / (gama - 1) / MP * KB * 1e-10;  // ( km/s )^2
-  U_floor /= Cosmo.v_0_gas * Cosmo.v_0_gas / Cosmo.current_a / Cosmo.current_a;
-#endif
-
-=======
->>>>>>> 8478c9ed
 #ifdef CPU_TIME
   Timer.Hydro_Integrator.Start();
 #endif  // CPU_TIME
@@ -500,13 +487,6 @@
   // Extrapolate gravitational potential for hydro step
   Extrapolate_Grav_Potential();
 #endif  // GRAVITY
-<<<<<<< HEAD
-
-  Execute_Hydro_Integrator();
-
-  // == Perform chemistry/cooling (there are a few different cases) ==
-=======
->>>>>>> 8478c9ed
 
   Execute_Hydro_Integrator();
 
@@ -546,11 +526,6 @@
   Dust_Update(C.device, H.nx, H.ny, H.nz, H.n_ghost, H.n_fields, H.dt, gama, H.grain_radius);
 #endif  // DUST
 
-<<<<<<< HEAD
-#endif  // CUDA
-
-=======
->>>>>>> 8478c9ed
 #ifdef CHEMISTRY_GPU
   // Update the H and He ionization fractions and apply cooling and photoheating
   Update_Chemistry();
@@ -590,7 +565,6 @@
   #endif  // CPU_TIME
 #endif    // COOLING_GRACKLE
 
-<<<<<<< HEAD
   // Temperature Ceiling
 #ifdef TEMPERATURE_CEILING
   // 1e51 ergs / (m_p * (pc/cm)^3) = 45000 km/s
@@ -599,14 +573,11 @@
   Temperature_Ceiling(C.device, H.nx, H.ny, H.nz, H.n_ghost, H.n_fields, gama, T_ceiling_kelvin);
 #endif  // TEMPERATURE_CEILING
 
-=======
->>>>>>> 8478c9ed
   // == average slow cells and compute the new timestep ==
 #ifdef AVERAGE_SLOW_CELLS
   // Set the min_delta_t for averaging a slow cell
   Real max_dti_slow;
   max_dti_slow = 1 / H.min_dt_slow;
-<<<<<<< HEAD
   int nx_off = 0, ny_off = 0, nz_off = 0;
   #ifdef MPI_CHOLLA
   nx_off = nx_local_start;  // offsets
@@ -615,9 +586,6 @@
   #endif
   Average_Slow_Cells(C.device, H.nx, H.ny, H.nz, H.n_ghost, H.n_fields, H.dx, H.dy, H.dz, gama, max_dti_slow, H.xbound,
                      H.ybound, H.zbound, nx_off, ny_off, nz_off);
-=======
-  Average_Slow_Cells(C.device, H.nx, H.ny, H.nz, H.n_ghost, H.n_fields, H.dx, H.dy, H.dz, gama, max_dti_slow);
->>>>>>> 8478c9ed
 #endif  // AVERAGE_SLOW_CELLS
 
   // ==Calculate the next time step using Calc_dt_GPU from hydro/hydro_cuda.h==
