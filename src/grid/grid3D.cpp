--- conflicted
+++ resolved
@@ -455,11 +455,8 @@
 #endif  // CPU_TIME
 }
 
-<<<<<<< HEAD
-Real Grid3D::Update_Hydro_Grid(std::function<void(Grid3D&)>& feedback_callback)
-=======
-Real Grid3D::Update_Hydro_Grid(std::function<void(Grid3D &)> &chemistry_callback)
->>>>>>> e22f16f9
+Real Grid3D::Update_Hydro_Grid(std::function<void(Grid3D &)> &feedback_callback,
+                               std::function<void(Grid3D &)> &chemistry_callback)
 {
 #ifdef ONLY_PARTICLES
   // Don't integrate the Hydro when only solving for particles
