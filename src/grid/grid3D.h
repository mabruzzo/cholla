--- conflicted
+++ resolved
@@ -9,7 +9,6 @@
 #endif /*MPI_CHOLLA*/
 
 #include <stdio.h>
-#include <functional>
 
 #include <functional>
 
@@ -469,19 +468,15 @@
   /*! \fn void Update_Hydro_Grid(void)
    *  \brief Do all steps to update the hydro.
    *
-<<<<<<< HEAD
    *  \param feedback_callback is a crude way to optionally provide a feedback
    *  function that is invoked after the hydro-integrator, but before
    *  heating/cooling/chemistry
-   */
-  Real Update_Hydro_Grid(std::function<void(Grid3D&)>& feedback_callback);
-=======
    *  \param chemistry_callback is a crude way to optionally provide a cooling
    *  function that is invoked after the hydro-integrator. At the moment,
    *  this does not support chemistry.
    */
-  Real Update_Hydro_Grid(std::function<void(Grid3D &)> &chemistry_callback);
->>>>>>> e22f16f9
+  Real Update_Hydro_Grid(std::function<void(Grid3D &)> &feedback_callback,
+		         std::function<void(Grid3D &)> &chemistry_callback);
 
   void Update_Time();
   /*! \fn void Write_Header_Text(FILE *fp)
