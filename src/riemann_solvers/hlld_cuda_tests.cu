--- conflicted
+++ resolved
@@ -1886,13 +1886,8 @@
         parameters.stateLVec.at(i), parameters.stateRVec.at(i), parameters.magneticX.at(i), parameters.gamma);
 
     // Now check results
-<<<<<<< HEAD
-    testingUtilities::Check_Results(fiducialSpeedL[i], testSpeed.L, parameters.names.at(i) + ", SpeedL");
-    testingUtilities::Check_Results(fiducialSpeedR.at(i), testSpeed.R, parameters.names.at(i) + ", SpeedR");
-=======
-    testing_utilities::checkResults(fiducialSpeedL[i], testSpeed.L, parameters.names.at(i) + ", SpeedL");
-    testing_utilities::checkResults(fiducialSpeedR.at(i), testSpeed.R, parameters.names.at(i) + ", SpeedR");
->>>>>>> 8c555b62
+    testing_utilities::Check_Results(fiducialSpeedL[i], testSpeed.L, parameters.names.at(i) + ", SpeedL");
+    testing_utilities::Check_Results(fiducialSpeedR.at(i), testSpeed.R, parameters.names.at(i) + ", SpeedR");
   }
 }
 // =========================================================================
@@ -1915,11 +1910,7 @@
                                                              parameters.speed.at(i));
 
     // Now check results
-<<<<<<< HEAD
-    testingUtilities::Check_Results(fiducialSpeedM.at(i), testSpeed.M, parameters.names.at(i) + ", SpeedM");
-=======
-    testing_utilities::checkResults(fiducialSpeedM.at(i), testSpeed.M, parameters.names.at(i) + ", SpeedM");
->>>>>>> 8c555b62
+    testing_utilities::Check_Results(fiducialSpeedM.at(i), testSpeed.M, parameters.names.at(i) + ", SpeedM");
   }
 }
 // =========================================================================
@@ -1944,13 +1935,8 @@
                                                                parameters.magneticX.at(i), 1);
 
     // Now check results
-<<<<<<< HEAD
-    testingUtilities::Check_Results(fiducialSpeedStarL.at(i), testSpeed.LStar, parameters.names.at(i) + ", SpeedStarL");
-    testingUtilities::Check_Results(fiducialSpeedStarR.at(i), testSpeed.RStar, parameters.names.at(i) + ", SpeedStarR");
-=======
-    testing_utilities::checkResults(fiducialSpeedStarL.at(i), testSpeed.LStar, parameters.names.at(i) + ", SpeedStarL");
-    testing_utilities::checkResults(fiducialSpeedStarR.at(i), testSpeed.RStar, parameters.names.at(i) + ", SpeedStarR");
->>>>>>> 8c555b62
+    testing_utilities::Check_Results(fiducialSpeedStarL.at(i), testSpeed.LStar, parameters.names.at(i) + ", SpeedStarL");
+    testing_utilities::Check_Results(fiducialSpeedStarR.at(i), testSpeed.RStar, parameters.names.at(i) + ", SpeedStarR");
   }
 }
 // =========================================================================
@@ -1975,35 +1961,19 @@
         mhd::_internal::nonStarFluxes(parameters.stateLVec.at(i), parameters.magneticX.at(i));
 
     // Now check results
-<<<<<<< HEAD
-    testingUtilities::Check_Results(fiducialFlux[i].density, testFlux.density,
-                                    parameters.names.at(i) + ", DensityFlux");
-    testingUtilities::Check_Results(fiducialFlux[i].momentumX, testFlux.momentumX,
-                                    parameters.names.at(i) + ", MomentumFluxX");
-    testingUtilities::Check_Results(fiducialFlux[i].momentumY, testFlux.momentumY,
-                                    parameters.names.at(i) + ", MomentumFluxY");
-    testingUtilities::Check_Results(fiducialFlux[i].momentumZ, testFlux.momentumZ,
-                                    parameters.names.at(i) + ", MomentumFluxZ");
-    testingUtilities::Check_Results(fiducialFlux[i].magneticY, testFlux.magneticY,
-                                    parameters.names.at(i) + ", MagneticFluxY");
-    testingUtilities::Check_Results(fiducialFlux[i].magneticZ, testFlux.magneticZ,
-                                    parameters.names.at(i) + ", MagneticFluxZ");
-    testingUtilities::Check_Results(fiducialFlux[i].energy, testFlux.energy, parameters.names.at(i) + ", EnergyFlux");
-=======
-    testing_utilities::checkResults(fiducialFlux[i].density, testFlux.density,
-                                    parameters.names.at(i) + ", DensityFlux");
-    testing_utilities::checkResults(fiducialFlux[i].momentumX, testFlux.momentumX,
-                                    parameters.names.at(i) + ", MomentumFluxX");
-    testing_utilities::checkResults(fiducialFlux[i].momentumY, testFlux.momentumY,
-                                    parameters.names.at(i) + ", MomentumFluxY");
-    testing_utilities::checkResults(fiducialFlux[i].momentumZ, testFlux.momentumZ,
-                                    parameters.names.at(i) + ", MomentumFluxZ");
-    testing_utilities::checkResults(fiducialFlux[i].magneticY, testFlux.magneticY,
-                                    parameters.names.at(i) + ", MagneticFluxY");
-    testing_utilities::checkResults(fiducialFlux[i].magneticZ, testFlux.magneticZ,
-                                    parameters.names.at(i) + ", MagneticFluxZ");
-    testing_utilities::checkResults(fiducialFlux[i].energy, testFlux.energy, parameters.names.at(i) + ", EnergyFlux");
->>>>>>> 8c555b62
+    testing_utilities::Check_Results(fiducialFlux[i].density, testFlux.density,
+                                     parameters.names.at(i) + ", DensityFlux");
+    testing_utilities::Check_Results(fiducialFlux[i].momentumX, testFlux.momentumX,
+                                     parameters.names.at(i) + ", MomentumFluxX");
+    testing_utilities::Check_Results(fiducialFlux[i].momentumY, testFlux.momentumY,
+                                     parameters.names.at(i) + ", MomentumFluxY");
+    testing_utilities::Check_Results(fiducialFlux[i].momentumZ, testFlux.momentumZ,
+                                     parameters.names.at(i) + ", MomentumFluxZ");
+    testing_utilities::Check_Results(fiducialFlux[i].magneticY, testFlux.magneticY,
+                                     parameters.names.at(i) + ", MagneticFluxY");
+    testing_utilities::Check_Results(fiducialFlux[i].magneticZ, testFlux.magneticZ,
+                                     parameters.names.at(i) + ", MagneticFluxZ");
+    testing_utilities::Check_Results(fiducialFlux[i].energy, testFlux.energy, parameters.names.at(i) + ", EnergyFlux");
   }
 }
 // =========================================================================
@@ -2030,28 +2000,16 @@
                                          parameters.magneticX.at(i), parameters.totalPressureStar.at(i));
 
     // Now check results
-<<<<<<< HEAD
-    testingUtilities::Check_Results(fiducialStarState.at(i).velocityY, testStarState.velocityY,
-                                    parameters.names.at(i) + ", VelocityStarY");
-    testingUtilities::Check_Results(fiducialStarState.at(i).velocityZ, testStarState.velocityZ,
-                                    parameters.names.at(i) + ", VelocityStarZ");
-    testingUtilities::Check_Results(fiducialStarState.at(i).energy, testStarState.energy,
-                                    parameters.names.at(i) + ", EnergyStar");
-    testingUtilities::Check_Results(fiducialStarState.at(i).magneticY, testStarState.magneticY,
-                                    parameters.names.at(i) + ", MagneticStarY");
-    testingUtilities::Check_Results(fiducialStarState.at(i).magneticZ, testStarState.magneticZ,
-=======
-    testing_utilities::checkResults(fiducialStarState.at(i).velocityY, testStarState.velocityY,
-                                    parameters.names.at(i) + ", VelocityStarY");
-    testing_utilities::checkResults(fiducialStarState.at(i).velocityZ, testStarState.velocityZ,
-                                    parameters.names.at(i) + ", VelocityStarZ");
-    testing_utilities::checkResults(fiducialStarState.at(i).energy, testStarState.energy,
-                                    parameters.names.at(i) + ", EnergyStar");
-    testing_utilities::checkResults(fiducialStarState.at(i).magneticY, testStarState.magneticY,
-                                    parameters.names.at(i) + ", MagneticStarY");
-    testing_utilities::checkResults(fiducialStarState.at(i).magneticZ, testStarState.magneticZ,
->>>>>>> 8c555b62
-                                    parameters.names.at(i) + ", MagneticStarZ");
+    testing_utilities::Check_Results(fiducialStarState.at(i).velocityY, testStarState.velocityY,
+                                     parameters.names.at(i) + ", VelocityStarY");
+    testing_utilities::Check_Results(fiducialStarState.at(i).velocityZ, testStarState.velocityZ,
+                                     parameters.names.at(i) + ", VelocityStarZ");
+    testing_utilities::Check_Results(fiducialStarState.at(i).energy, testStarState.energy,
+                                     parameters.names.at(i) + ", EnergyStar");
+    testing_utilities::Check_Results(fiducialStarState.at(i).magneticY, testStarState.magneticY,
+                                     parameters.names.at(i) + ", MagneticStarY");
+    testing_utilities::Check_Results(fiducialStarState.at(i).magneticZ, testStarState.magneticZ,
+                                     parameters.names.at(i) + ", MagneticStarZ");
   }
 }
 
@@ -2080,36 +2038,20 @@
                                    parameters.speed.at(i), parameters.speed.at(i).L);
 
     // Now check results
-<<<<<<< HEAD
-    testingUtilities::Check_Results(fiducialFlux[i].density, testFlux.density,
-                                    parameters.names.at(i) + ", DensityStarFlux");
-    testingUtilities::Check_Results(fiducialFlux[i].momentumX, testFlux.momentumX,
-                                    parameters.names.at(i) + ", MomentumStarFluxX");
-    testingUtilities::Check_Results(fiducialFlux[i].momentumY, testFlux.momentumY,
-                                    parameters.names.at(i) + ", MomentumStarFluxY");
-    testingUtilities::Check_Results(fiducialFlux[i].momentumZ, testFlux.momentumZ,
-                                    parameters.names.at(i) + ", MomentumStarFluxZ");
-    testingUtilities::Check_Results(fiducialFlux[i].energy, testFlux.energy,
-                                    parameters.names.at(i) + ", EnergyStarFlux");
-    testingUtilities::Check_Results(fiducialFlux[i].magneticY, testFlux.magneticY,
-                                    parameters.names.at(i) + ", MagneticStarFluxY", 1.0E-13);
-    testingUtilities::Check_Results(fiducialFlux[i].magneticZ, testFlux.magneticZ,
-=======
-    testing_utilities::checkResults(fiducialFlux[i].density, testFlux.density,
-                                    parameters.names.at(i) + ", DensityStarFlux");
-    testing_utilities::checkResults(fiducialFlux[i].momentumX, testFlux.momentumX,
-                                    parameters.names.at(i) + ", MomentumStarFluxX");
-    testing_utilities::checkResults(fiducialFlux[i].momentumY, testFlux.momentumY,
-                                    parameters.names.at(i) + ", MomentumStarFluxY");
-    testing_utilities::checkResults(fiducialFlux[i].momentumZ, testFlux.momentumZ,
-                                    parameters.names.at(i) + ", MomentumStarFluxZ");
-    testing_utilities::checkResults(fiducialFlux[i].energy, testFlux.energy,
-                                    parameters.names.at(i) + ", EnergyStarFlux");
-    testing_utilities::checkResults(fiducialFlux[i].magneticY, testFlux.magneticY,
-                                    parameters.names.at(i) + ", MagneticStarFluxY", 1.0E-13);
-    testing_utilities::checkResults(fiducialFlux[i].magneticZ, testFlux.magneticZ,
->>>>>>> 8c555b62
-                                    parameters.names.at(i) + ", MagneticStarFluxZ", 7.0E-13);
+    testing_utilities::Check_Results(fiducialFlux[i].density, testFlux.density,
+                                     parameters.names.at(i) + ", DensityStarFlux");
+    testing_utilities::Check_Results(fiducialFlux[i].momentumX, testFlux.momentumX,
+                                     parameters.names.at(i) + ", MomentumStarFluxX");
+    testing_utilities::Check_Results(fiducialFlux[i].momentumY, testFlux.momentumY,
+                                     parameters.names.at(i) + ", MomentumStarFluxY");
+    testing_utilities::Check_Results(fiducialFlux[i].momentumZ, testFlux.momentumZ,
+                                     parameters.names.at(i) + ", MomentumStarFluxZ");
+    testing_utilities::Check_Results(fiducialFlux[i].energy, testFlux.energy,
+                                     parameters.names.at(i) + ", EnergyStarFlux");
+    testing_utilities::Check_Results(fiducialFlux[i].magneticY, testFlux.magneticY,
+                                     parameters.names.at(i) + ", MagneticStarFluxY", 1.0E-13);
+    testing_utilities::Check_Results(fiducialFlux[i].magneticZ, testFlux.magneticZ,
+                                     parameters.names.at(i) + ", MagneticStarFluxZ", 7.0E-13);
   }
 }
 
@@ -2138,28 +2080,16 @@
                                          parameters.magneticX.at(i), parameters.totalPressureStar.at(i));
 
     // Now check results
-<<<<<<< HEAD
-    testingUtilities::Check_Results(fiducialStarState.at(i).velocityY, testStarState.velocityY,
-                                    parameters.names.at(i) + ", VelocityStarY");
-    testingUtilities::Check_Results(fiducialStarState.at(i).velocityZ, testStarState.velocityZ,
-                                    parameters.names.at(i) + ", VelocityStarZ");
-    testingUtilities::Check_Results(fiducialStarState.at(i).energy, testStarState.energy,
-                                    parameters.names.at(i) + ", EnergyStar");
-    testingUtilities::Check_Results(fiducialStarState.at(i).magneticY, testStarState.magneticY,
-                                    parameters.names.at(i) + ", MagneticStarY");
-    testingUtilities::Check_Results(fiducialStarState.at(i).magneticZ, testStarState.magneticZ,
-=======
-    testing_utilities::checkResults(fiducialStarState.at(i).velocityY, testStarState.velocityY,
-                                    parameters.names.at(i) + ", VelocityStarY");
-    testing_utilities::checkResults(fiducialStarState.at(i).velocityZ, testStarState.velocityZ,
-                                    parameters.names.at(i) + ", VelocityStarZ");
-    testing_utilities::checkResults(fiducialStarState.at(i).energy, testStarState.energy,
-                                    parameters.names.at(i) + ", EnergyStar");
-    testing_utilities::checkResults(fiducialStarState.at(i).magneticY, testStarState.magneticY,
-                                    parameters.names.at(i) + ", MagneticStarY");
-    testing_utilities::checkResults(fiducialStarState.at(i).magneticZ, testStarState.magneticZ,
->>>>>>> 8c555b62
-                                    parameters.names.at(i) + ", MagneticStarZ");
+    testing_utilities::Check_Results(fiducialStarState.at(i).velocityY, testStarState.velocityY,
+                                     parameters.names.at(i) + ", VelocityStarY");
+    testing_utilities::Check_Results(fiducialStarState.at(i).velocityZ, testStarState.velocityZ,
+                                     parameters.names.at(i) + ", VelocityStarZ");
+    testing_utilities::Check_Results(fiducialStarState.at(i).energy, testStarState.energy,
+                                     parameters.names.at(i) + ", EnergyStar");
+    testing_utilities::Check_Results(fiducialStarState.at(i).magneticY, testStarState.magneticY,
+                                     parameters.names.at(i) + ", MagneticStarY");
+    testing_utilities::Check_Results(fiducialStarState.at(i).magneticZ, testStarState.magneticZ,
+                                     parameters.names.at(i) + ", MagneticStarZ");
   }
 }
 
@@ -2185,36 +2115,20 @@
                                    parameters.speed.at(i), parameters.speed.at(i).L);
 
     // Now check results
-<<<<<<< HEAD
-    testingUtilities::Check_Results(fiducialFlux[i].density, testFlux.density,
-                                    parameters.names.at(i) + ", DensityStarFlux");
-    testingUtilities::Check_Results(fiducialFlux[i].momentumX, testFlux.momentumX,
-                                    parameters.names.at(i) + ", MomentumStarFluxX");
-    testingUtilities::Check_Results(fiducialFlux[i].momentumY, testFlux.momentumY,
-                                    parameters.names.at(i) + ", MomentumStarFluxY");
-    testingUtilities::Check_Results(fiducialFlux[i].momentumZ, testFlux.momentumZ,
-                                    parameters.names.at(i) + ", MomentumStarFluxZ");
-    testingUtilities::Check_Results(fiducialFlux[i].energy, testFlux.energy,
-                                    parameters.names.at(i) + ", EnergyStarFlux");
-    testingUtilities::Check_Results(fiducialFlux[i].magneticY, testFlux.magneticY,
-                                    parameters.names.at(i) + ", MagneticStarFluxY");
-    testingUtilities::Check_Results(fiducialFlux[i].magneticZ, testFlux.magneticZ,
-=======
-    testing_utilities::checkResults(fiducialFlux[i].density, testFlux.density,
-                                    parameters.names.at(i) + ", DensityStarFlux");
-    testing_utilities::checkResults(fiducialFlux[i].momentumX, testFlux.momentumX,
-                                    parameters.names.at(i) + ", MomentumStarFluxX");
-    testing_utilities::checkResults(fiducialFlux[i].momentumY, testFlux.momentumY,
-                                    parameters.names.at(i) + ", MomentumStarFluxY");
-    testing_utilities::checkResults(fiducialFlux[i].momentumZ, testFlux.momentumZ,
-                                    parameters.names.at(i) + ", MomentumStarFluxZ");
-    testing_utilities::checkResults(fiducialFlux[i].energy, testFlux.energy,
-                                    parameters.names.at(i) + ", EnergyStarFlux");
-    testing_utilities::checkResults(fiducialFlux[i].magneticY, testFlux.magneticY,
-                                    parameters.names.at(i) + ", MagneticStarFluxY");
-    testing_utilities::checkResults(fiducialFlux[i].magneticZ, testFlux.magneticZ,
->>>>>>> 8c555b62
-                                    parameters.names.at(i) + ", MagneticStarFluxZ");
+    testing_utilities::Check_Results(fiducialFlux[i].density, testFlux.density,
+                                     parameters.names.at(i) + ", DensityStarFlux");
+    testing_utilities::Check_Results(fiducialFlux[i].momentumX, testFlux.momentumX,
+                                     parameters.names.at(i) + ", MomentumStarFluxX");
+    testing_utilities::Check_Results(fiducialFlux[i].momentumY, testFlux.momentumY,
+                                     parameters.names.at(i) + ", MomentumStarFluxY");
+    testing_utilities::Check_Results(fiducialFlux[i].momentumZ, testFlux.momentumZ,
+                                     parameters.names.at(i) + ", MomentumStarFluxZ");
+    testing_utilities::Check_Results(fiducialFlux[i].energy, testFlux.energy,
+                                     parameters.names.at(i) + ", EnergyStarFlux");
+    testing_utilities::Check_Results(fiducialFlux[i].magneticY, testFlux.magneticY,
+                                     parameters.names.at(i) + ", MagneticStarFluxY");
+    testing_utilities::Check_Results(fiducialFlux[i].magneticZ, testFlux.magneticZ,
+                                     parameters.names.at(i) + ", MagneticStarFluxZ");
   }
 }
 // =========================================================================
@@ -2241,32 +2155,18 @@
         parameters.totalPressureStar.at(i), parameters.speed.at(i));
 
     // Now check results
-<<<<<<< HEAD
-    testingUtilities::Check_Results(fiducialState.at(i).velocityY, testState.velocityY,
-                                    parameters.names.at(i) + ", VelocityDoubleStarY");
-    testingUtilities::Check_Results(fiducialState.at(i).velocityZ, testState.velocityZ,
-                                    parameters.names.at(i) + ", VelocityDoubleStarZ");
-    testingUtilities::Check_Results(fiducialState.at(i).magneticY, testState.magneticY,
-                                    parameters.names.at(i) + ", MagneticDoubleStarY");
-    testingUtilities::Check_Results(fiducialState.at(i).magneticZ, testState.magneticZ,
-                                    parameters.names.at(i) + ", MagneticDoubleStarZ");
-    testingUtilities::Check_Results(fiducialState.at(i).energyL, testState.energyL,
-                                    parameters.names.at(i) + ", EnergyDoubleStarL");
-    testingUtilities::Check_Results(fiducialState.at(i).energyR, testState.energyR,
-=======
-    testing_utilities::checkResults(fiducialState.at(i).velocityY, testState.velocityY,
-                                    parameters.names.at(i) + ", VelocityDoubleStarY");
-    testing_utilities::checkResults(fiducialState.at(i).velocityZ, testState.velocityZ,
-                                    parameters.names.at(i) + ", VelocityDoubleStarZ");
-    testing_utilities::checkResults(fiducialState.at(i).magneticY, testState.magneticY,
-                                    parameters.names.at(i) + ", MagneticDoubleStarY");
-    testing_utilities::checkResults(fiducialState.at(i).magneticZ, testState.magneticZ,
-                                    parameters.names.at(i) + ", MagneticDoubleStarZ");
-    testing_utilities::checkResults(fiducialState.at(i).energyL, testState.energyL,
-                                    parameters.names.at(i) + ", EnergyDoubleStarL");
-    testing_utilities::checkResults(fiducialState.at(i).energyR, testState.energyR,
->>>>>>> 8c555b62
-                                    parameters.names.at(i) + ", EnergyDoubleStarR");
+    testing_utilities::Check_Results(fiducialState.at(i).velocityY, testState.velocityY,
+                                     parameters.names.at(i) + ", VelocityDoubleStarY");
+    testing_utilities::Check_Results(fiducialState.at(i).velocityZ, testState.velocityZ,
+                                     parameters.names.at(i) + ", VelocityDoubleStarZ");
+    testing_utilities::Check_Results(fiducialState.at(i).magneticY, testState.magneticY,
+                                     parameters.names.at(i) + ", MagneticDoubleStarY");
+    testing_utilities::Check_Results(fiducialState.at(i).magneticZ, testState.magneticZ,
+                                     parameters.names.at(i) + ", MagneticDoubleStarZ");
+    testing_utilities::Check_Results(fiducialState.at(i).energyL, testState.energyL,
+                                     parameters.names.at(i) + ", EnergyDoubleStarL");
+    testing_utilities::Check_Results(fiducialState.at(i).energyR, testState.energyR,
+                                     parameters.names.at(i) + ", EnergyDoubleStarR");
   }
 }
 
@@ -2289,32 +2189,18 @@
                                                parameters.totalPressureStar.at(i), parameters.speed.at(i));
 
     // Now check results
-<<<<<<< HEAD
-    testingUtilities::Check_Results(fiducialState.at(i).velocityY, testState.velocityY,
-                                    parameters.names.at(i) + ", VelocityDoubleStarY");
-    testingUtilities::Check_Results(fiducialState.at(i).velocityZ, testState.velocityZ,
-                                    parameters.names.at(i) + ", VelocityDoubleStarZ");
-    testingUtilities::Check_Results(fiducialState.at(i).magneticY, testState.magneticY,
-                                    parameters.names.at(i) + ", MagneticDoubleStarY");
-    testingUtilities::Check_Results(fiducialState.at(i).magneticZ, testState.magneticZ,
-                                    parameters.names.at(i) + ", MagneticDoubleStarZ");
-    testingUtilities::Check_Results(fiducialState.at(i).energyL, testState.energyL,
-                                    parameters.names.at(i) + ", EnergyDoubleStarL");
-    testingUtilities::Check_Results(fiducialState.at(i).energyR, testState.energyR,
-=======
-    testing_utilities::checkResults(fiducialState.at(i).velocityY, testState.velocityY,
-                                    parameters.names.at(i) + ", VelocityDoubleStarY");
-    testing_utilities::checkResults(fiducialState.at(i).velocityZ, testState.velocityZ,
-                                    parameters.names.at(i) + ", VelocityDoubleStarZ");
-    testing_utilities::checkResults(fiducialState.at(i).magneticY, testState.magneticY,
-                                    parameters.names.at(i) + ", MagneticDoubleStarY");
-    testing_utilities::checkResults(fiducialState.at(i).magneticZ, testState.magneticZ,
-                                    parameters.names.at(i) + ", MagneticDoubleStarZ");
-    testing_utilities::checkResults(fiducialState.at(i).energyL, testState.energyL,
-                                    parameters.names.at(i) + ", EnergyDoubleStarL");
-    testing_utilities::checkResults(fiducialState.at(i).energyR, testState.energyR,
->>>>>>> 8c555b62
-                                    parameters.names.at(i) + ", EnergyDoubleStarR");
+    testing_utilities::Check_Results(fiducialState.at(i).velocityY, testState.velocityY,
+                                     parameters.names.at(i) + ", VelocityDoubleStarY");
+    testing_utilities::Check_Results(fiducialState.at(i).velocityZ, testState.velocityZ,
+                                     parameters.names.at(i) + ", VelocityDoubleStarZ");
+    testing_utilities::Check_Results(fiducialState.at(i).magneticY, testState.magneticY,
+                                     parameters.names.at(i) + ", MagneticDoubleStarY");
+    testing_utilities::Check_Results(fiducialState.at(i).magneticZ, testState.magneticZ,
+                                     parameters.names.at(i) + ", MagneticDoubleStarZ");
+    testing_utilities::Check_Results(fiducialState.at(i).energyL, testState.energyL,
+                                     parameters.names.at(i) + ", EnergyDoubleStarL");
+    testing_utilities::Check_Results(fiducialState.at(i).energyR, testState.energyR,
+                                     parameters.names.at(i) + ", EnergyDoubleStarR");
   }
 }
 // =========================================================================
@@ -2341,36 +2227,20 @@
         parameters.speed.at(i).L, parameters.speed.at(i).LStar);
 
     // Now check results
-<<<<<<< HEAD
-    testingUtilities::Check_Results(fiducialFlux[i].density, testFlux.density,
-                                    parameters.names.at(i) + ", DensityStarFlux", 5.0E-14);
-    testingUtilities::Check_Results(fiducialFlux[i].momentumX, testFlux.momentumX,
-                                    parameters.names.at(i) + ", MomentumStarFluxX");
-    testingUtilities::Check_Results(fiducialFlux[i].momentumY, testFlux.momentumY,
-                                    parameters.names.at(i) + ", MomentumStarFluxY");
-    testingUtilities::Check_Results(fiducialFlux[i].momentumZ, testFlux.momentumZ,
-                                    parameters.names.at(i) + ", MomentumStarFluxZ");
-    testingUtilities::Check_Results(fiducialFlux[i].energy, testFlux.energy,
-                                    parameters.names.at(i) + ", EnergyStarFlux");
-    testingUtilities::Check_Results(fiducialFlux[i].magneticY, testFlux.magneticY,
-                                    parameters.names.at(i) + ", MagneticStarFluxY");
-    testingUtilities::Check_Results(fiducialFlux[i].magneticZ, testFlux.magneticZ,
-=======
-    testing_utilities::checkResults(fiducialFlux[i].density, testFlux.density,
-                                    parameters.names.at(i) + ", DensityStarFlux", 5.0E-14);
-    testing_utilities::checkResults(fiducialFlux[i].momentumX, testFlux.momentumX,
-                                    parameters.names.at(i) + ", MomentumStarFluxX");
-    testing_utilities::checkResults(fiducialFlux[i].momentumY, testFlux.momentumY,
-                                    parameters.names.at(i) + ", MomentumStarFluxY");
-    testing_utilities::checkResults(fiducialFlux[i].momentumZ, testFlux.momentumZ,
-                                    parameters.names.at(i) + ", MomentumStarFluxZ");
-    testing_utilities::checkResults(fiducialFlux[i].energy, testFlux.energy,
-                                    parameters.names.at(i) + ", EnergyStarFlux");
-    testing_utilities::checkResults(fiducialFlux[i].magneticY, testFlux.magneticY,
-                                    parameters.names.at(i) + ", MagneticStarFluxY");
-    testing_utilities::checkResults(fiducialFlux[i].magneticZ, testFlux.magneticZ,
->>>>>>> 8c555b62
-                                    parameters.names.at(i) + ", MagneticStarFluxZ");
+    testing_utilities::Check_Results(fiducialFlux[i].density, testFlux.density,
+                                     parameters.names.at(i) + ", DensityStarFlux", 5.0E-14);
+    testing_utilities::Check_Results(fiducialFlux[i].momentumX, testFlux.momentumX,
+                                     parameters.names.at(i) + ", MomentumStarFluxX");
+    testing_utilities::Check_Results(fiducialFlux[i].momentumY, testFlux.momentumY,
+                                     parameters.names.at(i) + ", MomentumStarFluxY");
+    testing_utilities::Check_Results(fiducialFlux[i].momentumZ, testFlux.momentumZ,
+                                     parameters.names.at(i) + ", MomentumStarFluxZ");
+    testing_utilities::Check_Results(fiducialFlux[i].energy, testFlux.energy,
+                                     parameters.names.at(i) + ", EnergyStarFlux");
+    testing_utilities::Check_Results(fiducialFlux[i].magneticY, testFlux.magneticY,
+                                     parameters.names.at(i) + ", MagneticStarFluxY");
+    testing_utilities::Check_Results(fiducialFlux[i].magneticZ, testFlux.magneticZ,
+                                     parameters.names.at(i) + ", MagneticStarFluxZ");
   }
 }
 // =========================================================================
@@ -2477,12 +2347,8 @@
                                                                 parameters.speed.at(i));
 
     // Now check results
-<<<<<<< HEAD
-    testingUtilities::Check_Results(fiducialPressure.at(i), testPressure,
-=======
-    testing_utilities::checkResults(fiducialPressure.at(i), testPressure,
->>>>>>> 8c555b62
-                                    parameters.names.at(i) + ", total pressure in the star states");
+    testing_utilities::Check_Results(fiducialPressure.at(i), testPressure,
+                                     parameters.names.at(i) + ", total pressure in the star states");
   }
 }
 // =========================================================================
@@ -2530,28 +2396,16 @@
                                                                       parameters.gamma, threadId, n_cells, o1, o2, o3);
 
     // Now check results
-<<<<<<< HEAD
-    testingUtilities::Check_Results(fiducialState.at(direction).density, testState.density, ", Density");
-    testingUtilities::Check_Results(fiducialState.at(direction).velocityX, testState.velocityX, ", velocityX");
-    testingUtilities::Check_Results(fiducialState.at(direction).velocityY, testState.velocityY, ", velocityY");
-    testingUtilities::Check_Results(fiducialState.at(direction).velocityZ, testState.velocityZ, ", velocityZ");
-    testingUtilities::Check_Results(fiducialState.at(direction).energy, testState.energy, ", energy");
-    testingUtilities::Check_Results(fiducialState.at(direction).magneticY, testState.magneticY, ", magneticY");
-    testingUtilities::Check_Results(fiducialState.at(direction).magneticZ, testState.magneticZ, ", magneticZ");
-    testingUtilities::Check_Results(fiducialState.at(direction).gasPressure, testState.gasPressure, ", gasPressure");
-    testingUtilities::Check_Results(fiducialState.at(direction).totalPressure, testState.totalPressure,
-=======
-    testing_utilities::checkResults(fiducialState.at(direction).density, testState.density, ", Density");
-    testing_utilities::checkResults(fiducialState.at(direction).velocityX, testState.velocityX, ", velocityX");
-    testing_utilities::checkResults(fiducialState.at(direction).velocityY, testState.velocityY, ", velocityY");
-    testing_utilities::checkResults(fiducialState.at(direction).velocityZ, testState.velocityZ, ", velocityZ");
-    testing_utilities::checkResults(fiducialState.at(direction).energy, testState.energy, ", energy");
-    testing_utilities::checkResults(fiducialState.at(direction).magneticY, testState.magneticY, ", magneticY");
-    testing_utilities::checkResults(fiducialState.at(direction).magneticZ, testState.magneticZ, ", magneticZ");
-    testing_utilities::checkResults(fiducialState.at(direction).gasPressure, testState.gasPressure, ", gasPressure");
-    testing_utilities::checkResults(fiducialState.at(direction).totalPressure, testState.totalPressure,
->>>>>>> 8c555b62
-                                    ", totalPressure");
+    testing_utilities::Check_Results(fiducialState.at(direction).density, testState.density, ", Density");
+    testing_utilities::Check_Results(fiducialState.at(direction).velocityX, testState.velocityX, ", velocityX");
+    testing_utilities::Check_Results(fiducialState.at(direction).velocityY, testState.velocityY, ", velocityY");
+    testing_utilities::Check_Results(fiducialState.at(direction).velocityZ, testState.velocityZ, ", velocityZ");
+    testing_utilities::Check_Results(fiducialState.at(direction).energy, testState.energy, ", energy");
+    testing_utilities::Check_Results(fiducialState.at(direction).magneticY, testState.magneticY, ", magneticY");
+    testing_utilities::Check_Results(fiducialState.at(direction).magneticZ, testState.magneticZ, ", magneticZ");
+    testing_utilities::Check_Results(fiducialState.at(direction).gasPressure, testState.gasPressure, ", gasPressure");
+    testing_utilities::Check_Results(fiducialState.at(direction).totalPressure, testState.totalPressure,
+                                     ", totalPressure");
   }
 }
   // =========================================================================
