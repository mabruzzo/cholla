#if defined(PARTICLES) && defined(PARTICLES_GPU)

#include <unistd.h>
#include <stdio.h>
#include <stdlib.h>
#include <math.h>
#include "../utils/gpu.hpp"
#include "../io/io.h"
#include "../global/global.h"
#include "../global/global_cuda.h"
#include "particles_3D.h"



void Particles_3D::Free_GPU_Array_Real( Real *array ){ cudaFree(array); }
void Particles_3D::Free_GPU_Array_int( int *array )  { cudaFree(array); }
void Particles_3D::Free_GPU_Array_bool( bool *array ){ cudaFree(array); }


template< typename T >
void __global__ Copy_Device_to_Device_Kernel( T *src_array_dev, T *dst_array_dev, part_int_t size ){
  int tid = blockIdx.x * blockDim.x + threadIdx.x ;
  if ( tid < size ) dst_array_dev[tid] = src_array_dev[tid];
}

template< typename T >
void Copy_Device_to_Device( T *src_array_dev, T *dst_array_dev, part_int_t size ){
  int ngrid =  (size + TPB_PARTICLES - 1) / TPB_PARTICLES;
  dim3 dim1dGrid(ngrid, 1, 1);
  dim3 dim1dBlock(TPB_PARTICLES, 1, 1);
  hipLaunchKernelGGL(Copy_Device_to_Device_Kernel, dim1dGrid, dim1dBlock, 0, 0,  src_array_dev, dst_array_dev, size);
  CudaCheckError();

}

<<<<<<< HEAD

void Particles_3D::Reallocate_and_Copy_Particles_Array_Real( Real **src_array_dev, part_int_t size_initial, part_int_t size_end  ){
  size_t global_free, global_total;
  CudaSafeCall( cudaMemGetInfo( &global_free, &global_total ) );
  cudaDeviceSynchronize();
  #ifdef PRINT_GPU_MEMORY
  printf( "ReAllocating GPU Memory:  %ld  MB free \n", global_free/1000000);
  #endif
  if ( global_free < size_end*sizeof(Real) ){
    printf( "ERROR: Not enough global device memory \n" );
    printf( " Available Memory: %ld  MB \n", global_free/1000000  );
    printf( " Requested Memory: %ld  MB \n", size_end*sizeof(Real)/1000000  );
    exit(-1);
  }
  Real *temp_array_dev;
  CudaSafeCall( cudaMalloc((void**)&temp_array_dev,  size_end*sizeof(Real)) );
  cudaDeviceSynchronize();
  // printf( " Allocated GPU Memory:  %ld  MB \n", size_end*sizeof(Real)/1000000 );
  if ( size_initial*sizeof(Real) > size_end*sizeof(Real) ){
    printf("ERROR: Memory to copy larger than array size\n" );
    exit(-1);
  }
  // printf( " Copying:  %ld  ->  %ld  \n", size_initial*sizeof(Real), size_end*sizeof(Real) );
  // CudaSafeCall( cudaMemcpy(temp_array_dev, *src_array_dev, size_initial*sizeof(Real), cudaMemcpyDeviceToDevice) );
  // NOTE: cudaMemcpy is not working! made kernel to do the device to device copy
  Copy_Device_to_Device( *src_array_dev, temp_array_dev,  size_initial );
  cudaDeviceSynchronize();
  CudaSafeCall( cudaFree( *src_array_dev ));
  cudaDeviceSynchronize();
  *src_array_dev = temp_array_dev;
}

void Particles_3D::Reallocate_and_Copy_Particles_Array_Int( part_int_t **src_array_dev, part_int_t size_initial, part_int_t size_end  ){
  size_t global_free, global_total;
  CudaSafeCall( cudaMemGetInfo( &global_free, &global_total ) );
  cudaDeviceSynchronize();
  #ifdef PRINT_GPU_MEMORY
  printf( "ReAllocating GPU Memory:  %ld  MB free \n", global_free/1000000);
  #endif
  if ( global_free < size_end*sizeof(Real) ){
    printf( "ERROR: Not enough global device memory \n" );
    printf( " Available Memory: %ld  MB \n", global_free/1000000  );
    printf( " Requested Memory: %ld  MB \n", size_end*sizeof(part_int_t)/1000000  );
    exit(-1);
  }
  part_int_t *temp_array_dev;
  CudaSafeCall( cudaMalloc((void**)&temp_array_dev,  size_end*sizeof(part_int_t)) );
  cudaDeviceSynchronize();
  // printf( " Allocated GPU Memory:  %ld  MB \n", size_end*sizeof(Real)/1000000 );
  if ( size_initial*sizeof(part_int_t) > size_end*sizeof(part_int_t) ){
    printf("ERROR: Memory to copy larger than array size\n" );
    exit(-1);
  }
  // printf( " Copying:  %ld  ->  %ld  \n", size_initial*sizeof(Real), size_end*sizeof(Real) );
  // CudaSafeCall( cudaMemcpy(temp_array_dev, *src_array_dev, size_initial*sizeof(Real), cudaMemcpyDeviceToDevice) );
  // NOTE: cudaMemcpy is not working! made kernel to do the device to device copy
  Copy_Device_to_Device( *src_array_dev, temp_array_dev,  size_initial );
  cudaDeviceSynchronize();
  CudaSafeCall( cudaFree( *src_array_dev ));
  cudaDeviceSynchronize();
  *src_array_dev = temp_array_dev;
}
=======
>>>>>>> 68f46807

void Particles_3D::Allocate_Particles_GPU_Array_Real( Real **array_dev, part_int_t size ){
  size_t global_free, global_total;
  CudaSafeCall( cudaMemGetInfo( &global_free, &global_total ) );
  #ifdef PRINT_GPU_MEMORY
  chprintf( "Allocating GPU Memory:  %ld  MB free \n", global_free/1000000);
  #endif
  if ( global_free < size*sizeof(Real) ){
    printf( "ERROR: Not enough global device memory \n" );
    printf( " Available Memory: %ld  MB \n", global_free/1000000  );
    printf( " Requested Memory: %ld  MB \n", size*sizeof(Real)/1000000  );
    exit(-1);
  }
  CudaSafeCall( cudaMalloc((void**)array_dev,  size*sizeof(Real)) );
  cudaDeviceSynchronize();
}

void Particles_3D::Allocate_Particles_Grid_Field_Real( Real **array_dev, int size ){
  size_t global_free, global_total;
  CudaSafeCall( cudaMemGetInfo( &global_free, &global_total ) );
  #ifdef PRINT_GPU_MEMORY
  chprintf( "Allocating GPU Memory:  %ld  MB free \n", global_free/1000000);
  #endif
  if ( global_free < size*sizeof(Real) ){
    printf( "ERROR: Not enough global device memory \n" );
    printf( " Available Memory: %ld  MB \n", global_free/1000000  );
    printf( " Requested Memory: %ld  MB \n", size*sizeof(Real)/1000000  );
    exit(-1);
  }
  CudaSafeCall( cudaMalloc((void**)array_dev,  size*sizeof(Real)) );
  cudaDeviceSynchronize();
}

void Particles_3D::Allocate_Particles_GPU_Array_int( int **array_dev, part_int_t size ){
  size_t global_free, global_total;
  CudaSafeCall( cudaMemGetInfo( &global_free, &global_total ) );
  #ifdef PRINT_GPU_MEMORY
  chprintf( "Allocating GPU Memory:  %ld  MB free \n", global_free/1000000);
  #endif
  if ( global_free < size*sizeof(int) ){
    printf( "ERROR: Not enough global device memory \n" );
    printf( " Available Memory: %ld  MB \n", global_free/1000000  );
    printf( " Requested Memory: %ld  MB \n", size*sizeof(int)/1000000  );
    exit(-1);
  }
  CudaSafeCall( cudaMalloc((void**)array_dev,  size*sizeof(int)) );
  cudaDeviceSynchronize();
}

void Particles_3D::Allocate_Particles_GPU_Array_Part_Int( part_int_t **array_dev, part_int_t size ){
  size_t global_free, global_total;
  CudaSafeCall( cudaMemGetInfo( &global_free, &global_total ) );
  #ifdef PRINT_GPU_MEMORY
  chprintf( "Allocating GPU Memory:  %ld  MB free \n", global_free/1000000);
  #endif
  if ( global_free < size*sizeof(part_int_t) ){
    printf( "ERROR: Not enough global device memory \n" );
    printf( " Available Memory: %ld  MB \n", global_free/1000000  );
    printf( " Requested Memory: %ld  MB \n", size*sizeof(part_int_t)/1000000  );
    exit(-1);
  }
  CudaSafeCall( cudaMalloc((void**)array_dev,  size*sizeof(part_int_t)) );
  cudaDeviceSynchronize();
}

void Particles_3D::Allocate_Particles_GPU_Array_bool( bool **array_dev, part_int_t size ){
  size_t global_free, global_total;
  CudaSafeCall( cudaMemGetInfo( &global_free, &global_total ) );
  #ifdef PRINT_GPU_MEMORY
  chprintf( "Allocating GPU Memory:  %ld  MB free \n", global_free/1000000);
  #endif
  if ( global_free < size*sizeof(bool) ){
    printf( "ERROR: Not enough global device memory \n" );
    printf( " Available Memory: %ld  MB \n", global_free/1000000  );
    printf( " Requested Memory: %ld  MB \n", size*sizeof(bool)/1000000  );
    exit(-1);
  }
  CudaSafeCall( cudaMalloc((void**)array_dev,  size*sizeof(bool)) );
  cudaDeviceSynchronize();
}

void Particles_3D::Copy_Particles_Array_Real_Host_to_Device( Real *array_host, Real *array_dev, part_int_t size){
  CudaSafeCall( cudaMemcpy(array_dev, array_host, size*sizeof(Real), cudaMemcpyHostToDevice) );
  cudaDeviceSynchronize();
}

void Particles_3D::Copy_Particles_Array_Real_Device_to_Host( Real *array_dev, Real *array_host, part_int_t size){
  CudaSafeCall( cudaMemcpy(array_host, array_dev, size*sizeof(Real), cudaMemcpyDeviceToHost) );
  cudaDeviceSynchronize();
}

void Particles_3D::Copy_Particles_Array_Int_Host_to_Device( part_int_t *array_host, part_int_t *array_dev, part_int_t size) {
  CudaSafeCall( cudaMemcpy(array_dev, array_host, size*sizeof(part_int_t), cudaMemcpyHostToDevice) );
  cudaDeviceSynchronize();
}

void Particles_3D::Copy_Particles_Array_Int_Device_to_Host( part_int_t *array_dev, part_int_t *array_host, part_int_t size) {
  CudaSafeCall( cudaMemcpy(array_host, array_dev, size*sizeof(part_int_t), cudaMemcpyDeviceToHost) );
  cudaDeviceSynchronize();
}

__global__ void Set_Particles_Array_Real_Kernel( Real value, Real *array_dev, part_int_t size ){
  int tid = blockIdx.x * blockDim.x + threadIdx.x ;
  if ( tid < size ) array_dev[tid] = value;
}



void Particles_3D::Set_Particles_Array_Real( Real value, Real *array_dev, part_int_t size){

  // set values for GPU kernels
  int ngrid =  (size + TPB_PARTICLES - 1) / TPB_PARTICLES;
  // number of blocks per 1D grid
  dim3 dim1dGrid(ngrid, 1, 1);
  //  number of threads per 1D block
  dim3 dim1dBlock(TPB_PARTICLES, 1, 1);
  hipLaunchKernelGGL(Set_Particles_Array_Real_Kernel, dim1dGrid, dim1dBlock, 0, 0,  value, array_dev, size);
  CudaCheckError();
}








#endif//PARTICLES<|MERGE_RESOLUTION|>--- conflicted
+++ resolved
@@ -33,71 +33,6 @@
 
 }
 
-<<<<<<< HEAD
-
-void Particles_3D::Reallocate_and_Copy_Particles_Array_Real( Real **src_array_dev, part_int_t size_initial, part_int_t size_end  ){
-  size_t global_free, global_total;
-  CudaSafeCall( cudaMemGetInfo( &global_free, &global_total ) );
-  cudaDeviceSynchronize();
-  #ifdef PRINT_GPU_MEMORY
-  printf( "ReAllocating GPU Memory:  %ld  MB free \n", global_free/1000000);
-  #endif
-  if ( global_free < size_end*sizeof(Real) ){
-    printf( "ERROR: Not enough global device memory \n" );
-    printf( " Available Memory: %ld  MB \n", global_free/1000000  );
-    printf( " Requested Memory: %ld  MB \n", size_end*sizeof(Real)/1000000  );
-    exit(-1);
-  }
-  Real *temp_array_dev;
-  CudaSafeCall( cudaMalloc((void**)&temp_array_dev,  size_end*sizeof(Real)) );
-  cudaDeviceSynchronize();
-  // printf( " Allocated GPU Memory:  %ld  MB \n", size_end*sizeof(Real)/1000000 );
-  if ( size_initial*sizeof(Real) > size_end*sizeof(Real) ){
-    printf("ERROR: Memory to copy larger than array size\n" );
-    exit(-1);
-  }
-  // printf( " Copying:  %ld  ->  %ld  \n", size_initial*sizeof(Real), size_end*sizeof(Real) );
-  // CudaSafeCall( cudaMemcpy(temp_array_dev, *src_array_dev, size_initial*sizeof(Real), cudaMemcpyDeviceToDevice) );
-  // NOTE: cudaMemcpy is not working! made kernel to do the device to device copy
-  Copy_Device_to_Device( *src_array_dev, temp_array_dev,  size_initial );
-  cudaDeviceSynchronize();
-  CudaSafeCall( cudaFree( *src_array_dev ));
-  cudaDeviceSynchronize();
-  *src_array_dev = temp_array_dev;
-}
-
-void Particles_3D::Reallocate_and_Copy_Particles_Array_Int( part_int_t **src_array_dev, part_int_t size_initial, part_int_t size_end  ){
-  size_t global_free, global_total;
-  CudaSafeCall( cudaMemGetInfo( &global_free, &global_total ) );
-  cudaDeviceSynchronize();
-  #ifdef PRINT_GPU_MEMORY
-  printf( "ReAllocating GPU Memory:  %ld  MB free \n", global_free/1000000);
-  #endif
-  if ( global_free < size_end*sizeof(Real) ){
-    printf( "ERROR: Not enough global device memory \n" );
-    printf( " Available Memory: %ld  MB \n", global_free/1000000  );
-    printf( " Requested Memory: %ld  MB \n", size_end*sizeof(part_int_t)/1000000  );
-    exit(-1);
-  }
-  part_int_t *temp_array_dev;
-  CudaSafeCall( cudaMalloc((void**)&temp_array_dev,  size_end*sizeof(part_int_t)) );
-  cudaDeviceSynchronize();
-  // printf( " Allocated GPU Memory:  %ld  MB \n", size_end*sizeof(Real)/1000000 );
-  if ( size_initial*sizeof(part_int_t) > size_end*sizeof(part_int_t) ){
-    printf("ERROR: Memory to copy larger than array size\n" );
-    exit(-1);
-  }
-  // printf( " Copying:  %ld  ->  %ld  \n", size_initial*sizeof(Real), size_end*sizeof(Real) );
-  // CudaSafeCall( cudaMemcpy(temp_array_dev, *src_array_dev, size_initial*sizeof(Real), cudaMemcpyDeviceToDevice) );
-  // NOTE: cudaMemcpy is not working! made kernel to do the device to device copy
-  Copy_Device_to_Device( *src_array_dev, temp_array_dev,  size_initial );
-  cudaDeviceSynchronize();
-  CudaSafeCall( cudaFree( *src_array_dev ));
-  cudaDeviceSynchronize();
-  *src_array_dev = temp_array_dev;
-}
-=======
->>>>>>> 68f46807
 
 void Particles_3D::Allocate_Particles_GPU_Array_Real( Real **array_dev, part_int_t size ){
   size_t global_free, global_total;
