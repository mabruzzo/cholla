--- conflicted
+++ resolved
@@ -356,17 +356,6 @@
   GPU_Error_Check();
   #endif  // DE
 
-<<<<<<< HEAD
-=======
-  #ifdef TEMPERATURE_FLOOR
-  cuda_utilities::AutomaticLaunchParams static const temp_floor_launch_params(Apply_Temperature_Floor, n_cells);
-  hipLaunchKernelGGL(Apply_Temperature_Floor, temp_floor_launch_params.numBlocks,
-                     temp_floor_launch_params.threadsPerBlock, 0, 0, dev_conserved, nx, ny, nz, n_ghost, n_fields,
-                     U_floor);
-  GPU_Error_Check();
-  #endif  // TEMPERATURE_FLOOR
-
->>>>>>> d234978b
   return;
 }
 
