/*! \file VL_3D_cuda.cu
 *  \brief Definitions of the cuda 3D VL algorithm functions. */

#ifdef CUDA
#ifdef SIMPLE

#include <stdio.h>
#include <stdlib.h>
#include <math.h>
#include "../utils/gpu.hpp"
#include "../global/global.h"
#include "../global/global_cuda.h"
#include "../hydro/hydro_cuda.h"
#include "../integrators/simple_3D_cuda.h"
#include "../reconstruction/pcm_cuda.h"
#include "../reconstruction/plmp_cuda.h"
#include "../reconstruction/plmc_cuda.h"
#include "../reconstruction/ppmp_cuda.h"
#include "../reconstruction/ppmc_cuda.h"
#include "../riemann_solvers/exact_cuda.h"
#include "../riemann_solvers/roe_cuda.h"
#include "../riemann_solvers/hllc_cuda.h"
#include "../old_cholla/h_correction_3D_cuda.h"
#include "../io/io.h"
#include "../riemann_solvers/hll_cuda.h"



void Simple_Algorithm_3D_CUDA(Real *d_conserved,  Real *d_grav_potential,
          int nx, int ny, int nz, int x_off, int y_off,
          int z_off, int n_ghost, Real dx, Real dy, Real dz, Real xbound,
          Real ybound, Real zbound, Real dt, int n_fields, Real density_floor,
          Real U_floor,  Real *host_grav_potential  )
{
  //Here, *dev_conserved contains the entire
  //set of conserved variables on the grid
  //concatenated into a 1-d array
  int n_cells = nx*ny*nz;
  int ngrid = (n_cells + TPB - 1) / TPB;
<<<<<<< HEAD
=======

>>>>>>> 75984cc6
  // set values for GPU kernels
  // number of blocks per 1D grid
  dim3 dim1dGrid(ngrid, 1, 1);
  //  number of threads per 1D block
  dim3 dim1dBlock(TPB, 1, 1);

  //host_grav_potential is NULL if not using GRAVITY
  temp_potential = host_grav_potential;

  if ( !memory_allocated ){
    size_t global_free, global_total;
    CudaSafeCall( cudaMemGetInfo( &global_free, &global_total ) );
    
    // allocate memory on the GPU
    chprintf( " Allocating Hydro Memory: nfields: %d   n_cells: %d   nx: %d  ny: %d  nz: %d \n", n_fields, n_cells, nx, ny, nz );
    chprintf( " Memory needed: %f GB    Free: %f GB    Total:  %f GB  \n", n_fields*n_cells*sizeof(Real)/1e9, global_free/1e9, global_total/1e9  );
    dev_conserved = d_conserved;
    CudaSafeCall( cudaMalloc((void**)&Q_Lx,  n_fields*n_cells*sizeof(Real)) );
    CudaSafeCall( cudaMalloc((void**)&Q_Rx,  n_fields*n_cells*sizeof(Real)) );
    CudaSafeCall( cudaMalloc((void**)&Q_Ly,  n_fields*n_cells*sizeof(Real)) );
    CudaSafeCall( cudaMalloc((void**)&Q_Ry,  n_fields*n_cells*sizeof(Real)) );
    CudaSafeCall( cudaMalloc((void**)&Q_Lz,  n_fields*n_cells*sizeof(Real)) );
    CudaSafeCall( cudaMalloc((void**)&Q_Rz,  n_fields*n_cells*sizeof(Real)) );
    CudaSafeCall( cudaMalloc((void**)&F_x,   n_fields*n_cells*sizeof(Real)) );
    CudaSafeCall( cudaMalloc((void**)&F_y,   n_fields*n_cells*sizeof(Real)) );
    CudaSafeCall( cudaMalloc((void**)&F_z,   n_fields*n_cells*sizeof(Real)) );

    #if defined( GRAVITY )
    // CudaSafeCall( cudaMalloc((void**)&dev_grav_potential, n_cells*sizeof(Real)) );
    dev_grav_potential = d_grav_potential;
    #else
    dev_grav_potential = NULL;
    #endif

    // If memory is single allocated: memory_allocated becomes true and successive timesteps won't allocate memory.
    // If the memory is not single allocated: memory_allocated remains Null and memory is allocated every timestep.
    memory_allocated = true;
    chprintf( " Memory allocated \n"  );

  }

  #if defined( GRAVITY ) && !defined( GRAVITY_GPU )
  CudaSafeCall( cudaMemcpy(dev_grav_potential, temp_potential, n_cells*sizeof(Real), cudaMemcpyHostToDevice) );
  #endif

  
  // Step 1: Construct left and right interface values using updated conserved variables
  #ifdef PCM
  hipLaunchKernelGGL(PCM_Reconstruction_3D, dim1dGrid, dim1dBlock, 0, 0, dev_conserved, Q_Lx, Q_Rx, Q_Ly, Q_Ry, Q_Lz, Q_Rz, nx, ny, nz, n_ghost, gama, n_fields);
  #endif
  #ifdef PLMP
  hipLaunchKernelGGL(PLMP_cuda, dim1dGrid, dim1dBlock, 0, 0, dev_conserved, Q_Lx, Q_Rx, nx, ny, nz, n_ghost, dx, dt, gama, 0, n_fields);
  hipLaunchKernelGGL(PLMP_cuda, dim1dGrid, dim1dBlock, 0, 0, dev_conserved, Q_Ly, Q_Ry, nx, ny, nz, n_ghost, dy, dt, gama, 1, n_fields);
  hipLaunchKernelGGL(PLMP_cuda, dim1dGrid, dim1dBlock, 0, 0, dev_conserved, Q_Lz, Q_Rz, nx, ny, nz, n_ghost, dz, dt, gama, 2, n_fields);
  #endif //PLMP
  #ifdef PLMC
  hipLaunchKernelGGL(PLMC_cuda, dim1dGrid, dim1dBlock, 0, 0, dev_conserved, Q_Lx, Q_Rx, nx, ny, nz, n_ghost, dx, dt, gama, 0, n_fields);
  hipLaunchKernelGGL(PLMC_cuda, dim1dGrid, dim1dBlock, 0, 0, dev_conserved, Q_Ly, Q_Ry, nx, ny, nz, n_ghost, dy, dt, gama, 1, n_fields);
  hipLaunchKernelGGL(PLMC_cuda, dim1dGrid, dim1dBlock, 0, 0, dev_conserved, Q_Lz, Q_Rz, nx, ny, nz, n_ghost, dz, dt, gama, 2, n_fields);
  #endif
  #ifdef PPMP
  hipLaunchKernelGGL(PPMP_cuda, dim1dGrid, dim1dBlock, 0, 0, dev_conserved, Q_Lx, Q_Rx, nx, ny, nz, n_ghost, dx, dt, gama, 0, n_fields);
  hipLaunchKernelGGL(PPMP_cuda, dim1dGrid, dim1dBlock, 0, 0, dev_conserved, Q_Ly, Q_Ry, nx, ny, nz, n_ghost, dy, dt, gama, 1, n_fields);
  hipLaunchKernelGGL(PPMP_cuda, dim1dGrid, dim1dBlock, 0, 0, dev_conserved, Q_Lz, Q_Rz, nx, ny, nz, n_ghost, dz, dt, gama, 2, n_fields);
  #endif //PPMP
  #ifdef PPMC
  hipLaunchKernelGGL(PPMC_cuda, dim1dGrid, dim1dBlock, 0, 0, dev_conserved, Q_Lx, Q_Rx, nx, ny, nz, n_ghost, dx, dt, gama, 0, n_fields);
  hipLaunchKernelGGL(PPMC_cuda, dim1dGrid, dim1dBlock, 0, 0, dev_conserved, Q_Ly, Q_Ry, nx, ny, nz, n_ghost, dy, dt, gama, 1, n_fields);
  hipLaunchKernelGGL(PPMC_cuda, dim1dGrid, dim1dBlock, 0, 0, dev_conserved, Q_Lz, Q_Rz, nx, ny, nz, n_ghost, dz, dt, gama, 2, n_fields);
  CudaCheckError();
  #endif //PPMC
  
  
  // Step 2: Calculate the fluxes again
  #ifdef EXACT
  hipLaunchKernelGGL(Calculate_Exact_Fluxes_CUDA, dim1dGrid, dim1dBlock, 0, 0, Q_Lx, Q_Rx, F_x, nx, ny, nz, n_ghost, gama, 0, n_fields);
  hipLaunchKernelGGL(Calculate_Exact_Fluxes_CUDA, dim1dGrid, dim1dBlock, 0, 0, Q_Ly, Q_Ry, F_y, nx, ny, nz, n_ghost, gama, 1, n_fields);
  hipLaunchKernelGGL(Calculate_Exact_Fluxes_CUDA, dim1dGrid, dim1dBlock, 0, 0, Q_Lz, Q_Rz, F_z, nx, ny, nz, n_ghost, gama, 2, n_fields);
  #endif //EXACT
  #ifdef ROE
  hipLaunchKernelGGL(Calculate_Roe_Fluxes_CUDA, dim1dGrid, dim1dBlock, 0, 0, Q_Lx, Q_Rx, F_x, nx, ny, nz, n_ghost, gama, 0, n_fields);
  hipLaunchKernelGGL(Calculate_Roe_Fluxes_CUDA, dim1dGrid, dim1dBlock, 0, 0, Q_Ly, Q_Ry, F_y, nx, ny, nz, n_ghost, gama, 1, n_fields);
  hipLaunchKernelGGL(Calculate_Roe_Fluxes_CUDA, dim1dGrid, dim1dBlock, 0, 0, Q_Lz, Q_Rz, F_z, nx, ny, nz, n_ghost, gama, 2, n_fields);
  #endif //ROE
  #ifdef HLLC
  hipLaunchKernelGGL(Calculate_HLLC_Fluxes_CUDA, dim1dGrid, dim1dBlock, 0, 0, Q_Lx, Q_Rx, F_x, nx, ny, nz, n_ghost, gama, 0, n_fields);
  hipLaunchKernelGGL(Calculate_HLLC_Fluxes_CUDA, dim1dGrid, dim1dBlock, 0, 0, Q_Ly, Q_Ry, F_y, nx, ny, nz, n_ghost, gama, 1, n_fields);
  hipLaunchKernelGGL(Calculate_HLLC_Fluxes_CUDA, dim1dGrid, dim1dBlock, 0, 0, Q_Lz, Q_Rz, F_z, nx, ny, nz, n_ghost, gama, 2, n_fields);
  #endif //HLLC
  #ifdef HLL
  hipLaunchKernelGGL(Calculate_HLL_Fluxes_CUDA, dim1dGrid, dim1dBlock, 0, 0, Q_Lx, Q_Rx, F_x, nx, ny, nz, n_ghost, gama, 0, n_fields);
  hipLaunchKernelGGL(Calculate_HLL_Fluxes_CUDA, dim1dGrid, dim1dBlock, 0, 0, Q_Ly, Q_Ry, F_y, nx, ny, nz, n_ghost, gama, 1, n_fields);
  hipLaunchKernelGGL(Calculate_HLL_Fluxes_CUDA, dim1dGrid, dim1dBlock, 0, 0, Q_Lz, Q_Rz, F_z, nx, ny, nz, n_ghost, gama, 2, n_fields);
  #endif //HLL
  CudaCheckError();
  
  #ifdef DE
  // Compute the divergence of Vel before updating the conserved array, this solves synchronization issues when adding this term on Update_Conserved_Variables_3D
  hipLaunchKernelGGL(Partial_Update_Advected_Internal_Energy_3D, dim1dGrid, dim1dBlock, 0, 0,  dev_conserved, Q_Lx, Q_Rx, Q_Ly, Q_Ry, Q_Lz, Q_Rz, nx, ny, nz, n_ghost, dx, dy, dz,  dt, gama, n_fields );
  CudaCheckError();
  #endif
  
  // Step 3: Update the conserved variable array
  hipLaunchKernelGGL(Update_Conserved_Variables_3D, dim1dGrid, dim1dBlock, 0, 0, dev_conserved,  Q_Lx, Q_Rx, Q_Ly, Q_Ry, Q_Lz, Q_Rz, F_x, F_y, F_z, nx, ny, nz, x_off, y_off, z_off, n_ghost, dx, dy, dz, xbound, ybound, zbound, dt, gama, n_fields, density_floor, dev_grav_potential);
  CudaCheckError();
  
  #ifdef DE
  hipLaunchKernelGGL(Select_Internal_Energy_3D, dim1dGrid, dim1dBlock, 0, 0, dev_conserved, nx, ny, nz, n_ghost, n_fields);
  hipLaunchKernelGGL(Sync_Energies_3D, dim1dGrid, dim1dBlock, 0, 0, dev_conserved, nx, ny, nz, n_ghost, gama, n_fields);
  CudaCheckError();
  #endif
  
  #ifdef TEMPERATURE_FLOOR
  hipLaunchKernelGGL(Apply_Temperature_Floor, dim1dGrid, dim1dBlock, 0, 0, dev_conserved, nx, ny, nz, n_ghost, n_fields, U_floor );
  CudaCheckError();
  #endif //TEMPERATURE_FLOOR


  return;

}


void Free_Memory_Simple_3D(){

  // free the GPU memory
  cudaFree(dev_conserved);
  cudaFree(Q_Lx);
  cudaFree(Q_Rx);
  cudaFree(Q_Ly);
  cudaFree(Q_Ry);
  cudaFree(Q_Lz);
  cudaFree(Q_Rz);
  cudaFree(F_x);
  cudaFree(F_y);
  cudaFree(F_z);

}




#endif //SIMPLE
#endif //CUDA<|MERGE_RESOLUTION|>--- conflicted
+++ resolved
@@ -37,10 +37,7 @@
   //concatenated into a 1-d array
   int n_cells = nx*ny*nz;
   int ngrid = (n_cells + TPB - 1) / TPB;
-<<<<<<< HEAD
-=======
 
->>>>>>> 75984cc6
   // set values for GPU kernels
   // number of blocks per 1D grid
   dim3 dim1dGrid(ngrid, 1, 1);
