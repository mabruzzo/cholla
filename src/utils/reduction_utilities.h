--- conflicted
+++ resolved
@@ -303,7 +303,6 @@
  */
 __global__ void kernelReduceMax(Real* in, Real* out, size_t N);
 // =====================================================================
-<<<<<<< HEAD
 
 // =====================================================================
 /* Performs N sum-reductions on an input shared memory array within the block and adds the results to an
@@ -342,8 +341,4 @@
     }
   }
 }
-}  // namespace reduction_utilities
-#endif  // CUDA
-=======
-}  // namespace reduction_utilities
->>>>>>> 0ad13822
+}  // namespace reduction_utilities