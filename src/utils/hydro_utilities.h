/*!
 * \file hydro_utilities.h
 * \author Helena Richie (helenarichie@pitt.edu)
 * \brief Contains the declaration of various utility functions for hydro
 *
 */

#pragma once

#include <iostream>
#include <string>

// Local Includes
#include "../global/global.h"
#include "../global/global_cuda.h"
#include "../utils/gpu.hpp"


/*!
* INDEX OF VARIABLES
* P : pressure
* vx, vy, vz : x, y, and z velocity
* d : density
* E : energy
* T : temperature
* mx, my, mz : x, y, and z momentum
* n : number density
*/

namespace hydro_utilities {
    inline __host__ __device__ Real Calc_Pressure_Primitive(Real const &E, Real const &d, Real const &vx, Real const &vy, Real const &vz, Real const &gamma) {
        Real P;
        P = (E - 0.5 * d * (vx*vx + vy*vy + vz*vz)) * (gamma - 1.0);
        P = fmax(P, TINY_NUMBER);
        return P;
    }

    inline __host__ __device__ Real Calc_Pressure_Conserved(Real const &E, Real const &d, Real const &mx, Real const &my, Real const &mz, Real const &gamma) {
        Real P= (E - 0.5 * (mx*mx + my*my + mz*mz) / d) * (gamma - 1.);
        return fmax(P, TINY_NUMBER);
    }

    inline __host__ __device__ Real Calc_Temp(Real const &P, Real const &n) {
        Real T = P * PRESSURE_UNIT / (n * KB);
        return T;
    }

    #ifdef DE
    inline __host__ __device__ Real Calc_Temp_DE(Real const &d, Real const &ge, Real const &gamma, Real const&n) {
        Real T =  d * ge * (gamma - 1.0) * PRESSURE_UNIT / (n * KB);
        return T;
    }
    #endif // DE

    inline __host__ __device__ Real Calc_Energy_Primitive(Real const &P, Real const &d, Real const &vx, Real const &vy, Real const &vz, Real const &gamma) {
        // Compute and return energy
<<<<<<< HEAD
        return (fmax(P, TINY_NUMBER)/(k_gamma - 1.)) + 0.5 * k_d * (k_vx*k_vx + k_vy*k_vy + k_vz*k_vz);
=======
        return (fmax(P, TINY_NUMBER)/(gamma - 1.)) + 0.5 * d * (vx*vx + vy*vy + vz*vz);
>>>>>>> 14bdfecc
    }

    inline __host__ __device__ Real Get_Pressure_From_DE(Real const &E, Real const &U_total, Real const &U_advected, Real const &gamma) {
        Real U, P;
        Real eta = DE_ETA_1;
        // Apply same condition as Byan+2013 to select the internal energy from which compute pressure.
        if (U_total/E > eta) {
            U = U_total;
        } else {
            U = U_advected;
        }
        P = U * (gamma - 1.0);
        return P;
    }

}<|MERGE_RESOLUTION|>--- conflicted
+++ resolved
@@ -54,11 +54,7 @@
 
     inline __host__ __device__ Real Calc_Energy_Primitive(Real const &P, Real const &d, Real const &vx, Real const &vy, Real const &vz, Real const &gamma) {
         // Compute and return energy
-<<<<<<< HEAD
-        return (fmax(P, TINY_NUMBER)/(k_gamma - 1.)) + 0.5 * k_d * (k_vx*k_vx + k_vy*k_vy + k_vz*k_vz);
-=======
-        return (fmax(P, TINY_NUMBER)/(gamma - 1.)) + 0.5 * d * (vx*vx + vy*vy + vz*vz);
->>>>>>> 14bdfecc
+        return (fmax(P, TINY_NUMBER)/gamma - 1.)) + 0.5 *d * (vx*k_vx + vy*vy + vz*vz);
     }
 
     inline __host__ __device__ Real Get_Pressure_From_DE(Real const &E, Real const &U_total, Real const &U_advected, Real const &gamma) {
