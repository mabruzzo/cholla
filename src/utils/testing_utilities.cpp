--- conflicted
+++ resolved
@@ -69,69 +69,6 @@
     }
     // =========================================================================
 
-<<<<<<< HEAD
-  void wrapperEqual(int i, int j, int k, std::string dataSetName, 
-		    double test_value, double fid_value, double fixedEpsilon=5.0E-12) {
-    // Check for equality and iff not equal return difference
-    double absoluteDiff;
-    int64_t ulpsDiff;
-    // Fixed epsilon is changed from the default since AMD/Clang
-    // appear to differ from NVIDIA/GCC/XL by roughly 1E-12
-    bool areEqual = testingUtilities::nearlyEqualDbl(fid_value,
-						     test_value,
-						     absoluteDiff,
-						     ulpsDiff,
-						     fixedEpsilon);
-    ASSERT_TRUE(areEqual)
-      << std::endl
-      << "Difference in "
-      << dataSetName
-      << " dataset at ["
-      << i << "," << j << "," << k <<"]" << std::endl
-      << "The fiducial value is:       " << fid_value           << std::endl
-      << "The test value is:           " << test_value          << std::endl
-      << "The absolute difference is:  " << absoluteDiff        << std::endl
-      << "The ULP difference is:       " << ulpsDiff            << std::endl;
-  }
-
-  void analyticConstant(systemTest::SystemTestRunner testObject, std::string dataSetName, double value) {
-    std::vector<size_t> testDims(3,1);
-    std::vector<double> testData = testObject.loadTestFieldData(dataSetName,testDims);
-    for (size_t i = 0; i < testDims[0]; i++)
-      {
-	for (size_t j = 0; j < testDims[1]; j++)
-	  {
-	    for (size_t k = 0; k < testDims[2]; k++)
-	      {
-		size_t index = (i * testDims[1] * testDims[2]) + (j * testDims[2]) + k;
-
-		wrapperEqual(i,j,k,dataSetName,testData.at(index),value);
-	      }
-	  }
-      }
-  }
-
-  void analyticSine(systemTest::SystemTestRunner testObject, std::string dataSetName,
-		    double constant, double amplitude,
-		    double kx, double ky, double kz, double phase, double tolerance)
-  {
-    std::vector<size_t> testDims(3,1);
-    std::vector<double> testData = testObject.loadTestFieldData(dataSetName,testDims);
-    for (size_t i = 0; i < testDims[0]; i++)
-      {
-	for (size_t j = 0; j < testDims[1]; j++)
-	  {
-	    for (size_t k = 0; k < testDims[2]; k++)
-	      {
-		double value = constant + amplitude*std::sin(kx*i+ky*j+kz*k+phase);
-		size_t index = (i * testDims[1] * testDims[2]) + (j * testDims[2]) + k;
-		wrapperEqual(i,j,k,dataSetName,testData.at(index),value,tolerance);
-	      }
-	  }
-      }
-  }
-
-=======
     // =========================================================================
     void checkResults(double fiducialNumber,
                       double testNumber,
@@ -177,5 +114,61 @@
             << "The ULP difference is:       " << ulpsDiff        << std::endl;
     }
     // =========================================================================
->>>>>>> f41eec52
+
+  void wrapperEqual(int i, int j, int k, std::string dataSetName, 
+		    double test_value, double fid_value, double fixedEpsilon=5.0E-12) {
+
+    std::string outString;
+    outString += dataSetName;
+    outString += " dataset at [";
+    outString += i;
+    outString += ",";
+    outString += j;
+    outString += ",";
+    outString += k;
+    outString += "]";
+
+    checkResults(fid_value,test_value,outString,fixedEpsilon);
+  }
+
+  void analyticConstant(systemTest::SystemTestRunner testObject, std::string dataSetName, double value) {
+    std::vector<size_t> testDims(3,1);
+    std::vector<double> testData = testObject.loadTestFieldData(dataSetName,testDims);
+    for (size_t i = 0; i < testDims[0]; i++)
+      {
+	for (size_t j = 0; j < testDims[1]; j++)
+	  {
+	    for (size_t k = 0; k < testDims[2]; k++)
+	      {
+		size_t index = (i * testDims[1] * testDims[2]) + (j * testDims[2]) + k;
+
+		wrapperEqual(i,j,k,dataSetName,testData.at(index),value);
+	      }
+	  }
+      }
+  }
+
+  void analyticSine(systemTest::SystemTestRunner testObject, std::string dataSetName,
+		    double constant, double amplitude,
+		    double kx, double ky, double kz, double phase, double tolerance)
+  {
+    std::vector<size_t> testDims(3,1);
+    std::vector<double> testData = testObject.loadTestFieldData(dataSetName,testDims);
+    for (size_t i = 0; i < testDims[0]; i++)
+      {
+	for (size_t j = 0; j < testDims[1]; j++)
+	  {
+	    for (size_t k = 0; k < testDims[2]; k++)
+	      {
+		double value = constant + amplitude*std::sin(kx*i+ky*j+kz*k+phase);
+		size_t index = (i * testDims[1] * testDims[2]) + (j * testDims[2]) + k;
+		wrapperEqual(i,j,k,dataSetName,testData.at(index),value,tolerance);
+	      }
+	  }
+      }
+  }
+
+
+
+
 }