/*!
 * \file mhd_utilities_tests.cpp
 * \author Robert 'Bob' Caddy (rvc@pitt.edu)
 * \brief Tests for the contents of mhd_utilities.h and mhd_utilities.cpp
 *
 */

// STL Includes
#include <cmath>
#include <iostream>
#include <numeric>
#include <random>
#include <string>
#include <vector>

// External Includes
#include <gtest/gtest.h>  // Include GoogleTest and related libraries/headers

// Local Includes
#include "../global/global.h"
#include "../grid/grid3D.h"
#include "../utils/mhd_utilities.h"
#include "../utils/testing_utilities.h"

// =============================================================================
// Local helper functions
namespace
{
struct TestParams {
  double gamma = 5. / 3.;
  std::vector<double> density{8.4087201154e-100, 1.6756968986e2, 5.4882403847e100};
  std::vector<double> velocityX{7.0378624601e-100, 7.0829278656e2, 1.8800514112e100};
  std::vector<double> velocityY{7.3583469014e-100, 5.9283073464e2, 5.2725717864e100};
  std::vector<double> velocityZ{1.7182972216e-100, 8.8417748226e2, 1.5855352639e100};
  std::vector<double> momentumX{8.2340416681e-100, 8.1019429453e2, 5.5062596954e100};
  std::vector<double> momentumY{4.9924582299e-100, 7.1254780684e2, 6.5939640992e100};
  std::vector<double> momentumZ{3.6703192739e-100, 7.5676716066e2, 7.2115881803e100};
  std::vector<double> energy{3.0342082433e-100, 7.6976906577e2, 1.9487120853e100};
  std::vector<double> pressureGas{2.2244082909e-100, 8.6772951021e2, 6.7261085663e100};
  std::vector<double> pressureTotal{8.1704748693e-100, 2.6084125198e2, 1.8242151369e100};
  std::vector<double> magneticX{2.8568843801e-100, 9.2400807786e2, 2.1621115264e100};
  std::vector<double> magneticY{9.2900880344e-100, 8.0382409757e2, 6.6499532343e100};
  std::vector<double> magneticZ{9.5795678229e-100, 3.3284839263e2, 9.2337456649e100};
  std::vector<std::string> names{"Small number case", "Medium number case", "Large number case"};
};
}  // namespace
// =============================================================================

// =============================================================================
// Tests for the mhd::utils::computeThermalEnergy function
// =============================================================================
/*!
 * \brief Test the mhd::utils::computeThermalEnergy function with the standard
 * set of parameters.
 *
 */
TEST(tMHDComputeThermalEnergy, CorrectInputExpectCorrectOutput)
{
  TestParams parameters;
  std::vector<double> energyMultiplier{1.0E85, 1.0E4, 1.0E105};
  std::vector<double> fiducialGasPressures{3.0342082433e-15, 6887152.1495634327, 1.9480412919836246e+205};

  for (size_t i = 0; i < parameters.names.size(); i++) {
    Real testGasPressure = mhd::utils::computeThermalEnergy(
        energyMultiplier.at(i) * parameters.energy.at(i), parameters.density.at(i), parameters.momentumX.at(i),
        parameters.momentumY.at(i), parameters.momentumZ.at(i), parameters.magneticX.at(i), parameters.magneticY.at(i),
        parameters.magneticZ.at(i), parameters.gamma);

<<<<<<< HEAD
    testingUtilities::Check_Results(fiducialGasPressures.at(i), testGasPressure, parameters.names.at(i));
=======
    testing_utilities::checkResults(fiducialGasPressures.at(i), testGasPressure, parameters.names.at(i));
>>>>>>> 8c555b62
  }
}
// =============================================================================
// End of tests for the mhd::utils::computeThermalEnergy function
// =============================================================================

// =============================================================================
// Tests for the mhd::utils::computeMagneticEnergy function
// =============================================================================
/*!
 * \brief Test the mhd::utils::computeMagneticEnergy function with the standard
 * set of parameters.
 *
 */
TEST(tMHDcomputeMagneticEnergy, CorrectInputExpectCorrectOutput)
{
  TestParams parameters;
  std::vector<double> energyMultiplier{1.0E85, 1.0E4, 1.0E105};
  std::vector<double> fiducialEnergy{0.0, 805356.08013056568, 6.7079331637514162e+201};

  for (size_t i = 0; i < parameters.names.size(); i++) {
    Real testMagneticEnergy = mhd::utils::computeMagneticEnergy(parameters.magneticX.at(i), parameters.magneticY.at(i),
                                                                parameters.magneticZ.at(i));

<<<<<<< HEAD
    testingUtilities::Check_Results(fiducialEnergy.at(i), testMagneticEnergy, parameters.names.at(i));
=======
    testing_utilities::checkResults(fiducialEnergy.at(i), testMagneticEnergy, parameters.names.at(i));
>>>>>>> 8c555b62
  }
}
// =============================================================================
// End of tests for the mhd::utils::computeMagneticEnergy function
// =============================================================================

// =============================================================================
// Tests for the mhd::utils::computeTotalPressure function
// =============================================================================
/*!
 * \brief Test the mhd::utils::computeTotalPressure function with the standard
 * set of parameters.
 *
 */
TEST(tMHDComputeTotalPressure, CorrectInputExpectCorrectOutput)
{
  TestParams parameters;
  std::vector<double> fiducialTotalPressures{9.9999999999999995e-21, 806223.80964077567, 6.7079331637514151e+201};

  for (size_t i = 0; i < parameters.names.size(); i++) {
    Real testTotalPressure = mhd::utils::computeTotalPressure(parameters.pressureGas.at(i), parameters.magneticX.at(i),
                                                              parameters.magneticY.at(i), parameters.magneticZ.at(i));

<<<<<<< HEAD
    testingUtilities::Check_Results(fiducialTotalPressures.at(i), testTotalPressure, parameters.names.at(i));
=======
    testing_utilities::checkResults(fiducialTotalPressures.at(i), testTotalPressure, parameters.names.at(i));
>>>>>>> 8c555b62
  }
}

/*!
 * \brief Test the mhd::utils::computeTotalPressure function with a the standard
 * set of parameters. Gas pressure has been multiplied and made negative to
 * generate negative total pressures
 *
 */
TEST(tMHDComputeTotalPressure, NegativePressureExpectAutomaticFix)
{
  TestParams parameters;
  std::vector<double> pressureMultiplier{1.0, -1.0e4, -1.0e105};

  for (size_t i = 0; i < parameters.names.size(); i++) {
    Real testTotalPressure = mhd::utils::computeTotalPressure(pressureMultiplier.at(i) * parameters.pressureGas.at(i),
                                                              parameters.magneticX.at(i), parameters.magneticY.at(i),
                                                              parameters.magneticZ.at(i));

    // I'm using the binary equality assertion here since in the case of
    // negative pressure the function should return exactly TINY_NUMBER
    EXPECT_EQ(TINY_NUMBER, testTotalPressure) << "Difference in " << parameters.names.at(i) << std::endl;
  }
}
// =============================================================================
// End of tests for the mhd::utils::computeTotalPressure function
// =============================================================================

// =============================================================================
// Tests for the mhd::utils::fastMagnetosonicSpeed function
// =============================================================================
/*!
 * \brief Test the mhd::utils::fastMagnetosonicSpeed function with the standard
 * set of parameters. All values are reduced by 1e-25 in the large number case
 * to avoid overflow
 *
 */
TEST(tMHDFastMagnetosonicSpeed, CorrectInputExpectCorrectOutput)
{
  TestParams parameters;
  std::vector<double> fiducialFastMagnetosonicSpeed{1.9254472601190615e-40, 98.062482309387562, 1.5634816865472293e+38};
  std::vector<double> coef{1.0, 1.0, 1.0e-25};

  for (size_t i = 0; i < parameters.names.size(); i++) {
    Real testFastMagnetosonicSpeed = mhd::utils::fastMagnetosonicSpeed(
        coef.at(i) * parameters.density.at(i), coef.at(i) * parameters.pressureGas.at(i),
        coef.at(i) * parameters.magneticX.at(i), coef.at(i) * parameters.magneticY.at(i),
        coef.at(i) * parameters.magneticZ.at(i), parameters.gamma);

<<<<<<< HEAD
    testingUtilities::Check_Results(fiducialFastMagnetosonicSpeed.at(i), testFastMagnetosonicSpeed,
=======
    testing_utilities::checkResults(fiducialFastMagnetosonicSpeed.at(i), testFastMagnetosonicSpeed,
>>>>>>> 8c555b62
                                    parameters.names.at(i));
  }
}

/*!
 * \brief Test the mhd::utils::fastMagnetosonicSpeed function with the standard
 * set of parameters, density is negative. All values are reduced by 1e-25 in
 * the large number case to avoid overflow.
 *
 */
TEST(tMHDFastMagnetosonicSpeed, NegativeDensityExpectAutomaticFix)
{
  TestParams parameters;
  std::vector<double> fiducialFastMagnetosonicSpeed{1.9254472601190615e-40, 12694062010603.15, 1.1582688085027081e+86};
  std::vector<double> coef{1.0, 1.0, 1.0e-25};

  for (size_t i = 0; i < parameters.names.size(); i++) {
    Real testFastMagnetosonicSpeed = mhd::utils::fastMagnetosonicSpeed(
        -coef.at(i) * parameters.density.at(i), coef.at(i) * parameters.pressureGas.at(i),
        coef.at(i) * parameters.magneticX.at(i), coef.at(i) * parameters.magneticY.at(i),
        coef.at(i) * parameters.magneticZ.at(i), parameters.gamma);

<<<<<<< HEAD
    testingUtilities::Check_Results(fiducialFastMagnetosonicSpeed.at(i), testFastMagnetosonicSpeed,
=======
    testing_utilities::checkResults(fiducialFastMagnetosonicSpeed.at(i), testFastMagnetosonicSpeed,
>>>>>>> 8c555b62
                                    parameters.names.at(i));
  }
}
// =============================================================================
// End of tests for the mhd::utils::fastMagnetosonicSpeed function
// =============================================================================

// =============================================================================
// Tests for the mhd::utils::slowMagnetosonicSpeed function
// =============================================================================
/*!
 * \brief Test the mhd::utils::slowMagnetosonicSpeed function with the standard
 * set of parameters. All values are reduced by 1e-25 in the large number case
 * to avoid overflow
 *
 */
TEST(tMHDSlowMagnetosonicSpeed, CorrectInputExpectCorrectOutput)
{
  TestParams parameters;
  std::vector<double> fiducialSlowMagnetosonicSpeed{0.0, 2.138424778167535, 0.26678309355540852};
  // Coefficient to make sure the output is well defined and not nan or inf
  double const coef = 1E-95;

  for (size_t i = 2; i < parameters.names.size(); i++) {
    Real testSlowMagnetosonicSpeed = mhd::utils::slowMagnetosonicSpeed(
        parameters.density.at(i) * coef, parameters.pressureGas.at(i) * coef, parameters.magneticX.at(i) * coef,
        parameters.magneticY.at(i) * coef, parameters.magneticZ.at(i) * coef, parameters.gamma);

<<<<<<< HEAD
    testingUtilities::Check_Results(fiducialSlowMagnetosonicSpeed.at(i), testSlowMagnetosonicSpeed,
=======
    testing_utilities::checkResults(fiducialSlowMagnetosonicSpeed.at(i), testSlowMagnetosonicSpeed,
>>>>>>> 8c555b62
                                    parameters.names.at(i));
  }
}

/*!
 * \brief Test the mhd::utils::slowMagnetosonicSpeed function with the standard
 * set of parameters, density is negative. All values are reduced by 1e-25 in
 * the large number case to avoid overflow.
 *
 */
TEST(tMHDSlowMagnetosonicSpeed, NegativeDensityExpectAutomaticFix)
{
  TestParams parameters;
  std::vector<double> fiducialSlowMagnetosonicSpeed{0.0, 276816332809.37604, 1976400098318.3574};
  // Coefficient to make sure the output is well defined and not nan or inf
  double const coef = 1E-95;

  for (size_t i = 2; i < parameters.names.size(); i++) {
    Real testSlowMagnetosonicSpeed = mhd::utils::slowMagnetosonicSpeed(
        -parameters.density.at(i) * coef, parameters.pressureGas.at(i) * coef, parameters.magneticX.at(i) * coef,
        parameters.magneticY.at(i) * coef, parameters.magneticZ.at(i) * coef, parameters.gamma);

<<<<<<< HEAD
    testingUtilities::Check_Results(fiducialSlowMagnetosonicSpeed.at(i), testSlowMagnetosonicSpeed,
=======
    testing_utilities::checkResults(fiducialSlowMagnetosonicSpeed.at(i), testSlowMagnetosonicSpeed,
>>>>>>> 8c555b62
                                    parameters.names.at(i));
  }
}
// =============================================================================
// End of tests for the mhd::utils::slowMagnetosonicSpeed function
// =============================================================================

// =============================================================================
// Tests for the mhd::utils::alfvenSpeed function
// =============================================================================
/*!
 * \brief Test the mhd::utils::alfvenSpeed function with the standard set of
 * parameters.
 *
 */
TEST(tMHDAlfvenSpeed, CorrectInputExpectCorrectOutput)
{
  TestParams parameters;
  std::vector<double> fiducialAlfvenSpeed{2.8568843800999998e-90, 71.380245120271113, 9.2291462785524423e+49};

  for (size_t i = 0; i < parameters.names.size(); i++) {
    Real testAlfvenSpeed = mhd::utils::alfvenSpeed(parameters.magneticX.at(i), parameters.density.at(i));

<<<<<<< HEAD
    testingUtilities::Check_Results(fiducialAlfvenSpeed.at(i), testAlfvenSpeed, parameters.names.at(i));
=======
    testing_utilities::checkResults(fiducialAlfvenSpeed.at(i), testAlfvenSpeed, parameters.names.at(i));
>>>>>>> 8c555b62
  }
}

/*!
 * \brief Test the mhd::utils::alfvenSpeed function with the standard set of
 * parameters except density is negative
 *
 */
TEST(tMHDAlfvenSpeed, NegativeDensityExpectAutomaticFix)
{
  TestParams parameters;
  std::vector<double> fiducialAlfvenSpeed{2.8568843800999998e-90, 9240080778600, 2.1621115263999998e+110};

  for (size_t i = 0; i < parameters.names.size(); i++) {
    Real testAlfvenSpeed = mhd::utils::alfvenSpeed(parameters.magneticX.at(i), -parameters.density.at(i));

<<<<<<< HEAD
    testingUtilities::Check_Results(fiducialAlfvenSpeed.at(i), testAlfvenSpeed, parameters.names.at(i));
=======
    testing_utilities::checkResults(fiducialAlfvenSpeed.at(i), testAlfvenSpeed, parameters.names.at(i));
>>>>>>> 8c555b62
  }
}
// =============================================================================
// End of tests for the mhd::utils::alfvenSpeed function
// =============================================================================

// =============================================================================
// Tests for the mhd::utils::cellCenteredMagneticFields function
// =============================================================================
#ifdef MHD
TEST(tMHDCellCenteredMagneticFields, CorrectInputExpectCorrectOutput)
{
  // Initialize the test grid and other state variables
  size_t const nx = 3, ny = nx;
  size_t const xid = std::floor(nx / 2), yid = xid, zid = xid;
  size_t const id = xid + yid * nx + zid * nx * ny;

  size_t const n_cells = std::pow(5, 3);
  // Make sure the vector is large enough that the locations where the
  // magnetic field would be in the real grid are filled
  std::vector<double> testGrid(n_cells * (grid_enum::num_fields));
  // Populate the grid with values where testGrid.at(i) = double(i). The
  // values chosen aren't that important, just that every cell has a unique
  // value
  std::iota(std::begin(testGrid), std::end(testGrid), 0.);

  // Fiducial and test variables
  double const fiducialAvgBx = 637.5, fiducialAvgBy = 761.5, fiducialAvgBz = 883.5;

  // Call the function to test
  auto [testAvgBx, testAvgBy, testAvgBz] =
      mhd::utils::cellCenteredMagneticFields(testGrid.data(), id, xid, yid, zid, n_cells, nx, ny);

  // Check the results
<<<<<<< HEAD
  testingUtilities::Check_Results(fiducialAvgBx, testAvgBx, "cell centered Bx value");
  testingUtilities::Check_Results(fiducialAvgBy, testAvgBy, "cell centered By value");
  testingUtilities::Check_Results(fiducialAvgBz, testAvgBz, "cell centered Bz value");
=======
  testing_utilities::checkResults(fiducialAvgBx, testAvgBx, "cell centered Bx value");
  testing_utilities::checkResults(fiducialAvgBy, testAvgBy, "cell centered By value");
  testing_utilities::checkResults(fiducialAvgBz, testAvgBz, "cell centered Bz value");
>>>>>>> 8c555b62
}
#endif  // MHD
// =============================================================================
// End of tests for the mhd::utils::cellCenteredMagneticFields function
// =============================================================================

// =============================================================================
// Tests for the mhd::utils::Init_Magnetic_Field_With_Vector_Potential function
// =============================================================================
#ifdef MHD
TEST(tMHDInitMagneticFieldWithVectorPotential, CorrectInputExpectCorrectOutput)
{
  // Mock up Header and Conserved structs
  Header H;
  Grid3D::Conserved C;

  H.nx      = 2;
  H.ny      = 2;
  H.nz      = 2;
  H.n_cells = H.nx * H.ny * H.nz;
  H.dx      = 0.2;
  H.dy      = 0.2;
  H.dz      = 0.2;

  double const default_fiducial = -999;
  std::vector<double> conserved_vector(H.n_cells * grid_enum::num_fields, default_fiducial);
  C.host       = conserved_vector.data();
  C.density    = &(C.host[grid_enum::density * H.n_cells]);
  C.momentum_x = &(C.host[grid_enum::momentum_x * H.n_cells]);
  C.momentum_y = &(C.host[grid_enum::momentum_y * H.n_cells]);
  C.momentum_z = &(C.host[grid_enum::momentum_z * H.n_cells]);
  C.Energy     = &(C.host[grid_enum::Energy * H.n_cells]);
  C.magnetic_x = &(C.host[grid_enum::magnetic_x * H.n_cells]);
  C.magnetic_y = &(C.host[grid_enum::magnetic_y * H.n_cells]);
  C.magnetic_z = &(C.host[grid_enum::magnetic_z * H.n_cells]);

  // Mock up vector potential
  std::vector<double> vector_potential(H.n_cells * 3, 0);
  std::iota(vector_potential.begin(), vector_potential.end(), 0);

  // Run the function
  mhd::utils::Init_Magnetic_Field_With_Vector_Potential(H, C, vector_potential);

  // Check the results
  double const bx_fiducial = -10.0;
  double const by_fiducial = 15.0;
  double const bz_fiducial = -5.0;

  for (size_t i = 0; i < conserved_vector.size(); i++) {
    if (i == 47) {
<<<<<<< HEAD
      testingUtilities::Check_Results(bx_fiducial, conserved_vector.at(i), "value at i = " + std::to_string(i));
    } else if (i == 55) {
      testingUtilities::Check_Results(by_fiducial, conserved_vector.at(i), "value at i = " + std::to_string(i));
    } else if (i == 63) {
      testingUtilities::Check_Results(bz_fiducial, conserved_vector.at(i), "value at i = " + std::to_string(i));
    } else {
      testingUtilities::Check_Results(default_fiducial, conserved_vector.at(i), "value at i = " + std::to_string(i));
=======
      testing_utilities::checkResults(bx_fiducial, conserved_vector.at(i), "value at i = " + std::to_string(i));
    } else if (i == 55) {
      testing_utilities::checkResults(by_fiducial, conserved_vector.at(i), "value at i = " + std::to_string(i));
    } else if (i == 63) {
      testing_utilities::checkResults(bz_fiducial, conserved_vector.at(i), "value at i = " + std::to_string(i));
    } else {
      testing_utilities::checkResults(default_fiducial, conserved_vector.at(i), "value at i = " + std::to_string(i));
>>>>>>> 8c555b62
    }
  }
}
#endif  // MHD
// =============================================================================
// End of tests for the mhd::utils::Init_Magnetic_Field_With_Vector_Potential function
// =============================================================================<|MERGE_RESOLUTION|>--- conflicted
+++ resolved
@@ -66,11 +66,7 @@
         parameters.momentumY.at(i), parameters.momentumZ.at(i), parameters.magneticX.at(i), parameters.magneticY.at(i),
         parameters.magneticZ.at(i), parameters.gamma);
 
-<<<<<<< HEAD
-    testingUtilities::Check_Results(fiducialGasPressures.at(i), testGasPressure, parameters.names.at(i));
-=======
-    testing_utilities::checkResults(fiducialGasPressures.at(i), testGasPressure, parameters.names.at(i));
->>>>>>> 8c555b62
+    testing_utilities::Check_Results(fiducialGasPressures.at(i), testGasPressure, parameters.names.at(i));
   }
 }
 // =============================================================================
@@ -95,11 +91,7 @@
     Real testMagneticEnergy = mhd::utils::computeMagneticEnergy(parameters.magneticX.at(i), parameters.magneticY.at(i),
                                                                 parameters.magneticZ.at(i));
 
-<<<<<<< HEAD
-    testingUtilities::Check_Results(fiducialEnergy.at(i), testMagneticEnergy, parameters.names.at(i));
-=======
-    testing_utilities::checkResults(fiducialEnergy.at(i), testMagneticEnergy, parameters.names.at(i));
->>>>>>> 8c555b62
+    testing_utilities::Check_Results(fiducialEnergy.at(i), testMagneticEnergy, parameters.names.at(i));
   }
 }
 // =============================================================================
@@ -123,11 +115,7 @@
     Real testTotalPressure = mhd::utils::computeTotalPressure(parameters.pressureGas.at(i), parameters.magneticX.at(i),
                                                               parameters.magneticY.at(i), parameters.magneticZ.at(i));
 
-<<<<<<< HEAD
-    testingUtilities::Check_Results(fiducialTotalPressures.at(i), testTotalPressure, parameters.names.at(i));
-=======
-    testing_utilities::checkResults(fiducialTotalPressures.at(i), testTotalPressure, parameters.names.at(i));
->>>>>>> 8c555b62
+    testing_utilities::Check_Results(fiducialTotalPressures.at(i), testTotalPressure, parameters.names.at(i));
   }
 }
 
@@ -177,12 +165,8 @@
         coef.at(i) * parameters.magneticX.at(i), coef.at(i) * parameters.magneticY.at(i),
         coef.at(i) * parameters.magneticZ.at(i), parameters.gamma);
 
-<<<<<<< HEAD
-    testingUtilities::Check_Results(fiducialFastMagnetosonicSpeed.at(i), testFastMagnetosonicSpeed,
-=======
-    testing_utilities::checkResults(fiducialFastMagnetosonicSpeed.at(i), testFastMagnetosonicSpeed,
->>>>>>> 8c555b62
-                                    parameters.names.at(i));
+    testing_utilities::Check_Results(fiducialFastMagnetosonicSpeed.at(i), testFastMagnetosonicSpeed,
+                                     parameters.names.at(i));
   }
 }
 
@@ -204,12 +188,8 @@
         coef.at(i) * parameters.magneticX.at(i), coef.at(i) * parameters.magneticY.at(i),
         coef.at(i) * parameters.magneticZ.at(i), parameters.gamma);
 
-<<<<<<< HEAD
-    testingUtilities::Check_Results(fiducialFastMagnetosonicSpeed.at(i), testFastMagnetosonicSpeed,
-=======
-    testing_utilities::checkResults(fiducialFastMagnetosonicSpeed.at(i), testFastMagnetosonicSpeed,
->>>>>>> 8c555b62
-                                    parameters.names.at(i));
+    testing_utilities::Check_Results(fiducialFastMagnetosonicSpeed.at(i), testFastMagnetosonicSpeed,
+                                     parameters.names.at(i));
   }
 }
 // =============================================================================
@@ -237,12 +217,8 @@
         parameters.density.at(i) * coef, parameters.pressureGas.at(i) * coef, parameters.magneticX.at(i) * coef,
         parameters.magneticY.at(i) * coef, parameters.magneticZ.at(i) * coef, parameters.gamma);
 
-<<<<<<< HEAD
-    testingUtilities::Check_Results(fiducialSlowMagnetosonicSpeed.at(i), testSlowMagnetosonicSpeed,
-=======
-    testing_utilities::checkResults(fiducialSlowMagnetosonicSpeed.at(i), testSlowMagnetosonicSpeed,
->>>>>>> 8c555b62
-                                    parameters.names.at(i));
+    testing_utilities::Check_Results(fiducialSlowMagnetosonicSpeed.at(i), testSlowMagnetosonicSpeed,
+                                     parameters.names.at(i));
   }
 }
 
@@ -264,12 +240,8 @@
         -parameters.density.at(i) * coef, parameters.pressureGas.at(i) * coef, parameters.magneticX.at(i) * coef,
         parameters.magneticY.at(i) * coef, parameters.magneticZ.at(i) * coef, parameters.gamma);
 
-<<<<<<< HEAD
-    testingUtilities::Check_Results(fiducialSlowMagnetosonicSpeed.at(i), testSlowMagnetosonicSpeed,
-=======
-    testing_utilities::checkResults(fiducialSlowMagnetosonicSpeed.at(i), testSlowMagnetosonicSpeed,
->>>>>>> 8c555b62
-                                    parameters.names.at(i));
+    testing_utilities::Check_Results(fiducialSlowMagnetosonicSpeed.at(i), testSlowMagnetosonicSpeed,
+                                     parameters.names.at(i));
   }
 }
 // =============================================================================
@@ -292,11 +264,7 @@
   for (size_t i = 0; i < parameters.names.size(); i++) {
     Real testAlfvenSpeed = mhd::utils::alfvenSpeed(parameters.magneticX.at(i), parameters.density.at(i));
 
-<<<<<<< HEAD
-    testingUtilities::Check_Results(fiducialAlfvenSpeed.at(i), testAlfvenSpeed, parameters.names.at(i));
-=======
-    testing_utilities::checkResults(fiducialAlfvenSpeed.at(i), testAlfvenSpeed, parameters.names.at(i));
->>>>>>> 8c555b62
+    testing_utilities::Check_Results(fiducialAlfvenSpeed.at(i), testAlfvenSpeed, parameters.names.at(i));
   }
 }
 
@@ -313,11 +281,7 @@
   for (size_t i = 0; i < parameters.names.size(); i++) {
     Real testAlfvenSpeed = mhd::utils::alfvenSpeed(parameters.magneticX.at(i), -parameters.density.at(i));
 
-<<<<<<< HEAD
-    testingUtilities::Check_Results(fiducialAlfvenSpeed.at(i), testAlfvenSpeed, parameters.names.at(i));
-=======
-    testing_utilities::checkResults(fiducialAlfvenSpeed.at(i), testAlfvenSpeed, parameters.names.at(i));
->>>>>>> 8c555b62
+    testing_utilities::Check_Results(fiducialAlfvenSpeed.at(i), testAlfvenSpeed, parameters.names.at(i));
   }
 }
 // =============================================================================
@@ -352,15 +316,9 @@
       mhd::utils::cellCenteredMagneticFields(testGrid.data(), id, xid, yid, zid, n_cells, nx, ny);
 
   // Check the results
-<<<<<<< HEAD
-  testingUtilities::Check_Results(fiducialAvgBx, testAvgBx, "cell centered Bx value");
-  testingUtilities::Check_Results(fiducialAvgBy, testAvgBy, "cell centered By value");
-  testingUtilities::Check_Results(fiducialAvgBz, testAvgBz, "cell centered Bz value");
-=======
-  testing_utilities::checkResults(fiducialAvgBx, testAvgBx, "cell centered Bx value");
-  testing_utilities::checkResults(fiducialAvgBy, testAvgBy, "cell centered By value");
-  testing_utilities::checkResults(fiducialAvgBz, testAvgBz, "cell centered Bz value");
->>>>>>> 8c555b62
+  testing_utilities::Check_Results(fiducialAvgBx, testAvgBx, "cell centered Bx value");
+  testing_utilities::Check_Results(fiducialAvgBy, testAvgBy, "cell centered By value");
+  testing_utilities::Check_Results(fiducialAvgBz, testAvgBz, "cell centered Bz value");
 }
 #endif  // MHD
 // =============================================================================
@@ -411,23 +369,13 @@
 
   for (size_t i = 0; i < conserved_vector.size(); i++) {
     if (i == 47) {
-<<<<<<< HEAD
-      testingUtilities::Check_Results(bx_fiducial, conserved_vector.at(i), "value at i = " + std::to_string(i));
+      testing_utilities::Check_Results(bx_fiducial, conserved_vector.at(i), "value at i = " + std::to_string(i));
     } else if (i == 55) {
-      testingUtilities::Check_Results(by_fiducial, conserved_vector.at(i), "value at i = " + std::to_string(i));
+      testing_utilities::Check_Results(by_fiducial, conserved_vector.at(i), "value at i = " + std::to_string(i));
     } else if (i == 63) {
-      testingUtilities::Check_Results(bz_fiducial, conserved_vector.at(i), "value at i = " + std::to_string(i));
+      testing_utilities::Check_Results(bz_fiducial, conserved_vector.at(i), "value at i = " + std::to_string(i));
     } else {
-      testingUtilities::Check_Results(default_fiducial, conserved_vector.at(i), "value at i = " + std::to_string(i));
-=======
-      testing_utilities::checkResults(bx_fiducial, conserved_vector.at(i), "value at i = " + std::to_string(i));
-    } else if (i == 55) {
-      testing_utilities::checkResults(by_fiducial, conserved_vector.at(i), "value at i = " + std::to_string(i));
-    } else if (i == 63) {
-      testing_utilities::checkResults(bz_fiducial, conserved_vector.at(i), "value at i = " + std::to_string(i));
-    } else {
-      testing_utilities::checkResults(default_fiducial, conserved_vector.at(i), "value at i = " + std::to_string(i));
->>>>>>> 8c555b62
+      testing_utilities::Check_Results(default_fiducial, conserved_vector.at(i), "value at i = " + std::to_string(i));
     }
   }
 }
