--- conflicted
+++ resolved
@@ -5,16 +5,9 @@
 CXX               = mpicxx
 CFLAGS_DEBUG      = -g -O0
 CFLAGS_OPTIMIZE   = -g -O2
-<<<<<<< HEAD
-CXXFLAGS_DEBUG    = -g -O0 -std=c++14
-CXXFLAGS_OPTIMIZE = -Ofast -std=c++14
-GPUFLAGS         = -std=c++14
-=======
 CXXFLAGS_DEBUG    = -g -O0 -std=c++17
 CXXFLAGS_OPTIMIZE = -Ofast -std=c++17
 GPUFLAGS         = -std=c++17
->>>>>>> 646614bd
-
 
 OMP_NUM_THREADS = 10
 
