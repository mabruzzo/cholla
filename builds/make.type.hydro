--- conflicted
+++ resolved
@@ -1,14 +1,5 @@
 #-- Default hydro only build
 
-<<<<<<< HEAD
-#-- separated output flag so that it can be overriden in target-specific
-#   for make check
-OUTPUT    ?=  -DOUTPUT -DHDF5
-
-MPI_GPU   ?=
-
-=======
->>>>>>> 363444c9
 DFLAGS    += -DCUDA
 DFLAGS    += -DMPI_CHOLLA
 DFLAGS    += -DPRECISION=2
@@ -35,16 +26,4 @@
 # Select output format
 # Can also add -DSLICES and -DPROJECTIONS
 OUTPUT    ?=  -DOUTPUT -DHDF5
-DFLAGS    += $(OUTPUT)
-<<<<<<< HEAD
-
-#Select if the Hydro Conserved data will reside in the GPU
-#and the MPI transfers are done from the GPU
-#If not specified, MPI_GPU is off by default
-#This is set in the system make.host file
-DFLAGS    += $(MPI_GPU)
-
-DFLAGS    += -DPARALLEL_OMP
-DFLAGS    += -DN_OMP_THREADS=$(OMP_NUM_THREADS)
-=======
->>>>>>> 363444c9
+DFLAGS    += $(OUTPUT)