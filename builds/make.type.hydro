--- conflicted
+++ resolved
@@ -2,13 +2,9 @@
 
 #-- separated output flag so that it can be overriden in target-specific 
 #   for make check
-<<<<<<< HEAD
-OUTPUT    ?=  -DOUTPUT -DHDF5 #-DSLICES
-=======
 OUTPUT    ?=  -DOUTPUT -DHDF5
 GPU_MPI   ?=  
 
->>>>>>> a7ebd097
 DFLAGS    += -DCUDA
 DFLAGS    += -DMPI_CHOLLA $(GPU_MPI)
 DFLAGS    += -DBLOCK
