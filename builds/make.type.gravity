include builds/make.type.hydro


POISSON_SOLVER ?= -DPARIS


#Include Gravity 
DFLAGS += -DGRAVITY
DFLAGS += $(POISSON_SOLVER)


#Keep the Gravity arrays resident in the GPU for high efficiency
#NOTE: If using PARTICLES and GRAVITY_GPU is turned on, then PARTICLES_GPU has to be turned on 
#NOTE: If using GRAVITY and GPU_MPI is turned on, then GRAVITY_GPU has to be turned on 
<<<<<<< HEAD
# DFLAGS += -DGRAVITY_GPU
=======
DFLAGS += -DGRAVITY_CPU
>>>>>>> ea865555


#Include an analytical potential on top on the Poisson Potential
# DFLAGS += -DGRAVITY_ANALYTIC_COMP


#Solve the Gradient of the Potential using a fourth order scheme (5 points) 
DFLAGS += -DGRAVITY_5_POINTS_GRADIENT


#Write the Gravitational Potential to the output files
# DFLAGS += -DOUTPUT_POTENTIAL


#Select if Paris will do GPU MPI transfers 
#If not specified, Paris will do GPU MPI transfers by default
#This is set in the system make.host file
DFLAGS += $(PARIS_MPI_GPU)







<|MERGE_RESOLUTION|>--- conflicted
+++ resolved
@@ -12,11 +12,7 @@
 #Keep the Gravity arrays resident in the GPU for high efficiency
 #NOTE: If using PARTICLES and GRAVITY_GPU is turned on, then PARTICLES_GPU has to be turned on 
 #NOTE: If using GRAVITY and GPU_MPI is turned on, then GRAVITY_GPU has to be turned on 
-<<<<<<< HEAD
-# DFLAGS += -DGRAVITY_GPU
-=======
 DFLAGS += -DGRAVITY_CPU
->>>>>>> ea865555
 
 
 #Include an analytical potential on top on the Poisson Potential
