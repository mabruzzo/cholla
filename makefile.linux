--- conflicted
+++ resolved
@@ -48,12 +48,8 @@
 RECONSTRUCTION = -DPPMC
 
 #SOLVER = -DEXACT
-<<<<<<< HEAD
-SOLVER = -DROE
-=======
 #SOLVER = -DROE
 SOLVER = -DHLLC
->>>>>>> be494e72
 
 #INTEGRATOR = -DCTU
 INTEGRATOR = -DVL
@@ -78,11 +74,7 @@
 
 
 
-<<<<<<< HEAD
-FLAGS = $(CUDA) $(PRECISION) $(OUTPUT) $(RECONSTRUCTION) $(SOLVER) $(INTEGRATOR) $(COOLING) #-DSTATIC_GRAV 
-=======
 FLAGS = $(CUDA) $(PRECISION) $(OUTPUT) $(RECONSTRUCTION) $(SOLVER) $(INTEGRATOR) $(COOLING)
->>>>>>> be494e72
 CFLAGS 	  = $(OPTIMIZE) $(FLAGS) $(MPI_FLAGS) $(FFT_FLAGS) -m64
 CXXFLAGS  = $(OPTIMIZE) $(FLAGS) $(MPI_FLAGS) $(FFT_FLAGS) -m64 
 NVCCFLAGS = $(FLAGS) -m64 -arch=compute_35 -fmad=false -ccbin=$(CC)
