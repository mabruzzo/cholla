--- conflicted
+++ resolved
@@ -5,13 +5,7 @@
 include builds/make.host.$(MACHINE)
 include builds/make.type.$(TYPE)
 
-<<<<<<< HEAD
-SUFFIX = .$(TYPE).$(MACHINE)
-
 DIRS     := src src/gravity src/particles src/cosmology src/cooling src/model
-=======
-DIRS     := src src/gravity src/particles src/cosmology src/cooling
->>>>>>> 57bdb608
 ifeq ($(findstring -DPARIS,$(POISSON_SOLVER)),-DPARIS)
   DIRS += src/gravity/paris
   DFLAGS += -DPARIS
