--- conflicted
+++ resolved
@@ -218,11 +218,7 @@
 
   // Read in high T cooling curve (single density)
   i=0;
-<<<<<<< HEAD
-  infile = fopen("./cloudy_coolingcurve_highT.txt", "r");
-=======
-  infile = fopen("cloudy_coolingcurve.txt", "r");
->>>>>>> 93dab4f6
+  infile = fopen("./cloudy_coolingcurve.txt", "r");
   if (infile == NULL) {
     printf("Unable to open Cloudy file.\n");
     chexit(1);
